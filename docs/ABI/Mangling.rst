--- conflicted
+++ resolved
@@ -1106,7 +1106,6 @@
 
 .. code::
 
-<<<<<<< HEAD
   sSo9CxxStructVMn // -> nominal type descriptor for __C.CxxStruct
 
 Importing C++ class template instantiations
@@ -1144,7 +1143,4 @@
     var t: MagicNumber
   }
   struct MagicNumber {}
-  typealias WrappedMagicNumber = __CxxTemplateInst12MagicWrapperI11MagicNumberE
-=======
-  sSo9CxxStructVMn // -> nominal type descriptor for __C.CxxStruct
->>>>>>> 008cc3c2
+  typealias WrappedMagicNumber = __CxxTemplateInst12MagicWrapperI11MagicNumberE