--- conflicted
+++ resolved
@@ -1138,15 +1138,9 @@
 
   typedef MagicWrapper<MagicNumber> WrappedMagicNumber;
 
-<<<<<<< HEAD
-``WrappedMagicNumber`` will be imported as a typealias for a struct
-``__CxxTemplateInst12MagicWrapperI11MagicNumberE``. Interface of the imported
-module will look as follows:
-=======
 ``WrappedMagicNumber`` is imported as a typealias for struct
 ``__CxxTemplateInst12MagicWrapperI11MagicNumberE``. Interface of the imported
 module looks as follows:
->>>>>>> d84bab02
 
 .. code-block:: swift
 
