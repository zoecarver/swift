--- conflicted
+++ resolved
@@ -163,18 +163,8 @@
     llvm::DenseMap<SILBasicBlock*,
                    Located<Identifier>> UndefinedBlocks;
 
-<<<<<<< HEAD
     /// A callback to be invoked every time a type was deserialized.
     std::function<void(Type)> ParsedTypeCallback;
-
-    bool performTypeLocChecking(TypeLoc &T, bool IsSILType,
-                                GenericEnvironment *GenericEnv = nullptr,
-                                DeclContext *DC = nullptr);
-=======
-    /// Data structures used to perform name lookup for local values.
-    llvm::StringMap<ValueBase*> LocalValues;
-    llvm::StringMap<SourceLoc> ForwardRefLocalValues;
->>>>>>> 11fafaa9
 
     void convertRequirements(SILFunction *F, ArrayRef<RequirementRepr> From,
                              SmallVectorImpl<Requirement> &To);
@@ -185,15 +175,10 @@
 
   public:
     SILParser(ReadSIL &P)
-<<<<<<< HEAD
         : P(P), emitter(EmitSIL(static_cast<SILParserTUState *>(P.SIL)->M)),
           SILMod(static_cast<SILParserTUState *>(P.SIL)->M),
           TUState(*static_cast<SILParserTUState *>(P.SIL)),
           ParsedTypeCallback([](Type ty) {}) {}
-=======
-        : P(P), SILMod(static_cast<SILParserTUState *>(P.SIL)->M),
-          TUState(*static_cast<SILParserTUState *>(P.SIL)) {}
->>>>>>> 11fafaa9
 
     /// diagnoseProblems - After a function is fully parse, emit any diagnostics
     /// for errors and return true if there were any.
