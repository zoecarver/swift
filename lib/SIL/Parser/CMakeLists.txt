--- conflicted
+++ resolved
@@ -1,9 +1,3 @@
-<<<<<<< HEAD
-sil_register_sources(
+target_sources(swiftSIL PRIVATE
   ParseSIL.cpp
-  SILParsedLocalValueMap.cpp
-)
-=======
-target_sources(swiftSIL PRIVATE
-  ParseSIL.cpp)
->>>>>>> 456775f8
+  SILParsedLocalValueMap.cpp)