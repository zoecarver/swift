--- conflicted
+++ resolved
@@ -3452,25 +3452,6 @@
   SILType objType = i->getType().getObjectType();
   // TODO: Currently generic classes aren't allowed but in the future we could
   // support this.
-<<<<<<< HEAD
-  assert(!objType.getClassOrBoundGenericClass()->getAsGenericContext() || !objType.getClassOrBoundGenericClass()->getAsGenericContext()->isGeneric() && "Generics are not yet supported");
-
-  const auto &typeInfo = cast<LoadableTypeInfo>(getTypeInfo(objType));
-  llvm::Value *metadata = emitClassHeapMetadataRef(*this, objType.getASTType(),
-                                                   MetadataValueType::TypeMetadata,
-                                                   MetadataState::Complete);
-  // TODO: this shouldn't be a stack alloc but, in order to maintain
-  // compatibility with alloc_ref we have to be a pointer.
-  Address alloca = createAlloca(typeInfo.getStorageType()->getPointerElementType(),
-                                typeInfo.getFixedAlignment());
-  auto classAddr = Builder.CreateBitCast(alloca, IGM.RefCountedPtrTy);
-  auto classVal = emitInitStackObjectCall(metadata, classAddr.getAddress(), "reference.new");
-  classVal = Builder.CreateBitCast(classVal, typeInfo.getStorageType());
-  // Match each property in the class decl to elements in the object
-  // instruction.
-  auto propsArr = i->getType().getClassOrBoundGenericClass()->getStoredProperties();
-  SmallVector<VarDecl*, 8> props(propsArr.begin(), propsArr.end());
-=======
   assert(!objType.getClassOrBoundGenericClass()->getAsGenericContext() ||
          !objType.getClassOrBoundGenericClass()
                  ->getAsGenericContext()
@@ -3495,24 +3476,16 @@
   auto propsArr =
       i->getType().getClassOrBoundGenericClass()->getStoredProperties();
   SmallVector<VarDecl *, 8> props(propsArr.begin(), propsArr.end());
->>>>>>> a3a1eed2
   for (SILValue elt : i->getAllElements()) {
     auto prop = props.pop_back_val();
     auto elementExplosion = getLoweredExplosion(elt);
     auto propType = IGM.getLoweredType(prop->getType());
     const auto &propTypeInfo = cast<LoadableTypeInfo>(getTypeInfo(propType));
-<<<<<<< HEAD
-    auto propAddr = projectPhysicalClassMemberAddress(*this, classVal, objType, propType, prop);
-    propTypeInfo.initialize(*this, elementExplosion, propAddr, false);
-  }
-  
-=======
     auto propAddr = projectPhysicalClassMemberAddress(*this, classVal, objType,
                                                       propType, prop);
     propTypeInfo.initialize(*this, elementExplosion, propAddr, false);
   }
 
->>>>>>> a3a1eed2
   Explosion e;
   e.add(classVal);
   setLoweredExplosion(i, e);
