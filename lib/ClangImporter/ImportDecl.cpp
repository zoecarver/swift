--- conflicted
+++ resolved
@@ -4188,7 +4188,6 @@
       return nullptr;
     }
 
-<<<<<<< HEAD
     Decl *VisitFunctionTemplateDecl(const clang::FunctionTemplateDecl *decl) {
       Optional<ImportedName> correctSwiftName;
       auto importedName =
@@ -4202,7 +4201,8 @@
         return nullptr;
       return importFunctionDecl(decl->getAsFunction(), importedName,
                                 correctSwiftName, None, decl);
-=======
+    }
+
     Decl *VisitClassTemplateDecl(const clang::ClassTemplateDecl *decl) {
       Optional<ImportedName> correctSwiftName;
       auto importedName = importFullName(decl, correctSwiftName);
@@ -4228,7 +4228,6 @@
       auto structDecl = Impl.createDeclWithClangNode<StructDecl>(
         decl, AccessLevel::Public, loc, name, loc, None, genericParamList, dc);
       return structDecl;
->>>>>>> d99856e4
     }
 
     Decl *VisitUsingDecl(const clang::UsingDecl *decl) {
