//===--- ClangImporter.cpp - Import Clang Modules -------------------------===//
//
// This source file is part of the Swift.org open source project
//
// Copyright (c) 2014 - 2018 Apple Inc. and the Swift project authors
// Licensed under Apache License v2.0 with Runtime Library Exception
//
// See https://swift.org/LICENSE.txt for license information
// See https://swift.org/CONTRIBUTORS.txt for the list of Swift project authors
//
//===----------------------------------------------------------------------===//
//
// This file implements support for loading Clang modules into Swift.
//
//===----------------------------------------------------------------------===//
#include "swift/ClangImporter/ClangImporter.h"
#include "ClangDiagnosticConsumer.h"
#include "IAMInference.h"
#include "ImporterImpl.h"
#include "swift/AST/ASTContext.h"
#include "swift/AST/ClangModuleLoader.h"
#include "swift/AST/DiagnosticEngine.h"
#include "swift/AST/DiagnosticsClangImporter.h"
#include "swift/AST/ImportCache.h"
#include "swift/AST/IRGenOptions.h"
#include "swift/AST/LinkLibrary.h"
#include "swift/AST/Module.h"
#include "swift/AST/NameLookup.h"
#include "swift/AST/Types.h"
#include "swift/Basic/Defer.h"
#include "swift/Basic/Platform.h"
#include "swift/Basic/Range.h"
#include "swift/Basic/StringExtras.h"
#include "swift/Basic/Version.h"
#include "swift/ClangImporter/ClangModule.h"
#include "swift/Config.h"
#include "swift/Demangling/Demangle.h"
#include "swift/ClangImporter/ClangModule.h"
#include "swift/Config.h"
#include "swift/Parse/Lexer.h"
#include "swift/Parse/Parser.h"
#include "swift/Strings.h"
#include "swift/Subsystems.h"
#include "clang/AST/ASTContext.h"
#include "clang/AST/Mangle.h"
#include "clang/Basic/CharInfo.h"
#include "clang/Basic/IdentifierTable.h"
#include "clang/Basic/Module.h"
#include "clang/Basic/TargetInfo.h"
#include "clang/Basic/Version.h"
#include "clang/CodeGen/ObjectFilePCHContainerOperations.h"
#include "clang/Frontend/FrontendActions.h"
#include "clang/Frontend/Utils.h"
#include "clang/Index/IndexingAction.h"
#include "clang/Lex/Preprocessor.h"
#include "clang/Lex/PreprocessorOptions.h"
#include "clang/Parse/Parser.h"
#include "clang/Rewrite/Frontend/FrontendActions.h"
#include "clang/Rewrite/Frontend/Rewriters.h"
#include "clang/Sema/Lookup.h"
#include "clang/Sema/Sema.h"
#include "clang/Serialization/ASTReader.h"
#include "clang/Serialization/ASTWriter.h"
#include "llvm/ADT/STLExtras.h"
#include "llvm/ADT/StringExtras.h"
#include "llvm/Support/CrashRecoveryContext.h"
#include "llvm/Support/FileCollector.h"
#include "llvm/Support/Memory.h"
#include "llvm/Support/Path.h"
#include <algorithm>
#include <memory>

using namespace swift;
using namespace importer;

// Commonly-used Clang classes.
using clang::CompilerInstance;
using clang::CompilerInvocation;

#pragma mark Internal data structures

namespace {
  class HeaderImportCallbacks : public clang::PPCallbacks {
    ClangImporter::Implementation &Impl;
  public:
    HeaderImportCallbacks(ClangImporter::Implementation &impl)
      : Impl(impl) {}

    void handleImport(const clang::Module *imported) {
      if (!imported)
        return;
      Impl.ImportedHeaderExports.push_back(
          const_cast<clang::Module *>(imported));
    }

    void InclusionDirective(clang::SourceLocation HashLoc,
                            const clang::Token &IncludeTok,
                            StringRef FileName,
                            bool IsAngled,
                            clang::CharSourceRange FilenameRange,
                            const clang::FileEntry *File,
                            StringRef SearchPath,
                            StringRef RelativePath,
                            const clang::Module *Imported,
                            clang::SrcMgr::CharacteristicKind FileType) override {
      handleImport(Imported);
    }

    void moduleImport(clang::SourceLocation ImportLoc,
                              clang::ModuleIdPath Path,
                              const clang::Module *Imported) override {
      handleImport(Imported);
    }
  };

  class PCHDeserializationCallbacks : public clang::ASTDeserializationListener {
    ClangImporter::Implementation &Impl;
  public:
    explicit PCHDeserializationCallbacks(ClangImporter::Implementation &impl)
      : Impl(impl) {}
    void ModuleImportRead(clang::serialization::SubmoduleID ID,
                          clang::SourceLocation ImportLoc) override {
      if (Impl.IsReadingBridgingPCH) {
        Impl.PCHImportedSubmodules.push_back(ID);
      }
    }
  };

  class HeaderParsingASTConsumer : public clang::ASTConsumer {
    SmallVector<clang::DeclGroupRef, 4> DeclGroups;
    PCHDeserializationCallbacks PCHCallbacks;
  public:
    explicit HeaderParsingASTConsumer(ClangImporter::Implementation &impl)
      : PCHCallbacks(impl) {}
    void
    HandleTopLevelDeclInObjCContainer(clang::DeclGroupRef decls) override {
      DeclGroups.push_back(decls);
    }

    ArrayRef<clang::DeclGroupRef> getAdditionalParsedDecls() {
      return DeclGroups;
    }

    clang::ASTDeserializationListener *GetASTDeserializationListener() override {
      return &PCHCallbacks;
    }

    void reset() {
      DeclGroups.clear();
    }
  };

  class ParsingAction : public clang::ASTFrontendAction {
    ASTContext &Ctx;
    ClangImporter &Importer;
    ClangImporter::Implementation &Impl;
    const ClangImporterOptions &ImporterOpts;
    std::string SwiftPCHHash;
  public:
    explicit ParsingAction(ASTContext &ctx,
                           ClangImporter &importer,
                           ClangImporter::Implementation &impl,
                           const ClangImporterOptions &importerOpts,
                           std::string swiftPCHHash)
      : Ctx(ctx), Importer(importer), Impl(impl), ImporterOpts(importerOpts),
        SwiftPCHHash(swiftPCHHash) {}
    std::unique_ptr<clang::ASTConsumer>
    CreateASTConsumer(clang::CompilerInstance &CI, StringRef InFile) override {
      return std::make_unique<HeaderParsingASTConsumer>(Impl);
    }
    bool BeginSourceFileAction(clang::CompilerInstance &CI) override {
      // Prefer frameworks over plain headers.
      // We add search paths here instead of when building the initial invocation
      // so that (a) we use the same code as search paths for imported modules,
      // and (b) search paths are always added after -Xcc options.
      SearchPathOptions &searchPathOpts = Ctx.SearchPathOpts;
      for (const auto &framepath : searchPathOpts.FrameworkSearchPaths) {
        Importer.addSearchPath(framepath.Path, /*isFramework*/true,
                               framepath.IsSystem);
      }

      for (auto path : searchPathOpts.ImportSearchPaths) {
        Importer.addSearchPath(path, /*isFramework*/false, /*isSystem=*/false);
      }

      auto PCH = Importer.getOrCreatePCH(ImporterOpts, SwiftPCHHash);
      if (PCH.hasValue()) {
        Impl.getClangInstance()->getPreprocessorOpts().ImplicitPCHInclude =
            PCH.getValue();
        Impl.IsReadingBridgingPCH = true;
        Impl.setSinglePCHImport(PCH.getValue());
      }

      return true;
    }
  };

  class StdStringMemBuffer : public llvm::MemoryBuffer {
    const std::string storage;
    const std::string name;
  public:
    StdStringMemBuffer(std::string &&source, StringRef name)
        : storage(std::move(source)), name(name.str()) {
      init(storage.data(), storage.data() + storage.size(),
           /*null-terminated=*/true);
    }

    StringRef getBufferIdentifier() const override {
      return name;
    }

    BufferKind getBufferKind() const override {
      return MemoryBuffer_Malloc;
    }
  };

  class ZeroFilledMemoryBuffer : public llvm::MemoryBuffer {
    const std::string name;
  public:
    explicit ZeroFilledMemoryBuffer(size_t size, StringRef name)
        : name(name.str()) {
      assert(size > 0);
      std::error_code error;
      llvm::sys::MemoryBlock memory =
          llvm::sys::Memory::allocateMappedMemory(size, nullptr,
                                                  llvm::sys::Memory::MF_READ,
                                                  error);
      assert(!error && "failed to allocated read-only zero-filled memory");
      init(static_cast<char *>(memory.base()),
           static_cast<char *>(memory.base()) + memory.allocatedSize() - 1,
           /*null-terminated*/true);
    }

    ~ZeroFilledMemoryBuffer() override {
      llvm::sys::MemoryBlock memory{const_cast<char *>(getBufferStart()),
        getBufferSize()};
      std::error_code error = llvm::sys::Memory::releaseMappedMemory(memory);
      assert(!error && "failed to deallocate read-only zero-filled memory");
      (void)error;
    }

    ZeroFilledMemoryBuffer(const ZeroFilledMemoryBuffer &) = delete;
    ZeroFilledMemoryBuffer(ZeroFilledMemoryBuffer &&) = delete;
    void operator=(const ZeroFilledMemoryBuffer &) = delete;
    void operator=(ZeroFilledMemoryBuffer &&) = delete;

    StringRef getBufferIdentifier() const override {
      return name;
    }
    BufferKind getBufferKind() const override {
      return MemoryBuffer_MMap;
    }
  };
} // end anonymous namespace

namespace {
class BridgingPPTracker : public clang::PPCallbacks {
  ClangImporter::Implementation &Impl;

public:
  BridgingPPTracker(ClangImporter::Implementation &Impl)
    : Impl(Impl) {}

private:
  static unsigned getNumModuleIdentifiers(const clang::Module *Mod) {
    unsigned Result = 1;
    while (Mod->Parent) {
      Mod = Mod->Parent;
      ++Result;
    }
    return Result;
  }

  void InclusionDirective(clang::SourceLocation HashLoc,
                          const clang::Token &IncludeTok,
                          StringRef FileName,
                          bool IsAngled,
                          clang::CharSourceRange FilenameRange,
                          const clang::FileEntry *File,
                          StringRef SearchPath,
                          StringRef RelativePath,
                          const clang::Module *Imported,
                          clang::SrcMgr::CharacteristicKind FileType) override{
    if (!Imported) {
      if (File)
        Impl.BridgeHeaderFiles.insert(File);
      return;
    }
    // Synthesize identifier locations.
    SmallVector<clang::SourceLocation, 4> IdLocs;
    for (unsigned I = 0, E = getNumModuleIdentifiers(Imported); I != E; ++I)
      IdLocs.push_back(HashLoc);
    handleImport(HashLoc, IdLocs, Imported);
  }

  void moduleImport(clang::SourceLocation ImportLoc,
                    clang::ModuleIdPath Path,
                    const clang::Module *Imported) override {
    if (!Imported)
      return;
    SmallVector<clang::SourceLocation, 4> IdLocs;
    for (auto &P : Path)
      IdLocs.push_back(P.second);
    handleImport(ImportLoc, IdLocs, Imported);
  }

  void handleImport(clang::SourceLocation ImportLoc,
                    ArrayRef<clang::SourceLocation> IdLocs,
                    const clang::Module *Imported) {
    clang::ASTContext &ClangCtx = Impl.getClangASTContext();
    clang::ImportDecl *ClangImport = clang::ImportDecl::Create(ClangCtx,
                                            ClangCtx.getTranslationUnitDecl(),
                                            ImportLoc,
                                           const_cast<clang::Module*>(Imported),
                                            IdLocs);
    Impl.BridgeHeaderTopLevelImports.push_back(ClangImport);
  }

  void MacroDefined(const clang::Token &MacroNameTok,
                    const clang::MacroDirective *MD) override {
    Impl.BridgeHeaderMacros.push_back(MacroNameTok.getIdentifierInfo());
  }
};

class ClangImporterDependencyCollector : public clang::DependencyCollector
{
  llvm::StringSet<> ExcludedPaths;
  /// The FileCollector is used by LLDB to generate reproducers. It's not used
  /// by Swift to track dependencies.
  std::shared_ptr<llvm::FileCollector> FileCollector;
  const IntermoduleDepTrackingMode Mode;

public:
  ClangImporterDependencyCollector(
      IntermoduleDepTrackingMode Mode,
      std::shared_ptr<llvm::FileCollector> FileCollector)
      : FileCollector(FileCollector), Mode(Mode) {}

  void excludePath(StringRef filename) {
    ExcludedPaths.insert(filename);
  }

  bool isClangImporterSpecialName(StringRef Filename) {
    using ImporterImpl = ClangImporter::Implementation;
    return (Filename == ImporterImpl::moduleImportBufferName
            || Filename == ImporterImpl::bridgingHeaderBufferName);
  }

  bool needSystemDependencies() override {
    return Mode == IntermoduleDepTrackingMode::IncludeSystem;
  }

  bool sawDependency(StringRef Filename, bool FromClangModule,
                     bool IsSystem, bool IsClangModuleFile,
                     bool IsMissing) override {
    if (!clang::DependencyCollector::sawDependency(Filename, FromClangModule,
                                                   IsSystem, IsClangModuleFile,
                                                   IsMissing))
      return false;
    // Currently preserving older ClangImporter behavior of ignoring .pcm
    // file dependencies, but possibly revisit?
    if (IsClangModuleFile
        || isClangImporterSpecialName(Filename)
        || ExcludedPaths.count(Filename))
      return false;
    return true;
  }

  void maybeAddDependency(StringRef Filename, bool FromModule, bool IsSystem,
                          bool IsModuleFile, bool IsMissing) override {
    if (FileCollector)
      FileCollector->addFile(Filename);
    clang::DependencyCollector::maybeAddDependency(
        Filename, FromModule, IsSystem, IsModuleFile, IsMissing);
  }
};
} // end anonymous namespace

std::shared_ptr<clang::DependencyCollector>
ClangImporter::createDependencyCollector(
    IntermoduleDepTrackingMode Mode,
    std::shared_ptr<llvm::FileCollector> FileCollector) {
  return std::make_shared<ClangImporterDependencyCollector>(Mode,
                                                            FileCollector);
}

void ClangImporter::Implementation::addBridgeHeaderTopLevelDecls(
    clang::Decl *D) {
  if (shouldIgnoreBridgeHeaderTopLevelDecl(D))
    return;

  BridgeHeaderTopLevelDecls.push_back(D);
}

bool ClangImporter::Implementation::shouldIgnoreBridgeHeaderTopLevelDecl(
    clang::Decl *D) {
  // Ignore forward references;
  if (auto *ID = dyn_cast<clang::ObjCInterfaceDecl>(D)) {
    if (!ID->isThisDeclarationADefinition())
      return true;
  } else if (auto PD = dyn_cast<clang::ObjCProtocolDecl>(D)) {
    if (!PD->isThisDeclarationADefinition())
      return true;
  } else if (auto TD = dyn_cast<clang::TagDecl>(D)) {
    if (!TD->isThisDeclarationADefinition())
      return true;
  }
  return false;
}

ClangImporter::ClangImporter(ASTContext &ctx,
                             DependencyTracker *tracker,
                             DWARFImporterDelegate *dwarfImporterDelegate)
    : ClangModuleLoader(tracker),
      Impl(*new Implementation(ctx, dwarfImporterDelegate)) {
}

ClangImporter::~ClangImporter() {
  delete &Impl;
}

#pragma mark Module loading

/// Finds the glibc.modulemap file relative to the provided resource dir.
///
/// Note that the module map used for Glibc depends on the target we're
/// compiling for, and is not included in the resource directory with the other
/// implicit module maps. It's at {freebsd|linux}/{arch}/glibc.modulemap.
static Optional<StringRef>
getGlibcModuleMapPath(SearchPathOptions& Opts, llvm::Triple triple,
                      SmallVectorImpl<char> &buffer) {
  StringRef platform = swift::getPlatformNameForTriple(triple);
  StringRef arch = swift::getMajorArchitectureName(triple);

  if (!Opts.SDKPath.empty()) {
    buffer.clear();
    buffer.append(Opts.SDKPath.begin(), Opts.SDKPath.end());
    llvm::sys::path::append(buffer, "usr", "lib", "swift");
    llvm::sys::path::append(buffer, platform, arch, "glibc.modulemap");

    // Only specify the module map if that file actually exists.  It may not;
    // for example in the case that `swiftc -target x86_64-unknown-linux-gnu
    // -emit-ir` is invoked using a Swift compiler not built for Linux targets.
    if (llvm::sys::fs::exists(buffer))
      return StringRef(buffer.data(), buffer.size());
  }

  if (!Opts.RuntimeResourcePath.empty()) {
    buffer.clear();
    buffer.append(Opts.RuntimeResourcePath.begin(),
                  Opts.RuntimeResourcePath.end());
    llvm::sys::path::append(buffer, platform, arch, "glibc.modulemap");

    // Only specify the module map if that file actually exists.  It may not;
    // for example in the case that `swiftc -target x86_64-unknown-linux-gnu
    // -emit-ir` is invoked using a Swift compiler not built for Linux targets.
    if (llvm::sys::fs::exists(buffer))
      return StringRef(buffer.data(), buffer.size());
  }

  return None;
}

void
importer::getNormalInvocationArguments(
    std::vector<std::string> &invocationArgStrs,
    ASTContext &ctx) {
  const auto &LangOpts = ctx.LangOpts;
  const llvm::Triple &triple = LangOpts.Target;
  SearchPathOptions &searchPathOpts = ctx.SearchPathOpts;
  ClangImporterOptions &importerOpts = ctx.ClangImporterOpts;
  auto languageVersion = ctx.LangOpts.EffectiveLanguageVersion;

  if (llvm::sys::path::extension(importerOpts.BridgingHeader)
          .endswith(file_types::getExtension(file_types::TY_PCH))) {
    invocationArgStrs.insert(invocationArgStrs.end(), {
        "-include-pch", importerOpts.BridgingHeader
    });
  }

  // If there are no shims in the resource dir, add a search path in the SDK.
  SmallString<128> shimsPath(searchPathOpts.RuntimeResourcePath);
  llvm::sys::path::append(shimsPath, "shims");
  if (!llvm::sys::fs::exists(shimsPath)) {
    shimsPath = searchPathOpts.SDKPath;
    llvm::sys::path::append(shimsPath, "usr", "lib", "swift", "shims");
    invocationArgStrs.insert(invocationArgStrs.end(),
                             {"-isystem", std::string(shimsPath.str())});
  }

  // Construct the invocation arguments for the current target.
  // Add target-independent options first.
  invocationArgStrs.insert(invocationArgStrs.end(), {
      // Don't emit LLVM IR.
      "-fsyntax-only",

      // Enable block support.
      "-fblocks",

      languageVersion.preprocessorDefinition("__swift__", {10000, 100, 1}),

      "-fretain-comments-from-system-headers",

      "-isystem", searchPathOpts.RuntimeResourcePath,
  });

  // Enable Position Independence.  `-fPIC` is not supported on Windows, which
  // is implicitly position independent.
  if (!triple.isOSWindows())
    invocationArgStrs.insert(invocationArgStrs.end(), {"-fPIC"});

  // Enable modules.
  invocationArgStrs.insert(invocationArgStrs.end(), {
      "-fmodules",
      "-Xclang", "-fmodule-feature", "-Xclang", "swift"
  });
  // Don't enforce strict rules when inside the debugger to work around search
  // path problems caused by a module existing in both the build/install
  // directory and the source directory.
  if (!importerOpts.DebuggerSupport)
    invocationArgStrs.push_back(
        "-Werror=non-modular-include-in-framework-module");

  if (LangOpts.EnableObjCInterop) {
    bool EnableCXXInterop = LangOpts.EnableCXXInterop;
    invocationArgStrs.insert(
        invocationArgStrs.end(),
        {"-x", EnableCXXInterop ? "objective-c++" : "objective-c",
         EnableCXXInterop ? "-std=gnu++17" : "-std=gnu11", "-fobjc-arc"});
    // TODO: Investigate whether 7.0 is a suitable default version.
    if (!triple.isOSDarwin())
      invocationArgStrs.insert(invocationArgStrs.end(),
                               {"-fobjc-runtime=ios-7.0"});
  } else {
    bool EnableCXXInterop = LangOpts.EnableCXXInterop;
    invocationArgStrs.insert(invocationArgStrs.end(),
                             {"-x", EnableCXXInterop ? "c++" : "c",
                              EnableCXXInterop ? "-std=gnu++17" : "-std=gnu11"});
  }

  // Set C language options.
  if (triple.isOSDarwin()) {
    invocationArgStrs.insert(invocationArgStrs.end(), {
      // Avoid including the iso646.h header because some headers from OS X
      // frameworks are broken by it.
      "-D_ISO646_H_", "-D__ISO646_H",

      // Request new APIs from AppKit.
      "-DSWIFT_SDK_OVERLAY_APPKIT_EPOCH=2",

      // Request new APIs from Foundation.
      "-DSWIFT_SDK_OVERLAY_FOUNDATION_EPOCH=8",

      // Request new APIs from SceneKit.
      "-DSWIFT_SDK_OVERLAY2_SCENEKIT_EPOCH=3",

      // Request new APIs from GameplayKit.
      "-DSWIFT_SDK_OVERLAY_GAMEPLAYKIT_EPOCH=1",

      // Request new APIs from SpriteKit.
      "-DSWIFT_SDK_OVERLAY_SPRITEKIT_EPOCH=1",

      // Request new APIs from CoreImage.
      "-DSWIFT_SDK_OVERLAY_COREIMAGE_EPOCH=2",

      // Request new APIs from libdispatch.
      "-DSWIFT_SDK_OVERLAY_DISPATCH_EPOCH=2",

      // Request new APIs from libpthread
      "-DSWIFT_SDK_OVERLAY_PTHREAD_EPOCH=1",

      // Request new APIs from CoreGraphics.
      "-DSWIFT_SDK_OVERLAY_COREGRAPHICS_EPOCH=0",

      // Request new APIs from UIKit.
      "-DSWIFT_SDK_OVERLAY_UIKIT_EPOCH=2",

      // Backwards compatibility for headers that were checking this instead of
      // '__swift__'.
      "-DSWIFT_CLASS_EXTRA=",
    });

    // Get the version of this compiler and pass it to C/Objective-C
    // declarations.
    auto V = version::Version::getCurrentCompilerVersion();
    if (!V.empty()) {
      invocationArgStrs.insert(invocationArgStrs.end(), {
        V.preprocessorDefinition("__SWIFT_COMPILER_VERSION",
                                 {1000000000, /*ignored*/ 0, 1000000, 1000, 1}),
      });
    }
  } else {
    // Ideally we should turn this on for all Glibc targets that are actually
    // using Glibc or a libc that respects that flag. This will cause some
    // source breakage however (specifically with strerror_r()) on Linux
    // without a workaround.
    if (triple.isOSFuchsia() || triple.isAndroid()) {
      // Many of the modern libc features are hidden behind feature macros like
      // _GNU_SOURCE or _XOPEN_SOURCE.
      invocationArgStrs.insert(invocationArgStrs.end(), {
        "-D_GNU_SOURCE",
      });
    }

    if (triple.isOSWindows()) {
      switch (triple.getArch()) {
      default: llvm_unreachable("unsupported Windows architecture");
      case llvm::Triple::arm:
      case llvm::Triple::thumb:
        invocationArgStrs.insert(invocationArgStrs.end(), {"-D_ARM_"});
        break;
      case llvm::Triple::aarch64:
        invocationArgStrs.insert(invocationArgStrs.end(), {"-D_ARM64_"});
        break;
      case llvm::Triple::x86:
        invocationArgStrs.insert(invocationArgStrs.end(), {"-D_X86_"});
        break;
      case llvm::Triple::x86_64:
        invocationArgStrs.insert(invocationArgStrs.end(), {"-D_AMD64_"});
        break;
      }
    }

    SmallString<128> buffer;
    if (auto path = getGlibcModuleMapPath(searchPathOpts, triple, buffer)) {
      invocationArgStrs.push_back((Twine("-fmodule-map-file=") + *path).str());
    } else {
      // FIXME: Emit a warning of some kind.
    }
  }

  if (searchPathOpts.SDKPath.empty()) {
    invocationArgStrs.push_back("-Xclang");
    invocationArgStrs.push_back("-nostdsysteminc");
  } else {
    if (triple.isWindowsMSVCEnvironment()) {
      llvm::SmallString<261> path; // MAX_PATH + 1
      path = searchPathOpts.SDKPath;
      llvm::sys::path::append(path, "usr", "include");
      llvm::sys::path::native(path);

      invocationArgStrs.push_back("-isystem");
      invocationArgStrs.push_back(std::string(path.str()));
    } else {
      // On Darwin, Clang uses -isysroot to specify the include
      // system root. On other targets, it seems to use --sysroot.
      invocationArgStrs.push_back(triple.isOSDarwin() ? "-isysroot"
                                                      : "--sysroot");
      invocationArgStrs.push_back(searchPathOpts.SDKPath);
    }
  }

  const std::string &moduleCachePath = importerOpts.ModuleCachePath;
  if (!moduleCachePath.empty()) {
    invocationArgStrs.push_back("-fmodules-cache-path=");
    invocationArgStrs.back().append(moduleCachePath);
  }

  if (ctx.SearchPathOpts.DisableModulesValidateSystemDependencies) {
    invocationArgStrs.push_back("-fno-modules-validate-system-headers");
  } else {
    invocationArgStrs.push_back("-fmodules-validate-system-headers");
  }

  if (importerOpts.DetailedPreprocessingRecord) {
    invocationArgStrs.insert(invocationArgStrs.end(), {
      "-Xclang", "-detailed-preprocessing-record",
      "-Xclang", "-fmodule-format=raw",
    });
  } else {
    invocationArgStrs.insert(invocationArgStrs.end(), {
      "-Xclang", "-fmodule-format=obj",
    });
  }

  // Enable API notes alongside headers/in frameworks.
  invocationArgStrs.push_back("-fapinotes-modules");
  invocationArgStrs.push_back("-fapinotes-swift-version=" +
                              languageVersion.asAPINotesVersionString());
  invocationArgStrs.push_back("-iapinotes-modules");
  invocationArgStrs.push_back((llvm::Twine(searchPathOpts.RuntimeResourcePath) +
                               llvm::sys::path::get_separator() +
                               "apinotes").str());
}

static void
getEmbedBitcodeInvocationArguments(std::vector<std::string> &invocationArgStrs,
                                   ASTContext &ctx) {
  invocationArgStrs.insert(invocationArgStrs.end(), {
    // Backend mode.
    "-fembed-bitcode",

    // ...but Clang isn't doing the emission.
    "-fsyntax-only",

    "-x", "ir",
  });
}

void
importer::addCommonInvocationArguments(
    std::vector<std::string> &invocationArgStrs,
    ASTContext &ctx) {
  using ImporterImpl = ClangImporter::Implementation;
  const llvm::Triple &triple = ctx.LangOpts.Target;
  SearchPathOptions &searchPathOpts = ctx.SearchPathOpts;
  const ClangImporterOptions &importerOpts = ctx.ClangImporterOpts;

  invocationArgStrs.push_back("-target");
  invocationArgStrs.push_back(triple.str());

  if (ctx.LangOpts.SDKVersion) {
    invocationArgStrs.push_back("-Xclang");
    invocationArgStrs.push_back(
        "-target-sdk-version=" + ctx.LangOpts.SDKVersion->getAsString());
  }

  invocationArgStrs.push_back(ImporterImpl::moduleImportBufferName);

  if (ctx.LangOpts.EnableAppExtensionRestrictions) {
    invocationArgStrs.push_back("-fapplication-extension");
  }

  if (!importerOpts.TargetCPU.empty()) {
    invocationArgStrs.push_back("-mcpu=" + importerOpts.TargetCPU);

  } else if (triple.isOSDarwin()) {
    // Special case CPU based on known deployments:
    //   - arm64 deploys to apple-a7
    //   - arm64 on macOS
    //   - arm64 for iOS/tvOS/watchOS simulators
    //   - arm64e deploys to apple-a12
    // and arm64e (everywhere) and arm64e macOS defaults to the "apple-a12" CPU
    // for Darwin, but Clang only detects this if we use -arch.
    if (triple.getArchName() == "arm64e")
      invocationArgStrs.push_back("-mcpu=apple-a12");
    else if (triple.isAArch64() && triple.isMacOSX())
      invocationArgStrs.push_back("-mcpu=apple-a12");
    else if (triple.isAArch64() && triple.isSimulatorEnvironment() &&
             (triple.isiOS() || triple.isWatchOS()))
      invocationArgStrs.push_back("-mcpu=apple-a12");
    else if (triple.getArch() == llvm::Triple::aarch64 ||
             triple.getArch() == llvm::Triple::aarch64_be) {
      invocationArgStrs.push_back("-mcpu=apple-a7");
    }
  } else if (triple.getArch() == llvm::Triple::systemz) {
    invocationArgStrs.push_back("-march=z13");
  }

  if (!importerOpts.Optimization.empty()) {
    invocationArgStrs.push_back(importerOpts.Optimization);
  }

  const std::string &overrideResourceDir = importerOpts.OverrideResourceDir;
  if (overrideResourceDir.empty()) {
    llvm::SmallString<128> resourceDir(searchPathOpts.RuntimeResourcePath);

    // Adjust the path to refer to our copy of the Clang resource directory
    // under 'lib/swift/clang', which is either a real resource directory or a
    // symlink to one inside of a full Clang installation.
    //
    // The rationale for looking under the Swift resource directory and not
    // assuming that the Clang resource directory is located next to it is that
    // Swift, when installed separately, should not need to install files in
    // directories that are not "owned" by it.
    llvm::sys::path::append(resourceDir, "clang");

    // Set the Clang resource directory to the path we computed.
    invocationArgStrs.push_back("-resource-dir");
    invocationArgStrs.push_back(std::string(resourceDir.str()));
  } else {
    invocationArgStrs.push_back("-resource-dir");
    invocationArgStrs.push_back(overrideResourceDir);
  }

  if (!importerOpts.IndexStorePath.empty()) {
    invocationArgStrs.push_back("-index-store-path");
    invocationArgStrs.push_back(importerOpts.IndexStorePath);
  }

  invocationArgStrs.push_back("-fansi-escape-codes");

  for (auto extraArg : importerOpts.ExtraArgs) {
    invocationArgStrs.push_back(extraArg);
  }
}

bool ClangImporter::canReadPCH(StringRef PCHFilename) {
  if (!llvm::sys::fs::exists(PCHFilename))
    return false;

  // FIXME: The following attempts to do an initial ReadAST invocation to verify
  // the PCH, without causing trouble for the existing CompilerInstance.
  // Look into combining creating the ASTReader along with verification + update
  // if necessary, so that we can create and use one ASTReader in the common case
  // when there is no need for update.
  clang::CompilerInstance CI(Impl.Instance->getPCHContainerOperations(),
                             &Impl.Instance->getModuleCache());
  auto invocation =
      std::make_shared<clang::CompilerInvocation>(*Impl.Invocation);
  invocation->getPreprocessorOpts().DisablePCHValidation = false;
  invocation->getPreprocessorOpts().AllowPCHWithCompilerErrors = false;
  invocation->getHeaderSearchOpts().ModulesValidateSystemHeaders = true;
  invocation->getLangOpts()->NeededByPCHOrCompilationUsesPCH = true;
  invocation->getLangOpts()->CacheGeneratedPCH = true;

  // ClangImporter::create adds a remapped MemoryBuffer that we don't need
  // here.  Moreover, it's a raw pointer owned by the preprocessor options; if
  // we don't clear the range then both the original and new CompilerInvocation
  // will try to free it.
  invocation->getPreprocessorOpts().RemappedFileBuffers.clear();

  CI.setInvocation(std::move(invocation));
  CI.setTarget(&Impl.Instance->getTarget());
  CI.setDiagnostics(
      &*clang::CompilerInstance::createDiagnostics(new clang::DiagnosticOptions()));

  // Note: Reusing the file manager is safe; this is a component that's already
  // reused when building PCM files for the module cache.
  CI.createSourceManager(Impl.Instance->getFileManager());
  auto &clangSrcMgr = CI.getSourceManager();
  auto FID = clangSrcMgr.createFileID(
                        std::make_unique<ZeroFilledMemoryBuffer>(1, "<main>"));
  clangSrcMgr.setMainFileID(FID);
  auto &diagConsumer = CI.getDiagnosticClient();
  diagConsumer.BeginSourceFile(CI.getLangOpts());
  SWIFT_DEFER {
    diagConsumer.EndSourceFile();
  };

  // Pass in TU_Complete, which is the default mode for the Preprocessor
  // constructor and the right one for reading a PCH.
  CI.createPreprocessor(clang::TU_Complete);
  CI.createASTContext();
  CI.createASTReader();
  clang::ASTReader &Reader = *CI.getASTReader();

  auto failureCapabilities =
    clang::ASTReader::ARR_Missing |
    clang::ASTReader::ARR_OutOfDate |
    clang::ASTReader::ARR_VersionMismatch;

  auto result = Reader.ReadAST(PCHFilename, clang::serialization::MK_PCH,
                               clang::SourceLocation(), failureCapabilities);
  switch (result) {
  case clang::ASTReader::Success:
    return true;
  case clang::ASTReader::Failure:
  case clang::ASTReader::Missing:
  case clang::ASTReader::OutOfDate:
  case clang::ASTReader::VersionMismatch:
    return false;
  case clang::ASTReader::ConfigurationMismatch:
  case clang::ASTReader::HadErrors:
    assert(0 && "unexpected ASTReader failure for PCH validation");
    return false;
  }
  llvm_unreachable("unhandled result");
}

Optional<std::string>
ClangImporter::getPCHFilename(const ClangImporterOptions &ImporterOptions,
                              StringRef SwiftPCHHash, bool &isExplicit) {
  if (llvm::sys::path::extension(ImporterOptions.BridgingHeader)
        .endswith(file_types::getExtension(file_types::TY_PCH))) {
    isExplicit = true;
    return ImporterOptions.BridgingHeader;
  }
  isExplicit = false;

  const auto &BridgingHeader = ImporterOptions.BridgingHeader;
  const auto &PCHOutputDir = ImporterOptions.PrecompiledHeaderOutputDir;
  if (SwiftPCHHash.empty() || BridgingHeader.empty() || PCHOutputDir.empty()) {
    return None;
  }

  SmallString<256> PCHBasename { llvm::sys::path::filename(BridgingHeader) };
  llvm::sys::path::replace_extension(PCHBasename, "");
  PCHBasename.append("-swift_");
  PCHBasename.append(SwiftPCHHash);
  PCHBasename.append("-clang_");
  PCHBasename.append(getClangModuleHash());
  PCHBasename.append(".pch");
  SmallString<256> PCHFilename { PCHOutputDir };
  llvm::sys::path::append(PCHFilename, PCHBasename);
  return PCHFilename.str().str();
}


Optional<std::string>
ClangImporter::getOrCreatePCH(const ClangImporterOptions &ImporterOptions,
                              StringRef SwiftPCHHash) {
  bool isExplicit;
  auto PCHFilename = getPCHFilename(ImporterOptions, SwiftPCHHash,
                                    isExplicit);
  if (!PCHFilename.hasValue()) {
    return None;
  }
  if (!isExplicit && !ImporterOptions.PCHDisableValidation &&
      !canReadPCH(PCHFilename.getValue())) {
    StringRef parentDir = llvm::sys::path::parent_path(PCHFilename.getValue());
    std::error_code EC = llvm::sys::fs::create_directories(parentDir);
    if (EC) {
      llvm::errs() << "failed to create directory '" << parentDir << "': "
        << EC.message();
      return None;
    }
    auto FailedToEmit = emitBridgingPCH(ImporterOptions.BridgingHeader,
                                        PCHFilename.getValue());
    if (FailedToEmit) {
      return None;
    }
  }

  return PCHFilename.getValue();
}

std::vector<std::string>
ClangImporter::getClangArguments(ASTContext &ctx) {
  if (ctx.ClangImporterOpts.ExtraArgsOnly) {
    return ctx.ClangImporterOpts.ExtraArgs;
  }
  std::vector<std::string> invocationArgStrs;
  // Clang expects this to be like an actual command line. So we need to pass in
  // "clang" for argv[0]
  invocationArgStrs.push_back("clang");
  switch (ctx.ClangImporterOpts.Mode) {
  case ClangImporterOptions::Modes::Normal:
  case ClangImporterOptions::Modes::PrecompiledModule:
    getNormalInvocationArguments(invocationArgStrs, ctx);
    break;
  case ClangImporterOptions::Modes::EmbedBitcode:
    getEmbedBitcodeInvocationArguments(invocationArgStrs, ctx);
    break;
  }
  addCommonInvocationArguments(invocationArgStrs, ctx);
  return invocationArgStrs;
}

std::unique_ptr<clang::CompilerInvocation>
ClangImporter::createClangInvocation(ClangImporter *importer,
                                     const ClangImporterOptions &importerOpts,
                                     ArrayRef<std::string> invocationArgStrs,
                                     std::vector<std::string> *CC1Args) {
  std::vector<const char *> invocationArgs;
  invocationArgs.reserve(invocationArgStrs.size());
  for (auto &argStr : invocationArgStrs)
    invocationArgs.push_back(argStr.c_str());
  // Set up a temporary diagnostic client to report errors from parsing the
  // command line, which may be important for Swift clients if, for example,
  // they're using -Xcc options. Unfortunately this diagnostic engine has to
  // use the default options because the /actual/ options haven't been parsed
  // yet.
  //
  // The long-term client for Clang diagnostics is set up below, after the
  // clang::CompilerInstance is created.
  llvm::IntrusiveRefCntPtr<clang::DiagnosticOptions> tempDiagOpts{
    new clang::DiagnosticOptions
  };

  ClangDiagnosticConsumer tempDiagClient{importer->Impl, *tempDiagOpts,
                                         importerOpts.DumpClangDiagnostics};
  llvm::IntrusiveRefCntPtr<clang::DiagnosticsEngine> tempClangDiags =
      clang::CompilerInstance::createDiagnostics(tempDiagOpts.get(),
                                                 &tempDiagClient,
                                                 /*owned*/false);

  return clang::createInvocationFromCommandLine(invocationArgs, tempClangDiags,
                                                nullptr, false, CC1Args);
}

std::unique_ptr<ClangImporter>
ClangImporter::create(ASTContext &ctx,
                      std::string swiftPCHHash, DependencyTracker *tracker,
                      DWARFImporterDelegate *dwarfImporterDelegate) {
  std::unique_ptr<ClangImporter> importer{
      new ClangImporter(ctx, tracker, dwarfImporterDelegate)};
  auto &importerOpts = ctx.ClangImporterOpts;
  importer->Impl.ClangArgs = getClangArguments(ctx);
  ArrayRef<std::string> invocationArgStrs = importer->Impl.ClangArgs;
  if (importerOpts.DumpClangDiagnostics) {
    llvm::errs() << "'";
    llvm::interleave(
        invocationArgStrs, [](StringRef arg) { llvm::errs() << arg; },
        [] { llvm::errs() << "' '"; });
    llvm::errs() << "'\n";
  }



  if (llvm::sys::path::extension(importerOpts.BridgingHeader)
        .endswith(file_types::getExtension(file_types::TY_PCH))) {
    importer->Impl.setSinglePCHImport(importerOpts.BridgingHeader);
    importer->Impl.IsReadingBridgingPCH = true;
    if (tracker) {
      // Currently ignoring dependency on bridging .pch files because they are
      // temporaries; if and when they are no longer temporaries, this condition
      // should be removed.
      auto &coll = static_cast<ClangImporterDependencyCollector &>(
        *tracker->getClangCollector());
      coll.excludePath(importerOpts.BridgingHeader);
    }
  }

  // Create a new Clang compiler invocation.
  {
    importer->Impl.Invocation = createClangInvocation(importer.get(),
                                                      importerOpts,
                                                      invocationArgStrs);
    if (!importer->Impl.Invocation)
      return nullptr;
  }

  {
    // Create an almost-empty memory buffer.
    auto sourceBuffer = llvm::MemoryBuffer::getMemBuffer(
      "extern int __swift __attribute__((unavailable));",
      Implementation::moduleImportBufferName);
    clang::PreprocessorOptions &ppOpts =
        importer->Impl.Invocation->getPreprocessorOpts();
    ppOpts.addRemappedFile(Implementation::moduleImportBufferName,
                           sourceBuffer.release());
  }

  // Install a Clang module file extension to build Swift name lookup tables.
  importer->Impl.Invocation->getFrontendOpts().ModuleFileExtensions.push_back(
      std::make_shared<SwiftNameLookupExtension>(
          importer->Impl.BridgingHeaderLookupTable,
          importer->Impl.LookupTables, importer->Impl.SwiftContext,
          importer->Impl.getBufferImporterForDiagnostics(),
          importer->Impl.platformAvailability,
          importer->Impl.InferImportAsMember));

  // Create a compiler instance.
  {
    auto PCHContainerOperations =
      std::make_shared<clang::PCHContainerOperations>();
    PCHContainerOperations->registerWriter(
        std::make_unique<clang::ObjectFilePCHContainerWriter>());
    PCHContainerOperations->registerReader(
        std::make_unique<clang::ObjectFilePCHContainerReader>());
    importer->Impl.Instance.reset(
        new clang::CompilerInstance(std::move(PCHContainerOperations)));
  }
  auto &instance = *importer->Impl.Instance;
  instance.setInvocation(importer->Impl.Invocation);

  if (tracker)
    instance.addDependencyCollector(tracker->getClangCollector());

  {
    // Now set up the real client for Clang diagnostics---configured with proper
    // options---as opposed to the temporary one we made above.
    auto actualDiagClient = std::make_unique<ClangDiagnosticConsumer>(
        importer->Impl, instance.getDiagnosticOpts(),
        importerOpts.DumpClangDiagnostics);
    instance.createDiagnostics(actualDiagClient.release());
  }

  // Set up the file manager.
  {
    llvm::IntrusiveRefCntPtr<llvm::vfs::FileSystem> VFS =
        clang::createVFSFromCompilerInvocation(instance.getInvocation(),
                                               instance.getDiagnostics(),
                                               ctx.SourceMgr.getFileSystem());
    instance.createFileManager(std::move(VFS));
  }

  // Don't stop emitting messages if we ever can't load a module.
  // FIXME: This is actually a general problem: any "fatal" error could mess up
  // the CompilerInvocation when we're not in "show diagnostics after fatal
  // error" mode.
  clang::DiagnosticsEngine &clangDiags = instance.getDiagnostics();
  clangDiags.setSeverity(clang::diag::err_module_not_found,
                         clang::diag::Severity::Error,
                         clang::SourceLocation());
  clangDiags.setSeverity(clang::diag::err_module_not_built,
                         clang::diag::Severity::Error,
                         clang::SourceLocation());
  clangDiags.setFatalsAsError(ctx.Diags.getShowDiagnosticsAfterFatalError());


  // Create the associated action.
  importer->Impl.Action.reset(new ParsingAction(ctx, *importer,
                                                importer->Impl,
                                                importerOpts,
                                                swiftPCHHash));
  auto *action = importer->Impl.Action.get();

  // Execute the action. We effectively inline most of
  // CompilerInstance::ExecuteAction here, because we need to leave the AST
  // open for future module loading.
  // FIXME: This has to be cleaned up on the Clang side before we can improve
  // things here.

  // Create the target instance.
  instance.setTarget(
    clang::TargetInfo::CreateTargetInfo(clangDiags,
                                        instance.getInvocation().TargetOpts));
  if (!instance.hasTarget())
    return nullptr;

  // Inform the target of the language options.
  //
  // FIXME: We shouldn't need to do this, the target should be immutable once
  // created. This complexity should be lifted elsewhere.
  instance.getTarget().adjust(instance.getLangOpts());

  if (importerOpts.Mode == ClangImporterOptions::Modes::EmbedBitcode)
    return importer;

  // ClangImporter always sets this in Normal mode, so we need to make sure to
  // set it before bailing out early when configuring ClangImporter for
  // precompiled modules. This is not a benign langopt, so forgetting this (for
  // example, if we combined the early exit below with the one above) would make
  // the compiler instance used to emit PCMs incompatible with the one used to
  // read them later.
  instance.getLangOpts().NeededByPCHOrCompilationUsesPCH = true;

  if (importerOpts.Mode == ClangImporterOptions::Modes::PrecompiledModule)
    return importer;

  bool canBegin = action->BeginSourceFile(instance,
                                          instance.getFrontendOpts().Inputs[0]);
  if (!canBegin)
    return nullptr; // there was an error related to the compiler arguments.

  clang::Preprocessor &clangPP = instance.getPreprocessor();
  clangPP.enableIncrementalProcessing();

  // Setup Preprocessor callbacks before initialing the parser to make sure
  // we catch implicit includes.
  auto ppTracker = std::make_unique<BridgingPPTracker>(importer->Impl);
  clangPP.addPPCallbacks(std::move(ppTracker));

  instance.createASTReader();

  // Manually run the action, so that the TU stays open for additional parsing.
  instance.createSema(action->getTranslationUnitKind(), nullptr);
  importer->Impl.Parser.reset(new clang::Parser(clangPP, instance.getSema(),
                                                /*SkipFunctionBodies=*/false));

  clangPP.EnterMainSourceFile();
  importer->Impl.Parser->Initialize();

  importer->Impl.nameImporter.reset(new NameImporter(
      importer->Impl.SwiftContext, importer->Impl.platformAvailability,
      importer->Impl.getClangSema(), importer->Impl.InferImportAsMember));

  // FIXME: These decls are not being parsed correctly since (a) some of the
  // callbacks are still being added, and (b) the logic to parse them has
  // changed.
  clang::Parser::DeclGroupPtrTy parsed;
  while (!importer->Impl.Parser->ParseTopLevelDecl(parsed)) {
    for (auto *D : parsed.get()) {
      importer->Impl.addBridgeHeaderTopLevelDecls(D);

      if (auto named = dyn_cast<clang::NamedDecl>(D)) {
        addEntryToLookupTable(*importer->Impl.BridgingHeaderLookupTable, named,
                              *importer->Impl.nameImporter);
      }
    }
  }

  // FIXME: This is missing implicit includes.
  auto *CB = new HeaderImportCallbacks(importer->Impl);
  clangPP.addPPCallbacks(std::unique_ptr<clang::PPCallbacks>(CB));

  // Create the selectors we'll be looking for.
  auto &clangContext = importer->Impl.Instance->getASTContext();
  importer->Impl.objectAtIndexedSubscript
    = clangContext.Selectors.getUnarySelector(
        &clangContext.Idents.get("objectAtIndexedSubscript"));
  clang::IdentifierInfo *setObjectAtIndexedSubscriptIdents[2] = {
    &clangContext.Idents.get("setObject"),
    &clangContext.Idents.get("atIndexedSubscript")
  };
  importer->Impl.setObjectAtIndexedSubscript
    = clangContext.Selectors.getSelector(2, setObjectAtIndexedSubscriptIdents);
  importer->Impl.objectForKeyedSubscript
    = clangContext.Selectors.getUnarySelector(
        &clangContext.Idents.get("objectForKeyedSubscript"));
  clang::IdentifierInfo *setObjectForKeyedSubscriptIdents[2] = {
    &clangContext.Idents.get("setObject"),
    &clangContext.Idents.get("forKeyedSubscript")
  };
  importer->Impl.setObjectForKeyedSubscript
    = clangContext.Selectors.getSelector(2, setObjectForKeyedSubscriptIdents);

  // Set up the imported header module.
  auto *importedHeaderModule =
      ModuleDecl::create(ctx.getIdentifier(CLANG_HEADER_MODULE_NAME), ctx);
  importer->Impl.ImportedHeaderUnit =
    new (ctx) ClangModuleUnit(*importedHeaderModule, importer->Impl, nullptr);
  importedHeaderModule->addFile(*importer->Impl.ImportedHeaderUnit);
  importedHeaderModule->setHasResolvedImports();

  importer->Impl.IsReadingBridgingPCH = false;

  return importer;
}

bool ClangImporter::addSearchPath(StringRef newSearchPath, bool isFramework,
                                  bool isSystem) {
  clang::FileManager &fileMgr = Impl.Instance->getFileManager();
  auto optionalEntry = fileMgr.getOptionalDirectoryRef(newSearchPath);
  if (!optionalEntry)
    return true;
  auto entry = *optionalEntry;

  auto &headerSearchInfo = Impl.getClangPreprocessor().getHeaderSearchInfo();
  auto exists = std::any_of(headerSearchInfo.search_dir_begin(),
                            headerSearchInfo.search_dir_end(),
                            [&](const clang::DirectoryLookup &lookup) -> bool {
    if (isFramework)
      return lookup.getFrameworkDir() == &entry.getDirEntry();
    return lookup.getDir() == &entry.getDirEntry();
  });
  if (exists) {
    // Don't bother adding a search path that's already there. Clang would have
    // removed it via deduplication at the time the search path info gets built.
    return false;
  }

  auto kind = isSystem ? clang::SrcMgr::C_System : clang::SrcMgr::C_User;
  headerSearchInfo.AddSearchPath({entry, kind, isFramework},
                                 /*isAngled=*/true);

  // In addition to changing the current preprocessor directly, we still need
  // to change the options structure for future module-building.
  Impl.Instance->getHeaderSearchOpts().AddPath(newSearchPath,
                   isSystem ? clang::frontend::System : clang::frontend::Angled,
                                               isFramework,
                                               /*IgnoreSysRoot=*/true);
  return false;
}

clang::SourceLocation
ClangImporter::Implementation::getNextIncludeLoc() {
  clang::SourceManager &srcMgr = getClangInstance()->getSourceManager();

  if (!DummyIncludeBuffer.isValid()) {
    clang::SourceLocation includeLoc =
        srcMgr.getLocForStartOfFile(srcMgr.getMainFileID());
    // Picking the beginning of the main FileID as include location is also what
    // the clang PCH mechanism is doing (see
    // clang::ASTReader::getImportLocation()). Choose the next source location
    // here to avoid having the exact same import location as the clang PCH.
    // Otherwise, if we are using a PCH for bridging header, we'll have
    // problems with source order comparisons of clang source locations not
    // being deterministic.
    includeLoc = includeLoc.getLocWithOffset(1);
    DummyIncludeBuffer = srcMgr.createFileID(
        std::make_unique<ZeroFilledMemoryBuffer>(
          256*1024, StringRef(moduleImportBufferName)),
        clang::SrcMgr::C_User, /*LoadedID*/0, /*LoadedOffset*/0, includeLoc);
  }

  clang::SourceLocation clangImportLoc =
      srcMgr.getLocForStartOfFile(DummyIncludeBuffer)
            .getLocWithOffset(IncludeCounter++);
  assert(srcMgr.isInFileID(clangImportLoc, DummyIncludeBuffer) &&
         "confused Clang's source manager with our fake locations");
  return clangImportLoc;
}

bool ClangImporter::Implementation::importHeader(
    ModuleDecl *adapter, StringRef headerName, SourceLoc diagLoc,
    bool trackParsedSymbols,
    std::unique_ptr<llvm::MemoryBuffer> sourceBuffer,
    bool implicitImport) {

  // Don't even try to load the bridging header if the Clang AST is in a bad
  // state. It could cause a crash.
  auto &clangDiags = getClangASTContext().getDiagnostics();
  if (clangDiags.hasUnrecoverableErrorOccurred())
    return true;

  assert(adapter);
  ImportedHeaderOwners.push_back(adapter);

  bool hadError = clangDiags.hasErrorOccurred();

  clang::SourceManager &sourceMgr = getClangInstance()->getSourceManager();
  clang::FileID bufferID = sourceMgr.createFileID(std::move(sourceBuffer),
                                                  clang::SrcMgr::C_User,
                                                  /*LoadedID=*/0,
                                                  /*LoadedOffset=*/0,
                                                  getNextIncludeLoc());
  auto &consumer =
      static_cast<HeaderParsingASTConsumer &>(Instance->getASTConsumer());
  consumer.reset();

  clang::Preprocessor &pp = getClangPreprocessor();
  pp.EnterSourceFile(bufferID, /*Dir=*/nullptr, /*Loc=*/{});
  // Force the import to occur.
  pp.LookAhead(0);

  SmallVector<clang::DeclGroupRef, 16> allParsedDecls;
  auto handleParsed = [&](clang::DeclGroupRef parsed) {
    if (trackParsedSymbols) {
      for (auto *D : parsed) {
        addBridgeHeaderTopLevelDecls(D);
      }
    }

    allParsedDecls.push_back(parsed);
  };

  clang::Parser::DeclGroupPtrTy parsed;
  while (!Parser->ParseTopLevelDecl(parsed)) {
    if (parsed)
      handleParsed(parsed.get());
    for (auto additionalParsedGroup : consumer.getAdditionalParsedDecls())
      handleParsed(additionalParsedGroup);
    consumer.reset();
  }

  // We're trying to discourage (and eventually deprecate) the use of implicit
  // bridging-header imports triggered by IMPORTED_HEADER blocks in
  // modules. There are two sub-cases to consider:
  //
  //   #1 The implicit import actually occurred.
  //
  //   #2 The user explicitly -import-objc-header'ed some header or PCH that
  //      makes the implicit import redundant.
  //
  // It's not obvious how to exactly differentiate these cases given the
  // interface clang gives us, but we only want to warn on case #1, and the
  // non-emptiness of allParsedDecls is a _definite_ sign that we're in case
  // #1. So we treat that as an approximation of the condition we're after, and
  // accept that we might fail to warn in the odd case where "the import
  // occurred" but didn't introduce any new decls.
  //
  // We also want to limit (for now) the warning in case #1 to invocations that
  // requested an explicit bridging header, because otherwise the warning will
  // complain in a very common scenario (unit test w/o bridging header imports
  // application w/ bridging header) that we don't yet have Xcode automation
  // to correct. The fix would be explicitly importing on the command line.
  if (implicitImport && !allParsedDecls.empty() &&
    BridgingHeaderExplicitlyRequested) {
    SwiftContext.Diags.diagnose(
      diagLoc, diag::implicit_bridging_header_imported_from_module,
      llvm::sys::path::filename(headerName), adapter->getName());
  }

  // We can't do this as we're parsing because we may want to resolve naming
  // conflicts between the things we've parsed.
  for (auto group : allParsedDecls)
    for (auto *D : group)
      if (auto named = dyn_cast<clang::NamedDecl>(D))
        addEntryToLookupTable(*BridgingHeaderLookupTable, named,
                              getNameImporter());

  pp.EndSourceFile();
  bumpGeneration();

  // Add any defined macros to the bridging header lookup table.
  addMacrosToLookupTable(*BridgingHeaderLookupTable, getNameImporter());

  // Finish loading any extra modules that were (transitively) imported.
  handleDeferredImports(diagLoc);

  // Wrap all Clang imports under a Swift import decl.
  for (auto &Import : BridgeHeaderTopLevelImports) {
    if (auto *ClangImport = Import.dyn_cast<clang::ImportDecl*>()) {
      Import = createImportDecl(SwiftContext, adapter, ClangImport, {});
    }
  }

  // Finalize the lookup table, which may fail.
  finalizeLookupTable(*BridgingHeaderLookupTable, getNameImporter(),
                      getBufferImporterForDiagnostics());

  // FIXME: What do we do if there was already an error?
  if (!hadError && clangDiags.hasErrorOccurred()) {
    SwiftContext.Diags.diagnose(diagLoc, diag::bridging_header_error,
                                headerName);
    return true;
  }

  return false;
}

bool ClangImporter::importHeader(StringRef header, ModuleDecl *adapter,
                                 off_t expectedSize, time_t expectedModTime,
                                 StringRef cachedContents, SourceLoc diagLoc) {
  clang::FileManager &fileManager = Impl.Instance->getFileManager();
  auto headerFile = fileManager.getFile(header, /*OpenFile=*/true);
  if (headerFile && (*headerFile)->getSize() == expectedSize &&
      (*headerFile)->getModificationTime() == expectedModTime) {
    return importBridgingHeader(header, adapter, diagLoc, false, true);
  }

  // If we've made it to here, this is some header other than the bridging
  // header, which means we can no longer rely on one file's modification time
  // to invalidate code completion caches. :-(
  Impl.setSinglePCHImport(None);

  if (!cachedContents.empty() && cachedContents.back() == '\0')
    cachedContents = cachedContents.drop_back();
  std::unique_ptr<llvm::MemoryBuffer> sourceBuffer{
    llvm::MemoryBuffer::getMemBuffer(cachedContents, header)
  };
  return Impl.importHeader(adapter, header, diagLoc, /*trackParsedSymbols=*/false,
                           std::move(sourceBuffer), true);
}

bool ClangImporter::importBridgingHeader(StringRef header, ModuleDecl *adapter,
                                         SourceLoc diagLoc,
                                         bool trackParsedSymbols,
                                         bool implicitImport) {
  if (llvm::sys::path::extension(header)
        .endswith(file_types::getExtension(file_types::TY_PCH))) {
    Impl.ImportedHeaderOwners.push_back(adapter);
    // We already imported this with -include-pch above, so we should have
    // collected a bunch of PCH-encoded module imports that we just need to
    // replay in handleDeferredImports.
    Impl.handleDeferredImports(diagLoc);
    return false;
  }

  clang::FileManager &fileManager = Impl.Instance->getFileManager();
  auto headerFile = fileManager.getFile(header, /*OpenFile=*/true);
  if (!headerFile) {
    Impl.SwiftContext.Diags.diagnose(diagLoc, diag::bridging_header_missing,
                                     header);
    return true;
  }

  llvm::SmallString<128> importLine;
  if (Impl.SwiftContext.LangOpts.EnableObjCInterop)
    importLine = "#import \"";
  else
    importLine = "#include \"";

  importLine += header;
  importLine += "\"\n";

  std::unique_ptr<llvm::MemoryBuffer> sourceBuffer{
    llvm::MemoryBuffer::getMemBufferCopy(
      importLine, Implementation::bridgingHeaderBufferName)
  };
  return Impl.importHeader(adapter, header, diagLoc, trackParsedSymbols,
                           std::move(sourceBuffer), implicitImport);
}

std::string ClangImporter::getBridgingHeaderContents(StringRef headerPath,
                                                     off_t &fileSize,
                                                     time_t &fileModTime) {
  auto invocation =
      std::make_shared<clang::CompilerInvocation>(*Impl.Invocation);

  invocation->getFrontendOpts().DisableFree = false;
  invocation->getFrontendOpts().Inputs.clear();
  invocation->getFrontendOpts().Inputs.push_back(
      clang::FrontendInputFile(headerPath, clang::Language::ObjC));

  invocation->getPreprocessorOpts().resetNonModularOptions();

  clang::CompilerInstance rewriteInstance(
    Impl.Instance->getPCHContainerOperations(),
    &Impl.Instance->getModuleCache());
  rewriteInstance.setInvocation(invocation);
  rewriteInstance.createDiagnostics(new clang::IgnoringDiagConsumer);

  clang::FileManager &fileManager = Impl.Instance->getFileManager();
  rewriteInstance.setFileManager(&fileManager);
  rewriteInstance.createSourceManager(fileManager);
  rewriteInstance.setTarget(&Impl.Instance->getTarget());

  std::string result;
  bool success = llvm::CrashRecoveryContext().RunSafelyOnThread([&] {
    // A much simpler version of clang::RewriteIncludesAction that lets us
    // write to an in-memory buffer.
    class RewriteIncludesAction : public clang::PreprocessorFrontendAction {
      raw_ostream &OS;

      void ExecuteAction() override {
        clang::CompilerInstance &compiler = getCompilerInstance();
        clang::RewriteIncludesInInput(compiler.getPreprocessor(), &OS,
                                      compiler.getPreprocessorOutputOpts());
      }
    public:
      explicit RewriteIncludesAction(raw_ostream &os) : OS(os) {}
    };

    llvm::raw_string_ostream os(result);
    RewriteIncludesAction action(os);
    rewriteInstance.ExecuteAction(action);
  });

  success |= !rewriteInstance.getDiagnostics().hasErrorOccurred();
  if (!success) {
    Impl.SwiftContext.Diags.diagnose({},
                                     diag::could_not_rewrite_bridging_header);
    return "";
  }

  if (auto fileInfo = fileManager.getFile(headerPath)) {
    fileSize = (*fileInfo)->getSize();
    fileModTime = (*fileInfo)->getModificationTime();
  }
  return result;
}

/// Returns the appropriate source input language based on language options.
static clang::Language getLanguageFromOptions(
    const clang::LangOptions *LangOpts) {
  if (LangOpts->OpenCL)
    return clang::Language::OpenCL;
  if (LangOpts->CUDA)
    return clang::Language::CUDA;
  if (LangOpts->ObjC)
    return LangOpts->CPlusPlus ?
        clang::Language::ObjCXX : clang::Language::ObjC;
  return LangOpts->CPlusPlus ? clang::Language::CXX : clang::Language::C;
}

/// Wraps the given frontend action in an index data recording action if the
/// frontend options have an index store path specified.
static
std::unique_ptr<clang::FrontendAction> wrapActionForIndexingIfEnabled(
    const clang::FrontendOptions &FrontendOpts,
    std::unique_ptr<clang::FrontendAction> action) {
  if (!FrontendOpts.IndexStorePath.empty()) {
    return clang::index::createIndexDataRecordingAction(
        FrontendOpts, std::move(action));
  }
  return action;
}

std::unique_ptr<clang::CompilerInstance>
ClangImporter::cloneCompilerInstanceForPrecompiling() {
  auto invocation =
      std::make_shared<clang::CompilerInvocation>(*Impl.Invocation);

  auto &PPOpts = invocation->getPreprocessorOpts();
  PPOpts.resetNonModularOptions();

  auto &FrontendOpts = invocation->getFrontendOpts();
  FrontendOpts.DisableFree = false;
  FrontendOpts.Inputs.clear();

  auto clonedInstance = std::make_unique<clang::CompilerInstance>(
    Impl.Instance->getPCHContainerOperations(),
    &Impl.Instance->getModuleCache());
  clonedInstance->setInvocation(std::move(invocation));
  clonedInstance->createDiagnostics(&Impl.Instance->getDiagnosticClient(),
                                    /*ShouldOwnClient=*/false);

  clang::FileManager &fileManager = Impl.Instance->getFileManager();
  clonedInstance->setFileManager(&fileManager);
  clonedInstance->createSourceManager(fileManager);
  clonedInstance->setTarget(&Impl.Instance->getTarget());

  return clonedInstance;
}

bool
ClangImporter::emitBridgingPCH(StringRef headerPath,
                               StringRef outputPCHPath) {
  auto emitInstance = cloneCompilerInstanceForPrecompiling();
  auto &invocation = emitInstance->getInvocation();

  auto LangOpts = invocation.getLangOpts();
  LangOpts->NeededByPCHOrCompilationUsesPCH = true;
  LangOpts->CacheGeneratedPCH = true;

  auto language = getLanguageFromOptions(LangOpts);
  auto inputFile = clang::FrontendInputFile(headerPath, language);

  auto &FrontendOpts = invocation.getFrontendOpts();
  FrontendOpts.Inputs = {inputFile};
  FrontendOpts.OutputFile = outputPCHPath.str();
  FrontendOpts.ProgramAction = clang::frontend::GeneratePCH;

  auto action = wrapActionForIndexingIfEnabled(
      FrontendOpts, std::make_unique<clang::GeneratePCHAction>());
  emitInstance->ExecuteAction(*action);

  if (emitInstance->getDiagnostics().hasErrorOccurred()) {
    Impl.SwiftContext.Diags.diagnose({},
                                     diag::bridging_header_pch_error,
                                     outputPCHPath, headerPath);
    return true;
  }
  return false;
}

bool ClangImporter::runPreprocessor(StringRef inputPath, StringRef outputPath) {
  auto emitInstance = cloneCompilerInstanceForPrecompiling();
  auto &invocation = emitInstance->getInvocation();
  auto LangOpts = invocation.getLangOpts();
  auto &OutputOpts = invocation.getPreprocessorOutputOpts();
  OutputOpts.ShowCPP = 1;
  OutputOpts.ShowComments = 0;
  OutputOpts.ShowLineMarkers = 0;
  OutputOpts.ShowMacros = 0;
  OutputOpts.ShowMacroComments = 0;
  auto language = getLanguageFromOptions(LangOpts);
  auto inputFile = clang::FrontendInputFile(inputPath, language);

  auto &FrontendOpts = invocation.getFrontendOpts();
  FrontendOpts.Inputs = {inputFile};
  FrontendOpts.OutputFile = outputPath.str();
  FrontendOpts.ProgramAction = clang::frontend::PrintPreprocessedInput;

  auto action = wrapActionForIndexingIfEnabled(
      FrontendOpts, std::make_unique<clang::PrintPreprocessedAction>());
  emitInstance->ExecuteAction(*action);
  return emitInstance->getDiagnostics().hasErrorOccurred();
}

bool ClangImporter::emitPrecompiledModule(StringRef moduleMapPath,
                                          StringRef moduleName,
                                          StringRef outputPath) {
  auto emitInstance = cloneCompilerInstanceForPrecompiling();
  auto &invocation = emitInstance->getInvocation();

  auto LangOpts = invocation.getLangOpts();
  LangOpts->setCompilingModule(clang::LangOptions::CMK_ModuleMap);
  LangOpts->ModuleName = moduleName.str();
  LangOpts->CurrentModule = LangOpts->ModuleName;

  auto language = getLanguageFromOptions(LangOpts);
  auto inputFile = clang::FrontendInputFile(
      moduleMapPath, clang::InputKind(
          language, clang::InputKind::ModuleMap, false));

  auto &FrontendOpts = invocation.getFrontendOpts();
  FrontendOpts.Inputs = {inputFile};
  FrontendOpts.OriginalModuleMap = moduleMapPath.str();
  FrontendOpts.OutputFile = outputPath.str();
  FrontendOpts.ProgramAction = clang::frontend::GenerateModule;

  auto action = wrapActionForIndexingIfEnabled(
      FrontendOpts,
      std::make_unique<clang::GenerateModuleFromModuleMapAction>());
  emitInstance->ExecuteAction(*action);

  if (emitInstance->getDiagnostics().hasErrorOccurred()) {
    Impl.SwiftContext.Diags.diagnose({},
                                     diag::emit_pcm_error,
                                     outputPath, moduleMapPath);
    return true;
  }
  return false;
}

bool ClangImporter::dumpPrecompiledModule(StringRef modulePath,
                                          StringRef outputPath) {
  auto dumpInstance = cloneCompilerInstanceForPrecompiling();
  auto &invocation = dumpInstance->getInvocation();

  auto inputFile = clang::FrontendInputFile(
      modulePath, clang::InputKind(
          clang::Language::Unknown, clang::InputKind::Precompiled, false));

  auto &FrontendOpts = invocation.getFrontendOpts();
  FrontendOpts.Inputs = {inputFile};
  FrontendOpts.OutputFile = outputPath.str();

  auto action = std::make_unique<clang::DumpModuleInfoAction>();
  dumpInstance->ExecuteAction(*action);

  if (dumpInstance->getDiagnostics().hasErrorOccurred()) {
    Impl.SwiftContext.Diags.diagnose({}, diag::dump_pcm_error, modulePath);
    return true;
  }
  return false;
}

void ClangImporter::collectVisibleTopLevelModuleNames(
    SmallVectorImpl<Identifier> &names) const {
  SmallVector<clang::Module *, 32> Modules;
  Impl.getClangPreprocessor().getHeaderSearchInfo().collectAllModules(Modules);
  for (auto &M : Modules) {
    if (!M->isAvailable())
      continue;

    names.push_back(
        Impl.SwiftContext.getIdentifier(M->getTopLevelModuleName()));
  }
}

void ClangImporter::collectSubModuleNames(
    ImportPath::Module path,
    std::vector<std::string> &names) const {
  auto &clangHeaderSearch = Impl.getClangPreprocessor().getHeaderSearchInfo();

  // Look up the top-level module first.
  clang::Module *clangModule = clangHeaderSearch.lookupModule(
      path.front().Item.str(), /*AllowSearch=*/true,
      /*AllowExtraModuleMapSearch=*/true);
  if (!clangModule)
    return;
  clang::Module *submodule = clangModule;
  for (auto component : path.getSubmodulePath()) {
    submodule = submodule->findSubmodule(component.Item.str());
    if (!submodule)
      return;
  }
  for (auto sub : submodule->submodules())
    names.push_back(sub->Name);
}

bool ClangImporter::isModuleImported(const clang::Module *M) {
  return M->NameVisibility == clang::Module::NameVisibilityKind::AllVisible;
}

bool ClangImporter::canImportModule(ImportPath::Element moduleID) {
  // Look up the top-level module to see if it exists.
  // FIXME: This only works with top-level modules.
  auto &clangHeaderSearch = Impl.getClangPreprocessor().getHeaderSearchInfo();
  clang::Module *clangModule =
      clangHeaderSearch.lookupModule(moduleID.Item.str(), /*AllowSearch=*/true,
                                     /*AllowExtraModuleMapSearch=*/true);
  if (!clangModule) {
    return false;
  }

  clang::Module::Requirement r;
  clang::Module::UnresolvedHeaderDirective mh;
  clang::Module *m;
  auto &ctx = Impl.getClangASTContext();
  return clangModule->isAvailable(ctx.getLangOpts(), getTargetInfo(), r, mh, m);
}

ModuleDecl *ClangImporter::Implementation::loadModuleClang(
    SourceLoc importLoc, ImportPath::Module path) {
  auto &clangHeaderSearch = getClangPreprocessor().getHeaderSearchInfo();

  // Look up the top-level module first, to see if it exists at all.
  clang::Module *clangModule = clangHeaderSearch.lookupModule(
      path.front().Item.str(), /*AllowSearch=*/true,
      /*AllowExtraModuleMapSearch=*/true);
  if (!clangModule)
    return nullptr;

  // Convert the Swift import path over to a Clang import path.
  SmallVector<std::pair<clang::IdentifierInfo *, clang::SourceLocation>, 4>
      clangPath;
  for (auto component : path) {
    clangPath.emplace_back(
        getClangPreprocessor().getIdentifierInfo(component.Item.str()),
        exportSourceLoc(component.Loc));
  }

  auto &rawDiagClient = Instance->getDiagnosticClient();
  auto &diagClient = static_cast<ClangDiagnosticConsumer &>(rawDiagClient);

  auto loadModule = [&](clang::ModuleIdPath path,
                        clang::Module::NameVisibilityKind visibility)
      -> clang::ModuleLoadResult {
    auto importRAII =
        diagClient.handleImport(clangPath.front().first, importLoc);

    std::string preservedIndexStorePathOption;
    auto &clangFEOpts = Instance->getFrontendOpts();
    if (!clangFEOpts.IndexStorePath.empty()) {
      StringRef moduleName = path[0].first->getName();
      // Ignore the SwiftShims module for the index data.
      if (moduleName == SwiftContext.SwiftShimsModuleName.str()) {
        preservedIndexStorePathOption = clangFEOpts.IndexStorePath;
        clangFEOpts.IndexStorePath.clear();
      }
    }

    clang::SourceLocation clangImportLoc = getNextIncludeLoc();

    clang::ModuleLoadResult result =
        Instance->loadModule(clangImportLoc, path, visibility,
                             /*IsInclusionDirective=*/false);

    if (!preservedIndexStorePathOption.empty()) {
      // Restore the -index-store-path option.
      clangFEOpts.IndexStorePath = preservedIndexStorePathOption;
    }

    if (result && (visibility == clang::Module::AllVisible)) {
      getClangPreprocessor().makeModuleVisible(result, clangImportLoc);
    }
    return result;
  };

  // Now load the top-level module, so that we can check if the submodule
  // exists without triggering a fatal error.
  clangModule = loadModule(clangPath.front(), clang::Module::AllVisible);
  if (!clangModule)
    return nullptr;

  // If we're asked to import the top-level module then we're done here.
  auto *topSwiftModule = finishLoadingClangModule(clangModule, importLoc);
  if (path.size() == 1) {
    return topSwiftModule;
  }

  // Verify that the submodule exists.
  clang::Module *submodule = clangModule;
  for (auto &component : path.getSubmodulePath()) {
    submodule = submodule->findSubmodule(component.Item.str());

    // Special case: a submodule named "Foo.Private" can be moved to a top-level
    // module named "Foo_Private". Clang has special support for this.
    // We're limiting this to just submodules named "Private" because this will
    // put the Clang AST in a fatal error state if it /doesn't/ exist.
    if (!submodule && component.Item.str() == "Private" &&
        (&component) == (&path.getRaw()[1])) {
      submodule = loadModule(llvm::makeArrayRef(clangPath).slice(0, 2),
                             clang::Module::Hidden);
    }

    if (!submodule) {
      // FIXME: Specialize the error for a missing submodule?
      return nullptr;
    }
  }

  // Finally, load the submodule and make it visible.
  clangModule = loadModule(clangPath, clang::Module::AllVisible);
  if (!clangModule)
    return nullptr;

  return finishLoadingClangModule(clangModule, importLoc);
}

ModuleDecl *
ClangImporter::loadModule(SourceLoc importLoc,
                          ImportPath::Module path) {
  return Impl.loadModule(importLoc, path);
}

ModuleDecl *ClangImporter::Implementation::loadModule(
    SourceLoc importLoc, ImportPath::Module path) {
  ModuleDecl *MD = nullptr;
  if (!DisableSourceImport)
    MD = loadModuleClang(importLoc, path);
  if (!MD)
    MD = loadModuleDWARF(importLoc, path);
  return MD;
}

ModuleDecl *ClangImporter::Implementation::finishLoadingClangModule(
    const clang::Module *clangModule, SourceLoc importLoc) {
  assert(clangModule);

  // Bump the generation count.
  bumpGeneration();

  // Force load overlays for all imported modules.
  // FIXME: This forces the creation of wrapper modules for all imports as
  // well, and may do unnecessary work.
  ClangModuleUnit *wrapperUnit = getWrapperForModule(clangModule, importLoc);
  ModuleDecl *result = wrapperUnit->getParentModule();
  if (!ModuleWrappers[clangModule].getInt()) {
    ModuleWrappers[clangModule].setInt(true);
    (void) namelookup::getAllImports(result);
  }

  if (clangModule->isSubModule()) {
    finishLoadingClangModule(clangModule->getTopLevelModule(), importLoc);
  } else {

    if (!SwiftContext.getLoadedModule(result->getName()))
      SwiftContext.addLoadedModule(result);
  }

  return result;
}

// Run through the set of deferred imports -- either those referenced by
// submodule ID from a bridging PCH, or those already loaded as clang::Modules
// in response to an import directive in a bridging header -- and call
// finishLoadingClangModule on each.
void ClangImporter::Implementation::handleDeferredImports(SourceLoc diagLoc) {
  clang::ASTReader &R = *Instance->getASTReader();
  llvm::SmallSet<clang::serialization::SubmoduleID, 32> seenSubmodules;
  for (clang::serialization::SubmoduleID ID : PCHImportedSubmodules) {
    if (!seenSubmodules.insert(ID).second)
      continue;
    ImportedHeaderExports.push_back(R.getSubmodule(ID));
  }
  PCHImportedSubmodules.clear();

  // Avoid a for-in loop because in unusual situations we can end up pulling in
  // another bridging header while we finish loading the modules that are
  // already here. This is a brittle situation but it's outside what's
  // officially supported with bridging headers: app targets and unit tests
  // only. Unfortunately that's not enforced.
  for (size_t i = 0; i < ImportedHeaderExports.size(); ++i) {
    (void)finishLoadingClangModule(ImportedHeaderExports[i], diagLoc);
  }
}

ModuleDecl *ClangImporter::getImportedHeaderModule() const {
  return Impl.ImportedHeaderUnit->getParentModule();
}

ModuleDecl *
ClangImporter::getWrapperForModule(const clang::Module *mod,
                                   bool returnOverlayIfPossible) const {
  auto clangUnit = Impl.getWrapperForModule(mod);
  if (returnOverlayIfPossible && clangUnit->getOverlayModule())
    return clangUnit->getOverlayModule();
  return clangUnit->getParentModule();
}

PlatformAvailability::PlatformAvailability(const LangOptions &langOpts)
    : platformKind(targetPlatform(langOpts)) {
  switch (platformKind) {
  case PlatformKind::iOS:
  case PlatformKind::iOSApplicationExtension:
  case PlatformKind::macCatalyst:
  case PlatformKind::macCatalystApplicationExtension:
  case PlatformKind::tvOS:
  case PlatformKind::tvOSApplicationExtension:
    deprecatedAsUnavailableMessage =
        "APIs deprecated as of iOS 7 and earlier are unavailable in Swift";
    break;

  case PlatformKind::watchOS:
  case PlatformKind::watchOSApplicationExtension:
    deprecatedAsUnavailableMessage = "";
    break;

  case PlatformKind::macOS:
  case PlatformKind::macOSApplicationExtension:
    deprecatedAsUnavailableMessage =
        "APIs deprecated as of macOS 10.9 and earlier are unavailable in Swift";
    break;

  case PlatformKind::OpenBSD:
    deprecatedAsUnavailableMessage = "";
    break;

  case PlatformKind::none:
    break;
  }
}

bool PlatformAvailability::isPlatformRelevant(StringRef name) const {
  switch (platformKind) {
  case PlatformKind::macOS:
    return name == "macos";
  case PlatformKind::macOSApplicationExtension:
    return name == "macos" || name == "macos_app_extension";

  case PlatformKind::iOS:
    return name == "ios";
  case PlatformKind::iOSApplicationExtension:
    return name == "ios" || name == "ios_app_extension";

  case PlatformKind::macCatalyst:
  case PlatformKind::macCatalystApplicationExtension:
    // ClangImporter does not yet support macCatalyst.
    return false;

  case PlatformKind::tvOS:
    return name == "tvos";
  case PlatformKind::tvOSApplicationExtension:
    return name == "tvos" || name == "tvos_app_extension";

  case PlatformKind::watchOS:
    return name == "watchos";
  case PlatformKind::watchOSApplicationExtension:
    return name == "watchos" || name == "watchos_app_extension";

  case PlatformKind::OpenBSD:
    return name == "openbsd";

  case PlatformKind::none:
    return false;
  }

  llvm_unreachable("Unexpected platform");
}

bool PlatformAvailability::treatDeprecatedAsUnavailable(
    const clang::Decl *clangDecl, const llvm::VersionTuple &version) const {
  assert(!version.empty() && "Must provide version when deprecated");
  unsigned major = version.getMajor();
  Optional<unsigned> minor = version.getMinor();

  switch (platformKind) {
  case PlatformKind::none:
    llvm_unreachable("version but no platform?");

  case PlatformKind::macOS:
  case PlatformKind::macOSApplicationExtension:
    // Anything deprecated in OSX 10.9.x and earlier is unavailable in Swift.
    return major < 10 ||
           (major == 10 && (!minor.hasValue() || minor.getValue() <= 9));

  case PlatformKind::iOS:
  case PlatformKind::iOSApplicationExtension:
  case PlatformKind::tvOS:
  case PlatformKind::tvOSApplicationExtension:
    // Anything deprecated in iOS 7.x and earlier is unavailable in Swift.
    return major <= 7;

  case PlatformKind::macCatalyst:
  case PlatformKind::macCatalystApplicationExtension:
    // ClangImporter does not yet support macCatalyst.
    return false;

  case PlatformKind::watchOS:
  case PlatformKind::watchOSApplicationExtension:
    // No deprecation filter on watchOS
    return false;

  case PlatformKind::OpenBSD:
    // No deprecation filter on OpenBSD
    return false;
  }

  llvm_unreachable("Unexpected platform");
}

ClangImporter::Implementation::Implementation(
    ASTContext &ctx,
    DWARFImporterDelegate *dwarfImporterDelegate)
    : SwiftContext(ctx),
      ImportForwardDeclarations(ctx.ClangImporterOpts.ImportForwardDeclarations),
      InferImportAsMember(ctx.ClangImporterOpts.InferImportAsMember),
      DisableSwiftBridgeAttr(ctx.ClangImporterOpts.DisableSwiftBridgeAttr),
      BridgingHeaderExplicitlyRequested(!ctx.ClangImporterOpts.BridgingHeader.empty()),
      DisableOverlayModules(ctx.ClangImporterOpts.DisableOverlayModules),
      IsReadingBridgingPCH(false),
      CurrentVersion(ImportNameVersion::fromOptions(ctx.LangOpts)),
      BridgingHeaderLookupTable(new SwiftLookupTable(nullptr)),
      BuffersForDiagnostics(ctx.SourceMgr),
      platformAvailability(ctx.LangOpts), nameImporter(),
      DisableSourceImport(ctx.ClangImporterOpts.DisableSourceImport),
      DWARFImporter(dwarfImporterDelegate) {}

ClangImporter::Implementation::~Implementation() {
#ifndef NDEBUG
  SwiftContext.SourceMgr.verifyAllBuffers();
#endif
}

ClangModuleUnit *ClangImporter::Implementation::getWrapperForModule(
    const clang::Module *underlying, SourceLoc diagLoc) {
  auto &cacheEntry = ModuleWrappers[underlying];
  if (ClangModuleUnit *cached = cacheEntry.getPointer())
    return cached;

  // FIXME: Handle hierarchical names better.
  Identifier name = SwiftContext.getIdentifier(underlying->Name);
  auto wrapper = ModuleDecl::create(name, SwiftContext);
  wrapper->setIsSystemModule(underlying->IsSystem);
  wrapper->setIsNonSwiftModule();
  wrapper->setHasResolvedImports();

  auto file = new (SwiftContext) ClangModuleUnit(*wrapper, *this,
                                                 underlying);
  wrapper->addFile(*file);
  SwiftContext.getClangModuleLoader()->findOverlayFiles(diagLoc, wrapper, file);
  cacheEntry.setPointer(file);

  return file;
}

ClangModuleUnit *ClangImporter::Implementation::getClangModuleForDecl(
    const clang::Decl *D,
    bool allowForwardDeclaration) {
  auto maybeModule = getClangSubmoduleForDecl(D, allowForwardDeclaration);
  if (!maybeModule)
    return nullptr;
  if (!maybeModule.getValue())
    return ImportedHeaderUnit;

  // Get the parent module because currently we don't represent submodules with
  // ClangModuleUnit.
  auto *M = maybeModule.getValue()->getTopLevelModule();

  return getWrapperForModule(M);
}

#pragma mark Source locations
clang::SourceLocation
ClangImporter::Implementation::exportSourceLoc(SourceLoc loc) {
  // FIXME: Implement!
  return clang::SourceLocation();
}

SourceLoc
ClangImporter::Implementation::importSourceLoc(clang::SourceLocation loc) {
  // FIXME: Implement!
  return SourceLoc();
}

SourceRange
ClangImporter::Implementation::importSourceRange(clang::SourceRange loc) {
  // FIXME: Implement!
  return SourceRange();
}

#pragma mark Importing names

clang::DeclarationName
ClangImporter::Implementation::exportName(Identifier name) {
  // FIXME: When we start dealing with C++, we can map over some operator
  // names.
  if (name.empty() || name.isOperator())
    return clang::DeclarationName();

  // Map the identifier. If it's some kind of keyword, it can't be mapped.
  auto ident = &Instance->getASTContext().Idents.get(name.str());
  if (ident->getTokenID() != clang::tok::identifier)
    return clang::DeclarationName();

  return ident;
}

Identifier
ClangImporter::Implementation::importIdentifier(
  const clang::IdentifierInfo *identifier,
  StringRef removePrefix)
{
  if (!identifier) return Identifier();

  StringRef name = identifier->getName();
  // Remove the prefix, if any.
  if (!removePrefix.empty()) {
    if (name.startswith(removePrefix)) {
      name = name.slice(removePrefix.size(), name.size());
    }
  }

  // Get the Swift identifier.
  return SwiftContext.getIdentifier(name);
}

ObjCSelector ClangImporter::Implementation::importSelector(
               clang::Selector selector) {
  auto &ctx = SwiftContext;

  // Handle zero-argument selectors directly.
  if (selector.isUnarySelector()) {
    Identifier name;
    if (auto id = selector.getIdentifierInfoForSlot(0))
      name = ctx.getIdentifier(id->getName());
    return ObjCSelector(ctx, 0, name);
  }

  SmallVector<Identifier, 2> pieces;
  for (auto i = 0u, n = selector.getNumArgs(); i != n; ++i) {
    Identifier piece;
    if (auto id = selector.getIdentifierInfoForSlot(i))
      piece = ctx.getIdentifier(id->getName());
    pieces.push_back(piece);
  }

  return ObjCSelector(ctx, pieces.size(), pieces);
}

clang::Selector
ClangImporter::Implementation::exportSelector(DeclName name,
                                              bool allowSimpleName) {
  if (!allowSimpleName && name.isSimpleName())
    return {};

  clang::ASTContext &ctx = getClangASTContext();

  SmallVector<clang::IdentifierInfo *, 8> pieces;
  pieces.push_back(exportName(name.getBaseIdentifier()).getAsIdentifierInfo());

  auto argNames = name.getArgumentNames();
  if (argNames.empty())
    return ctx.Selectors.getNullarySelector(pieces.front());

  if (!argNames.front().empty())
    return {};
  argNames = argNames.slice(1);

  for (Identifier argName : argNames)
    pieces.push_back(exportName(argName).getAsIdentifierInfo());

  return ctx.Selectors.getSelector(pieces.size(), pieces.data());
}

clang::Selector
ClangImporter::Implementation::exportSelector(ObjCSelector selector) {
  SmallVector<clang::IdentifierInfo *, 4> pieces;
  for (auto piece : selector.getSelectorPieces())
    pieces.push_back(exportName(piece).getAsIdentifierInfo());
  return getClangASTContext().Selectors.getSelector(selector.getNumArgs(),
                                                    pieces.data());
}

/// Determine whether the given method potentially conflicts with the
/// setter for a property in the given protocol.
static bool
isPotentiallyConflictingSetter(const clang::ObjCProtocolDecl *proto,
                               const clang::ObjCMethodDecl *method) {
  auto sel = method->getSelector();
  if (sel.getNumArgs() != 1)
    return false;

  clang::IdentifierInfo *setterID = sel.getIdentifierInfoForSlot(0);
  if (!setterID || !setterID->getName().startswith("set"))
    return false;

  for (auto *prop : proto->properties()) {
    if (prop->getSetterName() == sel)
      return true;
  }

  return false;
}

bool importer::shouldSuppressDeclImport(const clang::Decl *decl) {
  if (auto objcMethod = dyn_cast<clang::ObjCMethodDecl>(decl)) {
    // First check if we're actually in a Swift class.
    auto dc = decl->getDeclContext();
    if (hasNativeSwiftDecl(cast<clang::ObjCContainerDecl>(dc)))
      return true;

    // If this member is a method that is a getter or setter for a
    // property, don't add it into the table. property names and
    // getter names (by choosing to only have a property).
    //
    // Note that this is suppressed for certain accessibility declarations,
    // which are imported as getter/setter pairs and not properties.
    if (objcMethod->isPropertyAccessor()) {
      // Suppress the import of this method when the corresponding
      // property is not suppressed.
      return !shouldSuppressDeclImport(
               objcMethod->findPropertyDecl(/*CheckOverrides=*/false));
    }

    // If the method was declared within a protocol, check that it
    // does not conflict with the setter of a property.
    if (auto proto = dyn_cast<clang::ObjCProtocolDecl>(dc))
      return isPotentiallyConflictingSetter(proto, objcMethod);


    return false;
  }

  if (auto objcProperty = dyn_cast<clang::ObjCPropertyDecl>(decl)) {
    // First check if we're actually in a Swift class.
    auto dc = objcProperty->getDeclContext();
    if (hasNativeSwiftDecl(cast<clang::ObjCContainerDecl>(dc)))
      return true;

    // Suppress certain properties; import them as getter/setter pairs instead.
    if (shouldImportPropertyAsAccessors(objcProperty))
      return true;

    // Check whether there is a superclass method for the getter that
    // is *not* suppressed, in which case we will need to suppress
    // this property.
    auto objcClass = dyn_cast<clang::ObjCInterfaceDecl>(dc);
    if (!objcClass) {
      if (auto objcCategory = dyn_cast<clang::ObjCCategoryDecl>(dc)) {
        // If the enclosing category is invalid, suppress this declaration.
        if (objcCategory->isInvalidDecl()) return true;

        objcClass = objcCategory->getClassInterface();
      }
    }

    if (objcClass) {
      if (auto objcSuperclass = objcClass->getSuperClass()) {
        auto getterMethod =
            objcSuperclass->lookupMethod(objcProperty->getGetterName(),
                                         objcProperty->isInstanceProperty());
        if (getterMethod && !shouldSuppressDeclImport(getterMethod))
          return true;
      }
    }

    return false;
  }

  return false;
}

#pragma mark Name lookup
const clang::TypedefNameDecl *
ClangImporter::Implementation::lookupTypedef(clang::DeclarationName name) {
  clang::Sema &sema = Instance->getSema();
  clang::LookupResult lookupResult(sema, name,
                                   clang::SourceLocation(),
                                   clang::Sema::LookupOrdinaryName);

  if (sema.LookupName(lookupResult, /*scope=*/nullptr)) {
    for (auto decl : lookupResult) {
      if (auto typedefDecl =
          dyn_cast<clang::TypedefNameDecl>(decl->getUnderlyingDecl()))
        return typedefDecl;
    }
  }

  return nullptr;
}

static bool isDeclaredInModule(const ClangModuleUnit *ModuleFilter,
                               const Decl *VD) {
  auto ContainingUnit = VD->getDeclContext()->getModuleScopeContext();
  return ModuleFilter == ContainingUnit;
}

static const clang::Module *
getClangOwningModule(ClangNode Node, const clang::ASTContext &ClangCtx) {
  assert(!Node.getAsModule() && "not implemented for modules");

  if (const clang::Decl *D = Node.getAsDecl()) {
    auto ExtSource = ClangCtx.getExternalSource();
    assert(ExtSource);
    return ExtSource->getModule(D->getOwningModuleID());
  }

  if (const clang::ModuleMacro *M = Node.getAsModuleMacro())
    return M->getOwningModule();

  // A locally-defined MacroInfo does not have an owning module.
  assert(Node.getAsMacroInfo());
  return nullptr;
}

static const clang::Module *
getClangTopLevelOwningModule(ClangNode Node,
                             const clang::ASTContext &ClangCtx) {
  const clang::Module *OwningModule = getClangOwningModule(Node, ClangCtx);
  if (!OwningModule)
    return nullptr;
  return OwningModule->getTopLevelModule();
}

static bool isVisibleFromModule(const ClangModuleUnit *ModuleFilter,
                                ValueDecl *VD) {
  assert(ModuleFilter);

  auto ContainingUnit = VD->getDeclContext()->getModuleScopeContext();
  if (ModuleFilter == ContainingUnit)
    return true;

  // The rest of this function is looking to see if the Clang entity that
  // caused VD to be imported has redeclarations in the filter module.
  auto Wrapper = dyn_cast<ClangModuleUnit>(ContainingUnit);
  if (!Wrapper)
    return false;

  ASTContext &Ctx = ContainingUnit->getASTContext();
  auto *Importer = static_cast<ClangImporter *>(Ctx.getClangModuleLoader());
  auto ClangNode = Importer->getEffectiveClangNode(VD);

  // Macros can be "redeclared" by putting an equivalent definition in two
  // different modules. (We don't actually check the equivalence.)
  // FIXME: We're also not checking if the redeclaration is in /this/ module.
  if (ClangNode.getAsMacro())
    return true;

  const clang::Decl *D = ClangNode.castAsDecl();
  auto &ClangASTContext = ModuleFilter->getClangASTContext();

  // We don't handle Clang submodules; pop everything up to the top-level
  // module.
  auto OwningClangModule = getClangTopLevelOwningModule(ClangNode,
                                                        ClangASTContext);
  if (OwningClangModule == ModuleFilter->getClangModule())
    return true;

  // Handle redeclarable Clang decls by checking each redeclaration.
  bool IsTagDecl = isa<clang::TagDecl>(D);
  if (!(IsTagDecl || isa<clang::FunctionDecl>(D) || isa<clang::VarDecl>(D) ||
        isa<clang::TypedefNameDecl>(D))) {
    return false;
  }

  for (auto Redeclaration : D->redecls()) {
    if (Redeclaration == D)
      continue;

    // For enums, structs, and unions, only count definitions when looking to
    // see what other modules they appear in.
    if (IsTagDecl)
      if (!cast<clang::TagDecl>(Redeclaration)->isCompleteDefinition())
        continue;

    auto OwningClangModule = getClangTopLevelOwningModule(Redeclaration,
                                                          ClangASTContext);
    if (OwningClangModule == ModuleFilter->getClangModule())
      return true;
  }

  return false;
}


namespace {
class ClangVectorDeclConsumer : public clang::VisibleDeclConsumer {
  std::vector<clang::NamedDecl *> results;
public:
  ClangVectorDeclConsumer() = default;

  void FoundDecl(clang::NamedDecl *ND, clang::NamedDecl *Hiding,
                 clang::DeclContext *Ctx, bool InBaseClass) override {
    if (!ND->getIdentifier())
      return;

    if (ND->isModulePrivate())
      return;

    results.push_back(ND);
  }

  llvm::MutableArrayRef<clang::NamedDecl *> getResults() {
    return results;
  }
};

class FilteringVisibleDeclConsumer : public swift::VisibleDeclConsumer {
  swift::VisibleDeclConsumer &NextConsumer;
  const ClangModuleUnit *ModuleFilter;

public:
  FilteringVisibleDeclConsumer(swift::VisibleDeclConsumer &consumer,
                               const ClangModuleUnit *CMU)
      : NextConsumer(consumer), ModuleFilter(CMU) {
    assert(CMU);
  }

  void foundDecl(ValueDecl *VD, DeclVisibilityKind Reason,
                 DynamicLookupInfo dynamicLookupInfo) override {
    if (isVisibleFromModule(ModuleFilter, VD))
      NextConsumer.foundDecl(VD, Reason, dynamicLookupInfo);
  }
};

class FilteringDeclaredDeclConsumer : public swift::VisibleDeclConsumer {
  swift::VisibleDeclConsumer &NextConsumer;
  const ClangModuleUnit *ModuleFilter;

public:
  FilteringDeclaredDeclConsumer(swift::VisibleDeclConsumer &consumer,
                                const ClangModuleUnit *CMU)
      : NextConsumer(consumer), ModuleFilter(CMU) {
    assert(CMU && CMU->isTopLevel() && "Only top-level modules supported");
  }

  void foundDecl(ValueDecl *VD, DeclVisibilityKind Reason,
                 DynamicLookupInfo dynamicLookupInfo) override {
    if (isDeclaredInModule(ModuleFilter, VD))
      NextConsumer.foundDecl(VD, Reason, dynamicLookupInfo);
  }
};

/// A hack to hide particular types in the "Darwin" module on Apple platforms.
class DarwinLegacyFilterDeclConsumer : public swift::VisibleDeclConsumer {
  swift::VisibleDeclConsumer &NextConsumer;
  clang::ASTContext &ClangASTContext;

  bool shouldDiscard(ValueDecl *VD) {
    if (!VD->hasClangNode())
      return false;

    const clang::Module *clangModule = getClangOwningModule(VD->getClangNode(),
                                                            ClangASTContext);
    if (!clangModule)
      return false;

    if (clangModule->Name == "MacTypes") {
      if (!VD->hasName() || VD->getBaseName().isSpecial())
        return true;
      return llvm::StringSwitch<bool>(VD->getBaseIdentifier().str())
          .Cases("OSErr", "OSStatus", "OptionBits", false)
          .Cases("FourCharCode", "OSType", false)
          .Case("Boolean", false)
          .Case("kUnknownType", false)
          .Cases("UTF32Char", "UniChar", "UTF16Char", "UTF8Char", false)
          .Case("ProcessSerialNumber", false)
          .Default(true);
    }

    if (clangModule->Parent &&
        clangModule->Parent->Name == "CarbonCore") {
      return llvm::StringSwitch<bool>(clangModule->Name)
          .Cases("BackupCore", "DiskSpaceRecovery", "MacErrors", false)
          .Case("UnicodeUtilities", false)
          .Default(true);
    }

    if (clangModule->Parent &&
        clangModule->Parent->Name == "OSServices") {
      // Note that this is a list of things to /drop/ rather than to /keep/.
      // We're more likely to see new, modern headers added to OSServices.
      return llvm::StringSwitch<bool>(clangModule->Name)
          .Cases("IconStorage", "KeychainCore", "Power", true)
          .Cases("SecurityCore", "SystemSound", true)
          .Cases("WSMethodInvocation", "WSProtocolHandler", "WSTypes", true)
          .Default(false);
    }

    return false;
  }

public:
  DarwinLegacyFilterDeclConsumer(swift::VisibleDeclConsumer &consumer,
                                 clang::ASTContext &clangASTContext)
      : NextConsumer(consumer), ClangASTContext(clangASTContext) {}

  static bool needsFiltering(const clang::Module *topLevelModule) {
    return topLevelModule && (topLevelModule->Name == "Darwin" ||
                              topLevelModule->Name == "CoreServices");
  }

  void foundDecl(ValueDecl *VD, DeclVisibilityKind Reason,
                 DynamicLookupInfo dynamicLookupInfo) override {
    if (!shouldDiscard(VD))
      NextConsumer.foundDecl(VD, Reason, dynamicLookupInfo);
  }
};

} // unnamed namespace

/// Translate a MacroDefinition to a ClangNode, either a ModuleMacro for
/// a definition imported from a module or a MacroInfo for a macro defined
/// locally.
ClangNode getClangNodeForMacroDefinition(clang::MacroDefinition &M) {
  if (!M.getModuleMacros().empty())
    return ClangNode(M.getModuleMacros().back()->getMacroInfo());
  if (auto *MD = M.getLocalDirective())
    return ClangNode(MD->getMacroInfo());
  return ClangNode();
}

void ClangImporter::lookupBridgingHeaderDecls(
                              llvm::function_ref<bool(ClangNode)> filter,
                              llvm::function_ref<void(Decl*)> receiver) const {
  for (auto &Import : Impl.BridgeHeaderTopLevelImports) {
    auto ImportD = Import.get<ImportDecl*>();
    if (filter(ImportD->getClangDecl()))
      receiver(ImportD);
  }
  for (auto *ClangD : Impl.BridgeHeaderTopLevelDecls) {
    if (filter(ClangD)) {
      if (auto *ND = dyn_cast<clang::NamedDecl>(ClangD)) {
        if (Decl *imported = Impl.importDeclReal(ND, Impl.CurrentVersion))
          receiver(imported);
      }
    }
  }

  auto &ClangPP = Impl.getClangPreprocessor();
  for (clang::IdentifierInfo *II : Impl.BridgeHeaderMacros) {
    auto MD = ClangPP.getMacroDefinition(II);
    if (auto macroNode = getClangNodeForMacroDefinition(MD)) {
      if (filter(macroNode)) {
        auto MI = macroNode.getAsMacro();
        Identifier Name = Impl.getNameImporter().importMacroName(II, MI);
        if (Decl *imported = Impl.importMacro(Name, macroNode))
          receiver(imported);
      }
    }
  }
}

bool ClangImporter::lookupDeclsFromHeader(StringRef Filename,
                              llvm::function_ref<bool(ClangNode)> filter,
                              llvm::function_ref<void(Decl*)> receiver) const {
  auto File = getClangPreprocessor().getFileManager().getFile(Filename);
  if (!File)
    return true;

  auto &ClangCtx = getClangASTContext();
  auto &ClangSM = ClangCtx.getSourceManager();
  auto &ClangPP = getClangPreprocessor();

  // Look up the header in the includes of the bridging header.
  if (Impl.BridgeHeaderFiles.count(*File)) {
    auto headerFilter = [&](ClangNode ClangN) -> bool {
      if (ClangN.isNull())
        return false;

      auto ClangLoc = ClangSM.getFileLoc(ClangN.getLocation());
      if (ClangLoc.isInvalid())
        return false;

      if (ClangSM.getFileEntryForID(ClangSM.getFileID(ClangLoc)) != *File)
        return false;

      return filter(ClangN);
    };

    lookupBridgingHeaderDecls(headerFilter, receiver);
    return false;
  }

  clang::FileID FID = ClangSM.translateFile(*File);
  if (FID.isInvalid())
    return false;

  // Look up the header in the ASTReader.
  if (ClangSM.isLoadedFileID(FID)) {
    // Decls.
    SmallVector<clang::Decl *, 32> Decls;
    unsigned Length = ClangSM.getFileIDSize(FID);
    ClangCtx.getExternalSource()->FindFileRegionDecls(FID, 0, Length, Decls);
    for (auto *ClangD : Decls) {
      if (Impl.shouldIgnoreBridgeHeaderTopLevelDecl(ClangD))
        continue;
      if (filter(ClangD)) {
        if (auto *ND = dyn_cast<clang::NamedDecl>(ClangD)) {
          if (Decl *imported = Impl.importDeclReal(ND, Impl.CurrentVersion))
            receiver(imported);
        }
      }
    }

    // Macros.
    if (auto *ppRec = ClangPP.getPreprocessingRecord()) {
      clang::SourceLocation B = ClangSM.getLocForStartOfFile(FID);
      clang::SourceLocation E = ClangSM.getLocForEndOfFile(FID);
      clang::SourceRange R(B, E);
      const auto &Entities = ppRec->getPreprocessedEntitiesInRange(R);
      for (auto I = Entities.begin(), E = Entities.end(); I != E; ++I) {
        if (!ppRec->isEntityInFileID(I, FID))
          continue;
        clang::PreprocessedEntity *PPE = *I;
        if (!PPE)
          continue;
        if (auto *MDR = dyn_cast<clang::MacroDefinitionRecord>(PPE)) {
          auto *II = const_cast<clang::IdentifierInfo*>(MDR->getName());
          auto MD = ClangPP.getMacroDefinition(II);
          if (auto macroNode = getClangNodeForMacroDefinition(MD)) {
            if (filter(macroNode)) {
              auto MI = macroNode.getAsMacro();
              Identifier Name = Impl.getNameImporter().importMacroName(II, MI);
              if (Decl *imported = Impl.importMacro(Name, macroNode))
                receiver(imported);
            }
          }
        }
      }

      // FIXME: Module imports inside that header.
    }
    return false;
  }

  return true; // no info found about that header.
}

void ClangImporter::lookupValue(DeclName name, VisibleDeclConsumer &consumer) {
  Impl.forEachLookupTable([&](SwiftLookupTable &table) -> bool {
    Impl.lookupValue(table, name, consumer);
    return false;
  });
}

ClangNode ClangImporter::getEffectiveClangNode(const Decl *decl) const {
  // Directly...
  if (auto clangNode = decl->getClangNode())
    return clangNode;

  // Or via the nested "Code" enum.
  if (auto *errorWrapper = dyn_cast<StructDecl>(decl)) {
    if (auto *code = Impl.lookupErrorCodeEnum(errorWrapper))
      if (auto clangNode = code->getClangNode())
        return clangNode;
  }

  return ClangNode();
}

void ClangImporter::lookupTypeDecl(
    StringRef rawName, ClangTypeKind kind,
    llvm::function_ref<void(TypeDecl *)> receiver) {
  clang::DeclarationName clangName(
      &Impl.Instance->getASTContext().Idents.get(rawName));

  clang::Sema::LookupNameKind lookupKind;
  switch (kind) {
  case ClangTypeKind::Typedef:
    lookupKind = clang::Sema::LookupOrdinaryName;
    break;
  case ClangTypeKind::Tag:
    lookupKind = clang::Sema::LookupTagName;
    break;
  case ClangTypeKind::ObjCProtocol:
    lookupKind = clang::Sema::LookupObjCProtocolName;
    break;
  }

  // Perform name lookup into the global scope.
  auto &sema = Impl.Instance->getSema();
  clang::LookupResult lookupResult(sema, clangName, clang::SourceLocation(),
                                   lookupKind);
  bool foundViaClang = false;
  if (!Impl.DisableSourceImport &&
      sema.LookupName(lookupResult, /*Scope=*/nullptr)) {
    for (auto clangDecl : lookupResult) {
      if (!isa<clang::TypeDecl>(clangDecl) &&
          !isa<clang::ObjCContainerDecl>(clangDecl) &&
          !isa<clang::ObjCCompatibleAliasDecl>(clangDecl)) {
        continue;
      }
      auto *imported = Impl.importDecl(clangDecl, Impl.CurrentVersion);
      if (auto *importedType = dyn_cast_or_null<TypeDecl>(imported)) {
        foundViaClang = true;
        receiver(importedType);
      }
    }
  }

  // If Clang couldn't find the type, query the DWARFImporterDelegate.
  if (!foundViaClang)
    Impl.lookupTypeDeclDWARF(rawName, kind, receiver);
}

void ClangImporter::lookupRelatedEntity(
    StringRef rawName, ClangTypeKind kind, StringRef relatedEntityKind,
    llvm::function_ref<void(TypeDecl *)> receiver) {
  using CISTAttr = ClangImporterSynthesizedTypeAttr;
  if (relatedEntityKind ==
        CISTAttr::manglingNameForKind(CISTAttr::Kind::NSErrorWrapper) ||
      relatedEntityKind ==
        CISTAttr::manglingNameForKind(CISTAttr::Kind::NSErrorWrapperAnon)) {
    auto underlyingKind = ClangTypeKind::Tag;
    if (relatedEntityKind ==
          CISTAttr::manglingNameForKind(CISTAttr::Kind::NSErrorWrapperAnon)) {
      underlyingKind = ClangTypeKind::Typedef;
    }
    lookupTypeDecl(rawName, underlyingKind,
                   [this, receiver] (const TypeDecl *foundType) {
      auto *enumDecl =
          dyn_cast_or_null<clang::EnumDecl>(foundType->getClangDecl());
      if (!enumDecl)
        return;
      if (!Impl.getEnumInfo(enumDecl).isErrorEnum())
        return;
      auto *enclosingType =
          dyn_cast<NominalTypeDecl>(foundType->getDeclContext());
      if (!enclosingType)
        return;
      receiver(enclosingType);
    });
  }
}

NominalTypeDecl *
<<<<<<< HEAD
ClangImporter::instantiateTemplate(
=======
ClangImporter::instantiateCXXClassTemplate(
>>>>>>> 813348d3
    clang::ClassTemplateDecl *decl,
    ArrayRef<clang::TemplateArgument> arguments) {
  void *InsertPos = nullptr;
  auto *ctsd = decl->findSpecialization(arguments, InsertPos);
  if (!ctsd) {
    ctsd = clang::ClassTemplateSpecializationDecl::Create(
        decl->getASTContext(), decl->getTemplatedDecl()->getTagKind(),
        decl->getDeclContext(), decl->getTemplatedDecl()->getBeginLoc(),
        decl->getLocation(), decl, arguments, nullptr);
    decl->AddSpecialization(ctsd, InsertPos);
  }

  auto CanonType = decl->getASTContext().getTypeDeclType(ctsd);
  assert(isa<clang::RecordType>(CanonType) &&
          "type of non-dependent specialization is not a RecordType");

  auto *swiftDecl = Impl.importDecl(ctsd, Impl.CurrentVersion);
  if (swiftDecl) {
    return dyn_cast<NominalTypeDecl>(swiftDecl);
  }
  return nullptr;
}

Identifier
ClangImporter::lookupIdentifier(const clang::IdentifierInfo* declName) {
  return Impl.importIdentifier(declName);
}

void ClangModuleUnit::lookupVisibleDecls(ImportPath::Access accessPath,
                                         VisibleDeclConsumer &consumer,
                                         NLKind lookupKind) const {
  // FIXME: Ignore submodules, which are empty for now.
  if (clangModule && clangModule->isSubModule())
    return;

  // FIXME: Respect the access path.
  FilteringVisibleDeclConsumer filterConsumer(consumer, this);

  DarwinLegacyFilterDeclConsumer darwinFilterConsumer(filterConsumer,
                                                      getClangASTContext());

  swift::VisibleDeclConsumer *actualConsumer = &filterConsumer;
  if (lookupKind == NLKind::UnqualifiedLookup &&
      DarwinLegacyFilterDeclConsumer::needsFiltering(clangModule)) {
    actualConsumer = &darwinFilterConsumer;
  }

  // Find the corresponding lookup table.
  if (auto lookupTable = owner.findLookupTable(clangModule)) {
    // Search it.
    owner.lookupVisibleDecls(*lookupTable, *actualConsumer);
  }
}

namespace {
class VectorDeclPtrConsumer : public swift::VisibleDeclConsumer {
public:
  SmallVectorImpl<Decl *> &Results;
  explicit VectorDeclPtrConsumer(SmallVectorImpl<Decl *> &Decls)
    : Results(Decls) {}

  void foundDecl(ValueDecl *VD, DeclVisibilityKind Reason,
                 DynamicLookupInfo) override {
    Results.push_back(VD);
  }
};
} // unnamed namespace

void ClangModuleUnit::getTopLevelDecls(SmallVectorImpl<Decl*> &results) const {
  VectorDeclPtrConsumer consumer(results);
  FilteringDeclaredDeclConsumer filterConsumer(consumer, this);
  DarwinLegacyFilterDeclConsumer darwinFilterConsumer(filterConsumer,
                                                      getClangASTContext());

  const clang::Module *topLevelModule =
    clangModule ? clangModule->getTopLevelModule() : nullptr;

  swift::VisibleDeclConsumer *actualConsumer = &filterConsumer;
  if (DarwinLegacyFilterDeclConsumer::needsFiltering(topLevelModule))
    actualConsumer = &darwinFilterConsumer;

  // Find the corresponding lookup table.
  if (auto lookupTable = owner.findLookupTable(topLevelModule)) {
    // Search it.
    owner.lookupVisibleDecls(*lookupTable, *actualConsumer);

    // Add the extensions produced by importing categories.
    for (auto category : lookupTable->categories()) {
      if (auto extension = cast_or_null<ExtensionDecl>(
              owner.importDecl(category, owner.CurrentVersion,
                               /*UseCanonical*/false))) {
        results.push_back(extension);
      }
    }

    auto findEnclosingExtension = [](Decl *importedDecl) -> ExtensionDecl * {
      for (auto importedDC = importedDecl->getDeclContext();
           !importedDC->isModuleContext();
           importedDC = importedDC->getParent()) {
        if (auto ext = dyn_cast<ExtensionDecl>(importedDC))
          return ext;
      }
      return nullptr;
    };
    // Retrieve all of the globals that will be mapped to members.

    // FIXME: Since we don't represent Clang submodules as Swift
    // modules, we're getting everything.
    llvm::SmallPtrSet<ExtensionDecl *, 8> knownExtensions;
    for (auto entry : lookupTable->allGlobalsAsMembers()) {
      auto decl = entry.get<clang::NamedDecl *>();
      auto importedDecl = owner.importDecl(decl, owner.CurrentVersion);
      if (!importedDecl) continue;

      // Find the enclosing extension, if there is one.
      ExtensionDecl *ext = findEnclosingExtension(importedDecl);
      if (ext && knownExtensions.insert(ext).second)
        results.push_back(ext);

      // If this is a compatibility typealias, the canonical type declaration
      // may exist in another extension.
      auto alias = dyn_cast<TypeAliasDecl>(importedDecl);
      if (!alias || !alias->isCompatibilityAlias()) continue;

      auto aliasedTy = alias->getUnderlyingType();
      ext = nullptr;
      importedDecl = nullptr;

      // Note: We can't use getAnyGeneric() here because `aliasedTy`
      // might be typealias.
      if (auto Ty = dyn_cast<TypeAliasType>(aliasedTy.getPointer()))
        importedDecl = Ty->getDecl();
      else if (auto Ty = dyn_cast<AnyGenericType>(aliasedTy.getPointer()))
        importedDecl = Ty->getDecl();
      if (!importedDecl) continue;

      ext = findEnclosingExtension(importedDecl);
      if (ext && knownExtensions.insert(ext).second)
        results.push_back(ext);
    }
  }
}

ImportDecl *swift::createImportDecl(ASTContext &Ctx,
                                    DeclContext *DC,
                                    ClangNode ClangN,
                                    ArrayRef<clang::Module *> Exported) {
  auto *ImportedMod = ClangN.getClangModule();
  assert(ImportedMod);

  ImportPath::Builder importPath;
  auto *TmpMod = ImportedMod;
  while (TmpMod) {
    importPath.push_back(Ctx.getIdentifier(TmpMod->Name));
    TmpMod = TmpMod->Parent;
  }
  std::reverse(importPath.begin(), importPath.end());

  bool IsExported = false;
  for (auto *ExportedMod : Exported) {
    if (ImportedMod == ExportedMod) {
      IsExported = true;
      break;
    }
  }

  auto *ID = ImportDecl::create(Ctx, DC, SourceLoc(),
                                ImportKind::Module, SourceLoc(),
                                importPath.get(), ClangN);
  if (IsExported)
    ID->getAttrs().add(new (Ctx) ExportedAttr(/*IsImplicit=*/false));
  return ID;
}

static void getImportDecls(ClangModuleUnit *ClangUnit, const clang::Module *M,
                           SmallVectorImpl<Decl *> &Results) {
  assert(M);
  SmallVector<clang::Module *, 1> Exported;
  M->getExportedModules(Exported);

  ASTContext &Ctx = ClangUnit->getASTContext();

  for (auto *ImportedMod : M->Imports) {
    auto *ID = createImportDecl(Ctx, ClangUnit, ImportedMod, Exported);
    Results.push_back(ID);
  }
}

void ClangModuleUnit::getDisplayDecls(SmallVectorImpl<Decl*> &results) const {
  if (clangModule)
    getImportDecls(const_cast<ClangModuleUnit *>(this), clangModule, results);
  getTopLevelDecls(results);
}

void ClangModuleUnit::lookupValue(DeclName name, NLKind lookupKind,
                                  SmallVectorImpl<ValueDecl*> &results) const {
  // FIXME: Ignore submodules, which are empty for now.
  if (clangModule && clangModule->isSubModule())
    return;

  VectorDeclConsumer vectorWriter(results);
  FilteringVisibleDeclConsumer filteringConsumer(vectorWriter, this);

  DarwinLegacyFilterDeclConsumer darwinFilterConsumer(filteringConsumer,
                                                      getClangASTContext());

  swift::VisibleDeclConsumer *consumer = &filteringConsumer;
  if (lookupKind == NLKind::UnqualifiedLookup &&
      DarwinLegacyFilterDeclConsumer::needsFiltering(clangModule)) {
    consumer = &darwinFilterConsumer;
  }

  // Find the corresponding lookup table.
  if (auto lookupTable = owner.findLookupTable(clangModule)) {
    // Search it.
    owner.lookupValue(*lookupTable, name, *consumer);
  }
}

bool ClangImporter::Implementation::isVisibleClangEntry(
    const clang::NamedDecl *clangDecl) {
  // For a declaration, check whether the declaration is hidden.
  clang::Sema &clangSema = getClangSema();
  if (clangSema.isVisible(clangDecl)) return true;

  // Is any redeclaration visible?
  for (auto redecl : clangDecl->redecls()) {
    if (clangSema.isVisible(cast<clang::NamedDecl>(redecl))) return true;
  }

  return false;
}

bool ClangImporter::Implementation::isVisibleClangEntry(
  SwiftLookupTable::SingleEntry entry) {
  if (auto clangDecl = entry.dyn_cast<clang::NamedDecl *>()) {
    return isVisibleClangEntry(clangDecl);
  }

  // If it's a macro from a module, check whether the module has been imported.
  if (auto moduleMacro = entry.dyn_cast<clang::ModuleMacro *>()) {
    clang::Module *module = moduleMacro->getOwningModule();
    return module->NameVisibility == clang::Module::AllVisible;
  }

  return true;
}

TypeDecl *
ClangModuleUnit::lookupNestedType(Identifier name,
                                  const NominalTypeDecl *baseType) const {
  // Special case for error code enums: try looking directly into the struct
  // first. But only if it looks like a synthesized error wrapped struct.
  if (name == getASTContext().Id_Code &&
      !baseType->hasClangNode() &&
      isa<StructDecl>(baseType)) {
    auto *wrapperStruct = cast<StructDecl>(baseType);
    if (auto *codeEnum = owner.lookupErrorCodeEnum(wrapperStruct))
      return codeEnum;

    // Otherwise, fall back and try via lookup table.
  }

  auto lookupTable = owner.findLookupTable(clangModule);
  if (!lookupTable)
    return nullptr;

  auto baseTypeContext = owner.getEffectiveClangContext(baseType);
  if (!baseTypeContext)
    return nullptr;

  // FIXME: This is very similar to what's in Implementation::lookupValue and
  // Implementation::loadAllMembers.
  SmallVector<TypeDecl *, 2> results;
  for (auto entry : lookupTable->lookup(SerializedSwiftName(name.str()),
                                        baseTypeContext)) {
    // If the entry is not visible, skip it.
    if (!owner.isVisibleClangEntry(entry)) continue;

    auto *clangDecl = entry.dyn_cast<clang::NamedDecl *>();
    if (!clangDecl)
      continue;

    const auto *clangTypeDecl = clangDecl->getMostRecentDecl();

    bool anyMatching = false;
    TypeDecl *originalDecl = nullptr;
    owner.forEachDistinctName(clangTypeDecl,
                              [&](ImportedName newName,
                                  ImportNameVersion nameVersion) -> bool {
      if (anyMatching)
        return true;
      if (!newName.getDeclName().isSimpleName(name))
        return true;

      auto decl = dyn_cast_or_null<TypeDecl>(
          owner.importDeclReal(clangTypeDecl, nameVersion));
      if (!decl)
        return false;

      if (!originalDecl)
        originalDecl = decl;
      else if (originalDecl == decl)
        return true;

      auto *importedContext = decl->getDeclContext()->getSelfNominalTypeDecl();
      if (importedContext != baseType)
        return true;

      assert(decl->getName() == name &&
             "importFullName behaved differently from importDecl");
      results.push_back(decl);
      anyMatching = true;
      return true;
    });
  }

  if (results.size() != 1) {
    // It's possible that two types were import-as-member'd onto the same base
    // type with the same name. In this case, fall back to regular lookup.
    return nullptr;
  }

  return results.front();
}

void ClangImporter::loadExtensions(NominalTypeDecl *nominal,
                                   unsigned previousGeneration) {
  // Determine the effective Clang context for this Swift nominal type.
  auto effectiveClangContext = Impl.getEffectiveClangContext(nominal);
  if (!effectiveClangContext) return;

  // For an Objective-C class, import all of the visible categories.
  if (auto objcClass = dyn_cast_or_null<clang::ObjCInterfaceDecl>(
                         effectiveClangContext.getAsDeclContext())) {
    SmallVector<clang::NamedDecl *, 4> DelayedCategories;

    // Simply importing the categories adds them to the list of extensions.
    for (const auto *Cat : objcClass->known_categories()) {
      if (getClangSema().isVisible(Cat)) {
        Impl.importDeclReal(Cat, Impl.CurrentVersion);
      }
    }
  }

  // Dig through each of the Swift lookup tables, creating extensions
  // where needed.
  (void)Impl.forEachLookupTable([&](SwiftLookupTable &table) -> bool {
      // FIXME: If we already looked at this for this generation,
      // skip.

      for (auto entry : table.allGlobalsAsMembersInContext(effectiveClangContext)) {
        // If the entry is not visible, skip it.
        if (!Impl.isVisibleClangEntry(entry)) continue;

        if (auto decl = entry.dyn_cast<clang::NamedDecl *>()) {
          // Import the context of this declaration, which has the
          // side effect of creating instantiations.
          (void)Impl.importDeclContextOf(decl, effectiveClangContext);
        } else {
          llvm_unreachable("Macros cannot be imported as members.");
        }
      }

      return false;
    });
}

void ClangImporter::loadObjCMethods(
       ClassDecl *classDecl,
       ObjCSelector selector,
       bool isInstanceMethod,
       unsigned previousGeneration,
       llvm::TinyPtrVector<AbstractFunctionDecl *> &methods) {
  const auto *objcClass =
      dyn_cast_or_null<clang::ObjCInterfaceDecl>(classDecl->getClangDecl());
  if (!objcClass)
    return;

  // Collect the set of visible Objective-C methods with this selector.
  clang::Selector clangSelector = Impl.exportSelector(selector);

  AbstractFunctionDecl *method = nullptr;
  auto *objcMethod = objcClass->lookupMethod(
      clangSelector, isInstanceMethod,
      /*shallowCategoryLookup=*/false,
      /*followSuper=*/false);

  if (objcMethod) {
    // If we found a property accessor, import the property.
    if (objcMethod->isPropertyAccessor())
      (void)Impl.importDecl(objcMethod->findPropertyDecl(true),
                            Impl.CurrentVersion);

    method = dyn_cast_or_null<AbstractFunctionDecl>(
        Impl.importDecl(objcMethod, Impl.CurrentVersion));
  }

  // If we didn't find anything, we're done.
  if (method == nullptr)
    return;

  // If we did find something, it might be a duplicate of something we found
  // earlier, because we aren't tracking generation counts for Clang modules.
  // Filter out the duplicates.
  // FIXME: We shouldn't need to do this.
  if (!llvm::is_contained(methods, method))
    methods.push_back(method);
}

void
ClangModuleUnit::lookupClassMember(ImportPath::Access accessPath,
                                   DeclName name,
                                   SmallVectorImpl<ValueDecl*> &results) const {
  // FIXME: Ignore submodules, which are empty for now.
  if (clangModule && clangModule->isSubModule())
    return;

  VectorDeclConsumer consumer(results);

  // Find the corresponding lookup table.
  if (auto lookupTable = owner.findLookupTable(clangModule)) {
    // Search it.
    owner.lookupObjCMembers(*lookupTable, name, consumer);
  }
}

void ClangModuleUnit::lookupClassMembers(ImportPath::Access accessPath,
                                         VisibleDeclConsumer &consumer) const {
  // FIXME: Ignore submodules, which are empty for now.
  if (clangModule && clangModule->isSubModule())
    return;

  // Find the corresponding lookup table.
  if (auto lookupTable = owner.findLookupTable(clangModule)) {
    // Search it.
    owner.lookupAllObjCMembers(*lookupTable, consumer);
  }
}

void ClangModuleUnit::lookupObjCMethods(
       ObjCSelector selector,
       SmallVectorImpl<AbstractFunctionDecl *> &results) const {
  // FIXME: Ignore submodules, which are empty for now.
  if (clangModule && clangModule->isSubModule())
    return;

  // Map the selector into a Clang selector.
  auto clangSelector = owner.exportSelector(selector);
  if (clangSelector.isNull()) return;

  // Collect all of the Objective-C methods with this selector.
  SmallVector<clang::ObjCMethodDecl *, 8> objcMethods;
  auto &clangSema = owner.getClangSema();
  clangSema.CollectMultipleMethodsInGlobalPool(clangSelector,
                                               objcMethods,
                                               /*InstanceFirst=*/true,
                                               /*CheckTheOther=*/false);
  clangSema.CollectMultipleMethodsInGlobalPool(clangSelector,
                                               objcMethods,
                                               /*InstanceFirst=*/false,
                                               /*CheckTheOther=*/false);

  // Import the methods.
  auto &clangCtx = clangSema.getASTContext();
  for (auto objcMethod : objcMethods) {
    // Verify that this method came from this module.
    auto owningClangModule = getClangTopLevelOwningModule(objcMethod, clangCtx);
    if (owningClangModule != clangModule) continue;

    if (shouldSuppressDeclImport(objcMethod))
      continue;

    // If we found a property accessor, import the property.
    if (objcMethod->isPropertyAccessor())
      (void)owner.importDecl(objcMethod->findPropertyDecl(true),
                             owner.CurrentVersion);

    auto imported =
        owner.importDecl(objcMethod, owner.CurrentVersion);
    if (!imported) continue;

    if (auto func = dyn_cast<AbstractFunctionDecl>(imported))
      results.push_back(func);

    // If there is an alternate declaration, also look at it.
    for (auto alternate : owner.getAlternateDecls(imported)) {
      if (auto func = dyn_cast<AbstractFunctionDecl>(alternate))
        results.push_back(func);
    }
  }
}

void ClangModuleUnit::collectLinkLibraries(
    ModuleDecl::LinkLibraryCallback callback) const {
  if (!clangModule)
    return;

  // Skip this lib name in favor of export_as name.
  if (clangModule->UseExportAsModuleLinkName)
    return;

  for (auto clangLinkLib : clangModule->LinkLibraries) {
    LibraryKind kind;
    if (clangLinkLib.IsFramework)
      kind = LibraryKind::Framework;
    else
      kind = LibraryKind::Library;

    callback(LinkLibrary(clangLinkLib.Library, kind));
  }
}

StringRef ClangModuleUnit::getFilename() const {
  if (!clangModule) {
    StringRef SinglePCH = owner.getSinglePCHImport();
    if (SinglePCH.empty())
      return "<imports>";
    else
      return SinglePCH;
  }
  if (const clang::FileEntry *F = clangModule->getASTFile())
    if (!F->getName().empty())
      return F->getName();
  return StringRef();
}

clang::TargetInfo &ClangImporter::getTargetInfo() const {
  return Impl.Instance->getTarget();
}

clang::ASTContext &ClangImporter::getClangASTContext() const {
  return Impl.getClangASTContext();
}

clang::Preprocessor &ClangImporter::getClangPreprocessor() const {
  return Impl.getClangPreprocessor();
}

const clang::CompilerInstance &ClangImporter::getClangInstance() const {
  return *Impl.Instance;
}

const clang::Module *ClangImporter::getClangOwningModule(ClangNode Node) const {
  return Impl.getClangOwningModule(Node);
}

const clang::Module *
ClangImporter::Implementation::getClangOwningModule(ClangNode Node) const {
  return ::getClangOwningModule(Node, getClangASTContext());
}

bool ClangImporter::hasTypedef(const clang::Decl *typeDecl) const {
  return Impl.DeclsWithSuperfluousTypedefs.count(typeDecl);
}

clang::Sema &ClangImporter::getClangSema() const {
  return Impl.getClangSema();
}

clang::CodeGenOptions &ClangImporter::getClangCodeGenOpts() const {
  return Impl.getClangCodeGenOpts();
}

std::string ClangImporter::getClangModuleHash() const {
  return Impl.Invocation->getModuleHash(Impl.Instance->getDiagnostics());
}

Decl *ClangImporter::importDeclCached(const clang::NamedDecl *ClangDecl) {
  return Impl.importDeclCached(ClangDecl, Impl.CurrentVersion);
}

void ClangImporter::printStatistics() const {
  Impl.Instance->getASTReader()->PrintStats();
}

void ClangImporter::verifyAllModules() {
#ifndef NDEBUG
  if (Impl.VerifiedDeclsCounter == Impl.ImportedDecls.size())
    return;

  // Collect the Decls before verifying them; the act of verifying may cause
  // more decls to be imported and modify the map while we are iterating it.
  size_t verifiedCounter = Impl.ImportedDecls.size();
  SmallVector<Decl *, 8> Decls;
  for (auto &I : Impl.ImportedDecls)
    if (I.first.second == Impl.CurrentVersion)
      if (Decl *D = I.second)
        Decls.push_back(D);

  for (auto D : Decls)
    verify(D);

  Impl.VerifiedDeclsCounter = verifiedCounter;
#endif
}

const clang::Type *
ClangImporter::parseClangFunctionType(StringRef typeStr,
                                      SourceLoc loc) const {
  auto &sema = Impl.getClangSema();
  StringRef filename = Impl.SwiftContext.SourceMgr.getDisplayNameForLoc(loc);
  // TODO: Obtain a clang::SourceLocation from the swift::SourceLoc we have
  auto parsedType = sema.ParseTypeFromStringCallback(typeStr, filename, {});
  if (!parsedType.isUsable())
    return nullptr;
  clang::QualType resultType = clang::Sema::GetTypeFromParser(parsedType.get());
  auto *typePtr = resultType.getTypePtrOrNull();
  if (typePtr && (typePtr->isFunctionPointerType()
                  || typePtr->isBlockPointerType()))
      return typePtr;
  return nullptr;
}

void ClangImporter::printClangType(const clang::Type *type,
                                   llvm::raw_ostream &os) const {
  auto policy = clang::PrintingPolicy(getClangASTContext().getLangOpts());
  clang::QualType(type, 0).print(os, policy);
}

//===----------------------------------------------------------------------===//
// ClangModule Implementation
//===----------------------------------------------------------------------===//

static_assert(IsTriviallyDestructible<ClangModuleUnit>::value,
              "ClangModuleUnits are BumpPtrAllocated; the d'tor is not called");

ClangModuleUnit::ClangModuleUnit(ModuleDecl &M,
                                 ClangImporter::Implementation &owner,
                                 const clang::Module *clangModule)
  : LoadedFile(FileUnitKind::ClangModule, M), owner(owner),
    clangModule(clangModule) {
  // Capture the file metadata before it goes away.
  if (clangModule)
    ASTSourceDescriptor = {*const_cast<clang::Module *>(clangModule)};
}

StringRef ClangModuleUnit::getModuleDefiningPath() const {
  if (!clangModule || clangModule->DefinitionLoc.isInvalid())
    return "";

  auto &clangSourceMgr = owner.getClangASTContext().getSourceManager();
  return clangSourceMgr.getFilename(clangModule->DefinitionLoc);
}

Optional<clang::ASTSourceDescriptor>
ClangModuleUnit::getASTSourceDescriptor() const {
  if (clangModule) {
    assert(ASTSourceDescriptor.getModuleOrNull() == clangModule);
    return ASTSourceDescriptor;
  }
  return None;
}

bool ClangModuleUnit::hasClangModule(ModuleDecl *M) {
  for (auto F : M->getFiles()) {
    if (isa<ClangModuleUnit>(F))
      return true;
  }
  return false;
}

bool ClangModuleUnit::isTopLevel() const {
  return !clangModule || !clangModule->isSubModule();
}

bool ClangModuleUnit::isSystemModule() const {
  return clangModule && clangModule->IsSystem;
}

clang::ASTContext &ClangModuleUnit::getClangASTContext() const {
  return owner.getClangASTContext();
}

StringRef ClangModuleUnit::getExportedModuleName() const {
  if (clangModule && !clangModule->ExportAsModule.empty())
    return clangModule->ExportAsModule;

  return getParentModule()->getName().str();
}

ModuleDecl *ClangModuleUnit::getOverlayModule() const {
  if (!clangModule)
    return nullptr;

  if (owner.DisableOverlayModules)
    return nullptr;

  if (!isTopLevel()) {
    // FIXME: Is this correct for submodules?
    auto topLevel = clangModule->getTopLevelModule();
    auto wrapper = owner.getWrapperForModule(topLevel);
    return wrapper->getOverlayModule();
  }

  if (!overlayModule.getInt()) {
    // FIXME: Include proper source location.
    ModuleDecl *M = getParentModule();
    ASTContext &Ctx = M->getASTContext();
    auto overlay = Ctx.getModuleByIdentifier(M->getName());
    if (overlay == M) {
      overlay = nullptr;
    } else {
      // FIXME: This bizarre and twisty invariant is due to nested
      // re-entrancy in both clang module loading and overlay module loading.
      auto *sharedModuleRef = Ctx.getLoadedModule(M->getName());
      assert(!sharedModuleRef || sharedModuleRef == overlay ||
             sharedModuleRef == M);
      Ctx.addLoadedModule(overlay);
    }

    auto mutableThis = const_cast<ClangModuleUnit *>(this);
    mutableThis->overlayModule.setPointerAndInt(overlay, true);
  }

  return overlayModule.getPointer();
}

void ClangModuleUnit::getImportedModules(
    SmallVectorImpl<ModuleDecl::ImportedModule> &imports,
    ModuleDecl::ImportFilter filter) const {
  // Bail out if we /only/ want ImplementationOnly imports; Clang modules never
  // have any of these.
  if (filter.containsOnly(ModuleDecl::ImportFilterKind::ImplementationOnly))
    return;

  // [NOTE: Pure-Clang-modules-privately-import-stdlib]:
  // Needed for implicitly synthesized conformances.
  if (filter.contains(ModuleDecl::ImportFilterKind::Default))
    if (auto stdlib = owner.getStdlibModule())
      imports.push_back({ImportPath::Access(), stdlib});

  SmallVector<clang::Module *, 8> imported;
  if (!clangModule) {
    // This is the special "imported headers" module.
    if (filter.contains(ModuleDecl::ImportFilterKind::Exported)) {
      imported.append(owner.ImportedHeaderExports.begin(),
                      owner.ImportedHeaderExports.end());
    }

  } else {
    clangModule->getExportedModules(imported);

    if (filter.contains(ModuleDecl::ImportFilterKind::Default)) {
      // Copy in any modules that are imported but not exported.
      llvm::SmallPtrSet<clang::Module *, 8> knownModules(imported.begin(),
                                                         imported.end());
      if (!filter.contains(ModuleDecl::ImportFilterKind::Exported)) {
        // Remove the exported ones now that we're done with them.
        imported.clear();
      }
      llvm::copy_if(clangModule->Imports, std::back_inserter(imported),
                    [&](clang::Module *mod) {
                     return !knownModules.insert(mod).second;
                    });

      // FIXME: The parent module isn't exactly a private import, but it is
      // needed for link dependencies.
      if (clangModule->Parent)
        imported.push_back(clangModule->Parent);
    }
  }

  auto topLevelOverlay = getOverlayModule();
  for (auto importMod : imported) {
    auto wrapper = owner.getWrapperForModule(importMod);

    auto actualMod = wrapper->getOverlayModule();
    if (!actualMod) {
      // HACK: Deal with imports of submodules by importing the top-level module
      // as well.
      auto importTopLevel = importMod->getTopLevelModule();
      if (importTopLevel != importMod) {
        if (!clangModule || importTopLevel != clangModule->getTopLevelModule()){
          auto topLevelWrapper = owner.getWrapperForModule(importTopLevel);
          imports.push_back({ ImportPath::Access(),
                              topLevelWrapper->getParentModule() });
        }
      }
      actualMod = wrapper->getParentModule();
    } else if (actualMod == topLevelOverlay) {
      actualMod = wrapper->getParentModule();
    }

    assert(actualMod && "Missing imported overlay");
    imports.push_back({ImportPath::Access(), actualMod});
  }
}

void ClangModuleUnit::getImportedModulesForLookup(
    SmallVectorImpl<ModuleDecl::ImportedModule> &imports) const {

  // Reuse our cached list of imports if we have one.
  if (importedModulesForLookup.hasValue()) {
    imports.append(importedModulesForLookup->begin(),
                   importedModulesForLookup->end());
    return;
  }

  size_t firstImport = imports.size();

  SmallVector<clang::Module *, 8> imported;
  const clang::Module *topLevel;
  ModuleDecl *topLevelOverlay = getOverlayModule();
  if (!clangModule) {
    // This is the special "imported headers" module.
    imported.append(owner.ImportedHeaderExports.begin(),
                    owner.ImportedHeaderExports.end());
    topLevel = nullptr;
  } else {
    clangModule->getExportedModules(imported);
    topLevel = clangModule->getTopLevelModule();
  }

  if (imported.empty()) {
    importedModulesForLookup = ArrayRef<ModuleDecl::ImportedModule>();
    return;
  }

  SmallPtrSet<clang::Module *, 32> seen{imported.begin(), imported.end()};
  SmallVector<clang::Module *, 8> tmpBuf;
  llvm::SmallSetVector<clang::Module *, 8> topLevelImported;

  // Get the transitive set of top-level imports. That is, if a particular
  // import is a top-level import, add it. Otherwise, keep searching.
  while (!imported.empty()) {
    clang::Module *next = imported.pop_back_val();

    // HACK: Deal with imports of submodules by importing the top-level module
    // as well, unless it's the top-level module we're currently in.
    clang::Module *nextTopLevel = next->getTopLevelModule();
    if (nextTopLevel != topLevel) {
      topLevelImported.insert(nextTopLevel);

      // Don't continue looking through submodules of modules that have
      // overlays. The overlay might shadow things.
      auto wrapper = owner.getWrapperForModule(nextTopLevel);
      if (wrapper->getOverlayModule())
        continue;
    }

    // Only look through the current module if it's not top-level.
    if (nextTopLevel == next)
      continue;

    next->getExportedModules(tmpBuf);
    for (clang::Module *nextImported : tmpBuf) {
      if (seen.insert(nextImported).second)
        imported.push_back(nextImported);
    }
    tmpBuf.clear();
  }

  for (auto importMod : topLevelImported) {
    auto wrapper = owner.getWrapperForModule(importMod);

    auto actualMod = wrapper->getOverlayModule();
    if (!actualMod || actualMod == topLevelOverlay)
      actualMod = wrapper->getParentModule();

    assert(actualMod && "Missing imported overlay");
    imports.push_back({ImportPath::Access(), actualMod});
  }

  // Cache our results for use next time.
  auto importsToCache = llvm::makeArrayRef(imports).slice(firstImport);
  importedModulesForLookup = getASTContext().AllocateCopy(importsToCache);
}

void ClangImporter::getMangledName(raw_ostream &os,
                                   const clang::NamedDecl *clangDecl) const {
  if (!Impl.Mangler)
    Impl.Mangler.reset(Impl.getClangASTContext().createMangleContext());

  Impl.Mangler->mangleName(clangDecl, os);
}

// ---------------------------------------------------------------------------
// Swift lookup tables
// ---------------------------------------------------------------------------

SwiftLookupTable *ClangImporter::Implementation::findLookupTable(
                    const clang::Module *clangModule) {
  // If the Clang module is null, use the bridging header lookup table.
  if (!clangModule)
    return BridgingHeaderLookupTable.get();

  // Submodules share lookup tables with their parents.
  if (clangModule->isSubModule())
    return findLookupTable(clangModule->getTopLevelModule());

  // Look for a Clang module with this name.
  auto known = LookupTables.find(clangModule->Name);
  if (known == LookupTables.end()) return nullptr;

  return known->second.get();
}

bool ClangImporter::Implementation::forEachLookupTable(
       llvm::function_ref<bool(SwiftLookupTable &table)> fn) {
  // Visit the bridging header's lookup table.
  if (fn(*BridgingHeaderLookupTable)) return true;

  // Collect and sort the set of module names.
  SmallVector<StringRef, 4> moduleNames;
  for (const auto &entry : LookupTables) {
    moduleNames.push_back(entry.first);
  }
  llvm::array_pod_sort(moduleNames.begin(), moduleNames.end());

  // Visit the lookup tables.
  for (auto moduleName : moduleNames) {
    if (fn(*LookupTables[moduleName])) return true;
  }

  return false;
}

void ClangImporter::Implementation::lookupValue(
       SwiftLookupTable &table, DeclName name,
       VisibleDeclConsumer &consumer) {
  auto &clangCtx = getClangASTContext();
  auto clangTU = clangCtx.getTranslationUnitDecl();

  // For operators we have to look up static member functions in addition to the
  // top-level function lookup below.
  if (name.isOperator()) {
    for (auto entry : table.lookupMemberOperators(name.getBaseName())) {
      if (isVisibleClangEntry(entry)) {
        if (auto decl = dyn_cast<ValueDecl>(
                importDeclReal(entry->getMostRecentDecl(), CurrentVersion)))
          consumer.foundDecl(decl, DeclVisibilityKind::VisibleAtTopLevel);
      }
    }
  }

  for (auto entry : table.lookup(name.getBaseName(), clangTU)) {
    // If the entry is not visible, skip it.
    if (!isVisibleClangEntry(entry)) continue;

    ValueDecl *decl;
    // If it's a Clang declaration, try to import it.
    if (auto clangDecl = entry.dyn_cast<clang::NamedDecl *>()) {
      decl = cast_or_null<ValueDecl>(
          importDeclReal(clangDecl->getMostRecentDecl(), CurrentVersion));
      if (!decl) continue;
    } else if (!name.isSpecial()) {
      // Try to import a macro.
      if (auto modMacro = entry.dyn_cast<clang::ModuleMacro *>())
        decl = importMacro(name.getBaseIdentifier(), modMacro);
      else if (auto clangMacro = entry.dyn_cast<clang::MacroInfo *>())
        decl = importMacro(name.getBaseIdentifier(), clangMacro);
      else
        llvm_unreachable("new kind of lookup table entry");
      if (!decl) continue;
    } else {
      continue;
    }

    // If we found a declaration from the standard library, make sure
    // it does not show up in the lookup results for the imported
    // module.
    if (decl->getDeclContext()->isModuleScopeContext() &&
        decl->getModuleContext() == getStdlibModule())
      continue;

    // If the name matched, report this result.
    bool anyMatching = false;
    if (decl->getName().matchesRef(name) &&
        decl->getDeclContext()->isModuleScopeContext()) {
      consumer.foundDecl(decl, DeclVisibilityKind::VisibleAtTopLevel);
      anyMatching = true;
    }

    // If there is an alternate declaration and the name matches,
    // report this result.
    for (auto alternate : getAlternateDecls(decl)) {
      if (alternate->getName().matchesRef(name) &&
          alternate->getDeclContext()->isModuleScopeContext()) {
        consumer.foundDecl(alternate, DeclVisibilityKind::VisibleAtTopLevel);
        anyMatching = true;
      }
    }

    // If we have a declaration and nothing matched so far, try the names used
    // in other versions of Swift.
    if (auto clangDecl = entry.dyn_cast<clang::NamedDecl *>()) {
      const clang::NamedDecl *recentClangDecl =
          clangDecl->getMostRecentDecl();

      CurrentVersion.forEachOtherImportNameVersion(
          SwiftContext.LangOpts.EnableExperimentalConcurrency,
          [&](ImportNameVersion nameVersion) {
        if (anyMatching)
          return;

        // Check to see if the name and context match what we expect.
        ImportedName newName = importFullName(recentClangDecl, nameVersion);
        if (!newName.getDeclName().matchesRef(name))
          return;

        // If we asked for an async import and didn't find one, skip this.
        // This filters out duplicates.
        if (nameVersion.supportsConcurrency() &&
            !newName.getAsyncInfo())
          return;

        const clang::DeclContext *clangDC =
            newName.getEffectiveContext().getAsDeclContext();
        if (!clangDC || !clangDC->isFileContext())
          return;

        // Then try to import the decl under the alternate name.
        auto alternateNamedDecl =
            cast_or_null<ValueDecl>(importDeclReal(recentClangDecl,
                                                   nameVersion));
        if (!alternateNamedDecl || alternateNamedDecl == decl)
          return;
        assert(alternateNamedDecl->getName().matchesRef(name) &&
               "importFullName behaved differently from importDecl");
        if (alternateNamedDecl->getDeclContext()->isModuleScopeContext()) {
          consumer.foundDecl(alternateNamedDecl,
                             DeclVisibilityKind::VisibleAtTopLevel);
          anyMatching = true;
        }
      });
    }
  }
}

void ClangImporter::Implementation::lookupVisibleDecls(
       SwiftLookupTable &table,
       VisibleDeclConsumer &consumer) {
  // Retrieve and sort all of the base names in this particular table.
  auto baseNames = table.allBaseNames();
  llvm::array_pod_sort(baseNames.begin(), baseNames.end());

  // Look for namespace-scope entities with each base name.
  for (auto baseName : baseNames) {
    lookupValue(table, baseName.toDeclBaseName(SwiftContext), consumer);
  }
}

void ClangImporter::Implementation::lookupObjCMembers(
       SwiftLookupTable &table,
       DeclName name,
       VisibleDeclConsumer &consumer) {
  for (auto clangDecl : table.lookupObjCMembers(name.getBaseName())) {
    // If the entry is not visible, skip it.
    if (!isVisibleClangEntry(clangDecl)) continue;

    forEachDistinctName(clangDecl,
                        [&](ImportedName importedName,
                            ImportNameVersion nameVersion) -> bool {
      // Import the declaration.
      auto decl =
          cast_or_null<ValueDecl>(importDeclReal(clangDecl, nameVersion));
      if (!decl)
        return false;

      // If the name we found matches, report the declaration.
      // FIXME: If we didn't need to check alternate decls here, we could avoid
      // importing the member at all by checking importedName ahead of time.
      if (decl->getName().matchesRef(name)) {
        consumer.foundDecl(decl, DeclVisibilityKind::DynamicLookup,
                           DynamicLookupInfo::AnyObject);
      }

      // Check for an alternate declaration; if its name matches,
      // report it.
      for (auto alternate : getAlternateDecls(decl)) {
        if (alternate->getName().matchesRef(name)) {
          consumer.foundDecl(alternate, DeclVisibilityKind::DynamicLookup,
                             DynamicLookupInfo::AnyObject);
        }
      }
      return true;
    });
  }
}

void ClangImporter::Implementation::lookupAllObjCMembers(
       SwiftLookupTable &table,
       VisibleDeclConsumer &consumer) {
  // Retrieve and sort all of the base names in this particular table.
  auto baseNames = table.allBaseNames();
  llvm::array_pod_sort(baseNames.begin(), baseNames.end());

  // Look for Objective-C members with each base name.
  for (auto baseName : baseNames) {
    lookupObjCMembers(table, baseName.toDeclBaseName(SwiftContext), consumer);
  }
}

TinyPtrVector<ValueDecl *>
ClangImporter::Implementation::loadNamedMembers(
    const IterableDeclContext *IDC, DeclBaseName N, uint64_t contextData) {

  auto *D = IDC->getDecl();
  auto *DC = D->getInnermostDeclContext();
  auto *CD = D->getClangDecl();
  auto *CDC = cast<clang::DeclContext>(CD);
  assert(CD && "loadNamedMembers on a Decl without a clangDecl");

  auto *nominal = DC->getSelfNominalTypeDecl();
  auto effectiveClangContext = getEffectiveClangContext(nominal);

  // There are 3 cases:
  //
  //  - The decl is from a bridging header, CMO is Some(nullptr)
  //    which denotes the __ObjC Swift module and its associated
  //    BridgingHeaderLookupTable.
  //
  //  - The decl is from a clang module, CMO is Some(M) for non-null
  //    M and we can use the table for that module.
  //
  //  - The decl is a forward declaration, CMO is None, which should
  //    never be the case if we got here (someone is asking for members).
  //
  // findLookupTable, below, handles the first two cases; we assert on the
  // third.

  auto CMO = getClangSubmoduleForDecl(CD);
  assert(CMO && "loadNamedMembers on a forward-declared Decl");

  auto table = findLookupTable(*CMO);
  assert(table && "clang module without lookup table");

  assert(isa<clang::ObjCContainerDecl>(CD) || isa<clang::NamespaceDecl>(CD));

  // Force the members of the entire inheritance hierarchy to be loaded and
  // deserialized before loading the named member of a class. This warms up
  // ClangImporter::Implementation::MembersForNominal, used for computing
  // property overrides.
  //
  // FIXME: If getOverriddenDecl() kicked off a request for imported decls,
  // we could postpone this until overrides are actually requested.
  if (auto *classDecl = dyn_cast<ClassDecl>(D))
    if (auto *superclassDecl = classDecl->getSuperclassDecl())
      (void) const_cast<ClassDecl *>(superclassDecl)->lookupDirect(N);

  TinyPtrVector<ValueDecl *> Members;
  for (auto entry : table->lookup(SerializedSwiftName(N),
                                  effectiveClangContext)) {
    if (!entry.is<clang::NamedDecl *>()) continue;
    auto member = entry.get<clang::NamedDecl *>();
    if (!isVisibleClangEntry(member)) continue;

    // Skip Decls from different clang::DeclContexts
    if (member->getDeclContext() != CDC) continue;

    SmallVector<Decl*, 4> tmp;
    insertMembersAndAlternates(member, tmp);
    for (auto *TD : tmp) {
      if (auto *V = dyn_cast<ValueDecl>(TD)) {
        // Skip ValueDecls if they import under different names.
        if (V->getBaseName() == N) {
          Members.push_back(V);
        }
      }

      // If the property's accessors have alternate decls, we might have
      // to import those too.
      if (auto *ASD = dyn_cast<AbstractStorageDecl>(TD)) {
        for (auto *AD : ASD->getAllAccessors()) {
          for (auto *D : getAlternateDecls(AD)) {
            if (D->getBaseName() == N)
              Members.push_back(D);
          }
        }
      }
    }
  }

  for (auto entry : table->lookupGlobalsAsMembers(SerializedSwiftName(N),
                                                  effectiveClangContext)) {
    if (!entry.is<clang::NamedDecl *>()) continue;
    auto member = entry.get<clang::NamedDecl *>();
    if (!isVisibleClangEntry(member)) continue;

    // Skip Decls from different clang::DeclContexts
    if (member->getDeclContext() != CDC) continue;

    SmallVector<Decl*, 4> tmp;
    insertMembersAndAlternates(member, tmp);
    for (auto *TD : tmp) {
      if (auto *V = dyn_cast<ValueDecl>(TD)) {
        // Skip ValueDecls if they import under different names.
        if (V->getBaseName() == N) {
          Members.push_back(V);
        }
      }
    }
  }

  if (N == DeclBaseName::createConstructor()) {
    if (auto *classDecl = dyn_cast<ClassDecl>(D)) {
      SmallVector<Decl *, 4> ctors;
      importInheritedConstructors(cast<clang::ObjCInterfaceDecl>(CD),
                                  classDecl, ctors);
      for (auto ctor : ctors)
        Members.push_back(cast<ValueDecl>(ctor));
    }
  }

  if (!isa<ProtocolDecl>(D)) {
    if (auto *OCD = dyn_cast<clang::ObjCContainerDecl>(CD)) {
      SmallVector<Decl *, 1> newMembers;
      importMirroredProtocolMembers(OCD, DC, N, newMembers);
      for (auto member : newMembers)
          Members.push_back(cast<ValueDecl>(member));
    }
  }

  return Members;
}


EffectiveClangContext ClangImporter::Implementation::getEffectiveClangContext(
    const NominalTypeDecl *nominal) {
  // If we have a Clang declaration, look at it to determine the
  // effective Clang context.
  if (auto constClangDecl = nominal->getClangDecl()) {
    auto clangDecl = const_cast<clang::Decl *>(constClangDecl);
    if (auto dc = dyn_cast<clang::DeclContext>(clangDecl))
      return EffectiveClangContext(dc);
    if (auto typedefName = dyn_cast<clang::TypedefNameDecl>(clangDecl))
      return EffectiveClangContext(typedefName);

    return EffectiveClangContext();
  }

  // If it's an @objc entity, go look for it.
  // Note that we're stepping lightly here to avoid computing isObjC()
  // too early.
  if (isa<ClassDecl>(nominal) &&
      (nominal->getAttrs().hasAttribute<ObjCAttr>() ||
       (!nominal->getParentSourceFile() && nominal->isObjC()))) {
    // Map the name. If we can't represent the Swift name in Clang.
    Identifier name = nominal->getName();
    if (auto objcAttr = nominal->getAttrs().getAttribute<ObjCAttr>()) {
      if (auto objcName = objcAttr->getName()) {
        if (objcName->getNumArgs() == 0) {
          // This is an error if not 0, but it should be caught later.
          name = objcName->getSimpleName();
        }
      }
    }
    auto clangName = exportName(name);
    if (!clangName)
      return EffectiveClangContext();

    // Perform name lookup into the global scope.
    auto &sema = Instance->getSema();
    clang::LookupResult lookupResult(sema, clangName,
                                     clang::SourceLocation(),
                                     clang::Sema::LookupOrdinaryName);
    if (sema.LookupName(lookupResult, /*Scope=*/nullptr)) {
      // FIXME: Filter based on access path? C++ access control?
      for (auto clangDecl : lookupResult) {
        if (auto objcClass = dyn_cast<clang::ObjCInterfaceDecl>(clangDecl))
          return EffectiveClangContext(objcClass);

        /// FIXME: Other type declarations should also be okay?
      }
    }

    // For source compatibility reasons, fall back to the Swift name.
    //
    // This is how people worked around not being able to import-as-member onto
    // Swift types by their ObjC name before the above code to handle ObjCAttr
    // was added.
    if (name != nominal->getName())
      clangName = exportName(nominal->getName());

    lookupResult.clear();
    lookupResult.setLookupName(clangName);
    // FIXME: This loop is duplicated from above, but doesn't obviously factor
    // out in a nice way.
    if (sema.LookupName(lookupResult, /*Scope=*/nullptr)) {
      // FIXME: Filter based on access path? C++ access control?
      for (auto clangDecl : lookupResult) {
        if (auto objcClass = dyn_cast<clang::ObjCInterfaceDecl>(clangDecl))
          return EffectiveClangContext(objcClass);

        /// FIXME: Other type declarations should also be okay?
      }
    }
  }

  return EffectiveClangContext();
}

void ClangImporter::dumpSwiftLookupTables() {
  Impl.dumpSwiftLookupTables();
}

void ClangImporter::Implementation::dumpSwiftLookupTables() {
  // Sort the module names so we can print in a deterministic order.
  SmallVector<StringRef, 4> moduleNames;
  for (const auto &lookupTable : LookupTables) {
    moduleNames.push_back(lookupTable.first);
  }
  array_pod_sort(moduleNames.begin(), moduleNames.end());

  // Print out the lookup tables for the various modules.
  for (auto moduleName : moduleNames) {
    llvm::errs() << "<<" << moduleName << " lookup table>>\n";
    LookupTables[moduleName]->deserializeAll();
    LookupTables[moduleName]->dump(llvm::errs());
  }

  llvm::errs() << "<<Bridging header lookup table>>\n";
  BridgingHeaderLookupTable->dump(llvm::errs());
}

DeclName ClangImporter::
importName(const clang::NamedDecl *D,
           clang::DeclarationName preferredName) {
  return Impl.importFullName(D, Impl.CurrentVersion, preferredName).
    getDeclName();
}

bool ClangImporter::isInOverlayModuleForImportedModule(
                                               const DeclContext *overlayDC,
                                               const DeclContext *importedDC) {
  overlayDC = overlayDC->getModuleScopeContext();
  importedDC = importedDC->getModuleScopeContext();

  auto importedClangModuleUnit = dyn_cast<ClangModuleUnit>(importedDC);
  if (!importedClangModuleUnit || !importedClangModuleUnit->getClangModule())
    return false;

  auto overlayModule = overlayDC->getParentModule();
  if (overlayModule == importedClangModuleUnit->getOverlayModule())
    return true;

  // Is this a private module that's re-exported to the public (overlay) name?
  auto clangModule =
  importedClangModuleUnit->getClangModule()->getTopLevelModule();
  return !clangModule->ExportAsModule.empty() &&
    clangModule->ExportAsModule == overlayModule->getName().str();
}

/// Extract the specified-or-defaulted -module-cache-path that winds up in
/// the clang importer, for reuse as the .swiftmodule cache path when
/// building a ModuleInterfaceLoader.
std::string
swift::getModuleCachePathFromClang(const clang::CompilerInstance &Clang) {
  if (!Clang.hasPreprocessor())
    return "";
  std::string SpecificModuleCachePath =
      Clang.getPreprocessor().getHeaderSearchInfo().getModuleCachePath().str();

  // The returned-from-clang module cache path includes a suffix directory
  // that is specific to the clang version and invocation; we want the
  // directory above that.
  return llvm::sys::path::parent_path(SpecificModuleCachePath).str();
}
<|MERGE_RESOLUTION|>--- conflicted
+++ resolved
@@ -2744,11 +2744,7 @@
 }
 
 NominalTypeDecl *
-<<<<<<< HEAD
-ClangImporter::instantiateTemplate(
-=======
 ClangImporter::instantiateCXXClassTemplate(
->>>>>>> 813348d3
     clang::ClassTemplateDecl *decl,
     ArrayRef<clang::TemplateArgument> arguments) {
   void *InsertPos = nullptr;
