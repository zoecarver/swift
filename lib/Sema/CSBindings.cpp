--- conflicted
+++ resolved
@@ -1708,6 +1708,8 @@
       if (argLoc && argLoc->isAfterCodeCompletionLoc())
         return false;
     }
+    // Reflect in the score that this type variable couldn't be
+    // resolved and had to be bound to a placeholder "hole" type.
     cs.increaseScore(SK_Hole);
 
     if (auto fix = fixForHole(cs)) {
@@ -1721,21 +1723,8 @@
   if (Binding.isDefaultableBinding()) {
     cs.DefaultedConstraints.push_back(srcLocator);
 
-<<<<<<< HEAD
-    if (type->isHole() && reportHole())
+    if (type->isPlaceholder() && reportHole())
       return true;
-=======
-    if (type->isPlaceholder()) {
-      // Reflect in the score that this type variable couldn't be
-      // resolved and had to be bound to a placeholder "hole" type.
-      cs.increaseScore(SK_Hole);
-
-      if (auto fix = fixForHole(cs)) {
-        if (cs.recordFix(/*fix=*/fix->first, /*impact=*/fix->second))
-          return true;
-      }
-    }
->>>>>>> 0d9ca204
   }
 
   return !cs.failedConstraint && !cs.simplify();
