--- conflicted
+++ resolved
@@ -1425,11 +1425,7 @@
               dyn_cast<clang::TagDecl>(decl->getClangDecl()))));
     }
 
-<<<<<<< HEAD
-    auto *instantiation = clangModuleLoader->instantiateTemplate(
-=======
     auto *instantiation = clangModuleLoader->instantiateCXXClassTemplate(
->>>>>>> 813348d3
         classTemplateDecl, templateArguments);
     return instantiation;
   }
