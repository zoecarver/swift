//===--- ParseSIL.cpp - SIL File Parsing logic ----------------------------===//
//
// This source file is part of the Swift.org open source project
//
// Copyright (c) 2014 - 2017 Apple Inc. and the Swift project authors
// Licensed under Apache License v2.0 with Runtime Library Exception
//
// See https://swift.org/LICENSE.txt for license information
// See https://swift.org/CONTRIBUTORS.txt for the list of Swift project authors
//
//===----------------------------------------------------------------------===//

#include "SILParserFunctionBuilder.h"
#include "swift/AST/ASTWalker.h"
/// SWIFT_ENABLE_TENSORFLOW
#include "swift/AST/AutoDiff.h"
#include "swift/AST/ExistentialLayout.h"
#include "swift/AST/GenericEnvironment.h"
#include "swift/AST/NameLookup.h"
#include "swift/AST/ProtocolConformance.h"
#include "swift/Basic/Defer.h"
#include "swift/Basic/Timer.h"
#include "swift/Demangling/Demangle.h"
#include "swift/Parse/Lexer.h"
#include "swift/Parse/ParseSILSupport.h"
#include "swift/Parse/Parser.h"
#include "swift/SIL/AbstractionPattern.h"
#include "swift/SIL/InstructionUtils.h"
#include "swift/SIL/SILArgument.h"
#include "swift/SIL/SILBuilder.h"
/// SWIFT_ENABLE_TENSORFLOW
#include "swift/SIL/GraphOperationBuilder.h"
#include "swift/SIL/SILConstants.h"
#include "swift/SIL/SILDebugScope.h"
#include "swift/SIL/SILModule.h"
#include "swift/SIL/SILUndef.h"
#include "swift/SIL/TypeLowering.h"
#include "swift/Subsystems.h"
#include "swift/Syntax/SyntaxKind.h"
#include "llvm/ADT/StringSwitch.h"
#include "llvm/Support/SaveAndRestore.h"

using namespace swift;
using namespace swift::syntax;

//===----------------------------------------------------------------------===//
// SILParserState implementation
//===----------------------------------------------------------------------===//

namespace swift {
// This has to be in the 'swift' namespace because it's forward-declared for
// SILParserState.
class SILParserTUState : public SILParserTUStateBase {
public:
  explicit SILParserTUState(SILModule &M) : M(M) {}
  ~SILParserTUState();

  SILModule &M;

  /// This is all of the forward referenced functions with
  /// the location for where the reference is.
  llvm::DenseMap<Identifier,
                 std::pair<SILFunction*, SourceLoc>> ForwardRefFns;
  /// A list of all functions forward-declared by a sil_scope.
  llvm::DenseSet<SILFunction *> PotentialZombieFns;

  /// A map from textual .sil scope number to SILDebugScopes.
  llvm::DenseMap<unsigned, SILDebugScope *> ScopeSlots;

  /// Did we parse a sil_stage for this module?
  bool DidParseSILStage = false;

  bool parseDeclSIL(Parser &P) override;
  bool parseDeclSILStage(Parser &P) override;
  bool parseSILVTable(Parser &P) override;
  bool parseSILGlobal(Parser &P) override;
  bool parseSILWitnessTable(Parser &P) override;
  bool parseSILDefaultWitnessTable(Parser &P) override;
  bool parseSILCoverageMap(Parser &P) override;
  bool parseSILProperty(Parser &P) override;
  bool parseSILScope(Parser &P) override;
};
} // end namespace swift

SILParserTUState::~SILParserTUState() {
  if (!ForwardRefFns.empty()) {
    for (auto Entry : ForwardRefFns) {
      if (Entry.second.second.isValid()) {
        M.getASTContext().Diags.diagnose(Entry.second.second,
                                         diag::sil_use_of_undefined_value,
                                         Entry.first.str());
      }
    }
  }

  // Turn any debug-info-only function declarations into zombies.
  for (auto *Fn : PotentialZombieFns)
    if (Fn->isExternalDeclaration()) {
      Fn->setInlined();
      M.eraseFunction(Fn);
    }
}

SILParserState::SILParserState(SILModule *M)
    : Impl(M ? llvm::make_unique<SILParserTUState>(*M) : nullptr) {}

SILParserState::~SILParserState() = default;

void PrettyStackTraceParser::print(llvm::raw_ostream &out) const {
  out << "With parser at source location: ";
  P.Tok.getLoc().print(out, P.Context.SourceMgr);
  out << '\n';
}

bool swift::parseIntoSourceFile(SourceFile &SF,
                                unsigned BufferID,
                                bool *Done,
                                SILParserState *SIL,
                                PersistentParserState *PersistentState,
                                DelayedParsingCallbacks *DelayedParseCB) {
  SharedTimer timer("Parsing");
  Parser P(BufferID, SF, SIL ? SIL->Impl.get() : nullptr, PersistentState);
  PrettyStackTraceParser StackTrace(P);

  llvm::SaveAndRestore<bool> S(P.IsParsingInterfaceTokens,
                               SF.hasInterfaceHash());
  if (DelayedParseCB)
    P.setDelayedParsingCallbacks(DelayedParseCB);

  bool FoundSideEffects = P.parseTopLevel();
  *Done = P.Tok.is(tok::eof);

  return FoundSideEffects;
}


//===----------------------------------------------------------------------===//
// SILParser
//===----------------------------------------------------------------------===//

namespace {
  struct ParsedSubstitution {
    SourceLoc loc;
    Type replacement;
  };

  struct ParsedSpecAttr {
    ArrayRef<RequirementRepr> requirements;
    bool exported;
    SILSpecializeAttr::SpecializationKind kind;
  };

  enum class ConformanceContext {
    /// A normal conformance parse.
    Ordinary,

    /// We're parsing this for a SIL witness table.
    /// Leave any generic parameter clauses in scope, and use an explicit
    /// self-conformance instead of an abstract one.
    WitnessTable,
  };

  class SILParser {
    friend SILParserTUState;
  public:
    Parser &P;
    SILModule &SILMod;
    SILParserTUState &TUState;
    SILFunction *F = nullptr;
    GenericEnvironment *ContextGenericEnv = nullptr;
    FunctionOwnershipEvaluator OwnershipEvaluator;

  private:
    /// HadError - Have we seen an error parsing this function?
    bool HadError = false;

    /// Data structures used to perform name lookup of basic blocks.
    llvm::DenseMap<Identifier, SILBasicBlock*> BlocksByName;
    llvm::DenseMap<SILBasicBlock*,
                   std::pair<SourceLoc, Identifier>> UndefinedBlocks;

    /// Data structures used to perform name lookup for local values.
    llvm::StringMap<ValueBase*> LocalValues;
    llvm::StringMap<SourceLoc> ForwardRefLocalValues;

    /// A callback to be invoked every time a type was deserialized.
    std::function<void(Type)> ParsedTypeCallback;

    bool performTypeLocChecking(TypeLoc &T, bool IsSILType,
                                GenericEnvironment *GenericEnv = nullptr,
                                DeclContext *DC = nullptr);

    void convertRequirements(SILFunction *F, ArrayRef<RequirementRepr> From,
                             SmallVectorImpl<Requirement> &To);

    Optional<ProtocolConformanceRef>
    parseProtocolConformanceHelper(ProtocolDecl *&proto,
                                   GenericEnvironment *GenericEnv,
                                   ConformanceContext context,
                                   ProtocolDecl *defaultForProto);
  public:
    SILParser(Parser &P)
        : P(P), SILMod(static_cast<SILParserTUState *>(P.SIL)->M),
          TUState(*static_cast<SILParserTUState *>(P.SIL)),
          ParsedTypeCallback([](Type ty) {}) {}

    /// diagnoseProblems - After a function is fully parse, emit any diagnostics
    /// for errors and return true if there were any.
    bool diagnoseProblems();

    /// getGlobalNameForReference - Given a reference to a global name, look it
    /// up and return an appropriate SIL function.
    SILFunction *getGlobalNameForReference(Identifier Name,
                                           CanSILFunctionType Ty,
                                           SourceLoc Loc,
                                           bool IgnoreFwdRef = false);
    /// getGlobalNameForDefinition - Given a definition of a global name, look
    /// it up and return an appropriate SIL function.
    SILFunction *getGlobalNameForDefinition(Identifier Name,
                                            CanSILFunctionType Ty,
                                            SourceLoc Loc);

    /// getBBForDefinition - Return the SILBasicBlock for a definition of the
    /// specified block.
    SILBasicBlock *getBBForDefinition(Identifier Name, SourceLoc Loc);
    
    /// getBBForReference - return the SILBasicBlock of the specified name.  The
    /// source location is used to diagnose a failure if the block ends up never
    /// being defined.
    SILBasicBlock *getBBForReference(Identifier Name, SourceLoc Loc);

    struct UnresolvedValueName {
      StringRef Name;
      SourceLoc NameLoc;

      bool isUndef() const { return Name == "undef"; }
    };

    /// getLocalValue - Get a reference to a local value with the specified name
    /// and type.
    SILValue getLocalValue(UnresolvedValueName Name, SILType Type,
                           SILLocation L, SILBuilder &B);

    /// setLocalValue - When an instruction or block argument is defined, this
    /// method is used to register it and update our symbol table.
    void setLocalValue(ValueBase *Value, StringRef Name, SourceLoc NameLoc);

    SILDebugLocation getDebugLoc(SILBuilder & B, SILLocation Loc) {
      return SILDebugLocation(Loc, F->getDebugScope());
    }

    /// @{ Primitive parsing.

    /// \verbatim
    ///   sil-identifier ::= [A-Za-z_0-9]+
    /// \endverbatim
    bool parseSILIdentifier(Identifier &Result, SourceLoc &Loc,
                            const Diagnostic &D);

    template<typename ...DiagArgTypes, typename ...ArgTypes>
    bool parseSILIdentifier(Identifier &Result, Diag<DiagArgTypes...> ID,
                            ArgTypes... Args) {
      SourceLoc L;
      return parseSILIdentifier(Result, L, Diagnostic(ID, Args...));
    }

    template <typename T, typename... DiagArgTypes, typename... ArgTypes>
    bool parseSILIdentifierSwitch(T &Result, ArrayRef<StringRef> Strings,
                                  Diag<DiagArgTypes...> ID, ArgTypes... Args) {
      Identifier TmpResult;
      SourceLoc L;
      if (parseSILIdentifier(TmpResult, L, Diagnostic(ID, Args...))) {
        return true;
      }

      auto Iter = std::find(Strings.begin(), Strings.end(), TmpResult.str());
      if (Iter == Strings.end()) {
        P.diagnose(P.Tok, Diagnostic(ID, Args...));
        return true;
      }

      Result = T(*Iter);
      return false;
    }

    template<typename ...DiagArgTypes, typename ...ArgTypes>
    bool parseSILIdentifier(Identifier &Result, SourceLoc &L,
                            Diag<DiagArgTypes...> ID, ArgTypes... Args) {
      return parseSILIdentifier(Result, L, Diagnostic(ID, Args...));
    }

    bool parseVerbatim(StringRef identifier);

    template <typename T>
    bool parseInteger(T &Result, const Diagnostic &D) {
      if (!P.Tok.is(tok::integer_literal)) {
        P.diagnose(P.Tok, D);
        return true;
      }
      bool error = parseIntegerLiteral(P.Tok.getText(), 0, Result);
      P.consumeToken(tok::integer_literal);
      return error;
    }

    template <typename T>
    bool parseIntegerLiteral(StringRef text, unsigned radix, T &result) {
      text = prepareIntegerLiteralForParsing(text);
      return text.getAsInteger(radix, result);
    }

    StringRef prepareIntegerLiteralForParsing(StringRef text) {
      // tok::integer_literal can contain characters that the library
      // parsing routines don't expect.
      if (text.contains('_'))
        text = P.copyAndStripUnderscores(text);
      return text;
    }

    /// @}

    /// @{ Type parsing.
    bool parseASTType(CanType &result,
                      GenericEnvironment *environment = nullptr);
    bool parseASTType(CanType &result, SourceLoc &TypeLoc) {
      TypeLoc = P.Tok.getLoc();
      return parseASTType(result);
    }
    bool parseASTType(CanType &result,
                      SourceLoc &TypeLoc,
                      GenericEnvironment *env) {
      TypeLoc = P.Tok.getLoc();
      return parseASTType(result, env);
    }
    bool parseSILOwnership(ValueOwnershipKind &OwnershipKind) {
      // We parse here @ <identifier>.
      if (!P.consumeIf(tok::at_sign)) {
        // Add error here.
        return true;
      }

      StringRef AllOwnershipKinds[4] = {"trivial", "unowned", "owned",
                                        "guaranteed"};
      return parseSILIdentifierSwitch(OwnershipKind, AllOwnershipKinds,
                                      diag::expected_sil_value_ownership_kind);
    }
    bool parseSILType(SILType &Result,
                      GenericEnvironment *&parsedGenericEnv,
                      bool IsFuncDecl = false,
                      GenericEnvironment *parentGenericEnv = nullptr);
    bool parseSILType(SILType &Result) {
      GenericEnvironment *IgnoredEnv;
      return parseSILType(Result, IgnoredEnv);
    }
    bool parseSILType(SILType &Result, SourceLoc &TypeLoc) {
      TypeLoc = P.Tok.getLoc();
      return parseSILType(Result);
    }
    bool parseSILType(SILType &Result, SourceLoc &TypeLoc,
                      GenericEnvironment *&parsedGenericEnv,
                      GenericEnvironment *parentGenericEnv = nullptr) {
      TypeLoc = P.Tok.getLoc();
      return parseSILType(Result, parsedGenericEnv, false, parentGenericEnv);
    }
    /// @}

    bool parseSILDottedPath(ValueDecl *&Decl,
                            SmallVectorImpl<ValueDecl *> &values);
    bool parseSILDottedPath(ValueDecl *&Decl) {
      SmallVector<ValueDecl *, 4> values;
      return parseSILDottedPath(Decl, values);
    }
    bool parseSILDottedPathWithoutPound(ValueDecl *&Decl,
                                        SmallVectorImpl<ValueDecl *> &values);
    bool parseSILDottedPathWithoutPound(ValueDecl *&Decl) {
      SmallVector<ValueDecl *, 4> values;
      return parseSILDottedPathWithoutPound(Decl, values);
    }
    /// At the time of calling this function, we may not have the type of the
    /// Decl yet. So we return a SILDeclRef on the first lookup result and also
    /// return all the lookup results. After parsing the expected type, the
    /// caller of this function can choose the one that has the expected type.
    bool parseSILDeclRef(SILDeclRef &Result,
                         SmallVectorImpl<ValueDecl *> &values);
    bool parseSILDeclRef(SILDeclRef &Result) {
      SmallVector<ValueDecl *, 4> values;
      return parseSILDeclRef(Result, values);
    }
    bool parseSILDeclRef(SILDeclRef &Member, bool FnTypeRequired);
    bool parseGlobalName(Identifier &Name);
    bool parseValueName(UnresolvedValueName &Name);
    bool parseValueRef(SILValue &Result, SILType Ty, SILLocation Loc,
                       SILBuilder &B);
    bool parseTypedValueRef(SILValue &Result, SourceLoc &Loc, SILBuilder &B);
    bool parseTypedValueRef(SILValue &Result, SILBuilder &B) {
      SourceLoc Tmp;
      return parseTypedValueRef(Result, Tmp, B);
    }
    bool parseSILOpcode(SILInstructionKind &Opcode, SourceLoc &OpcodeLoc,
                        StringRef &OpcodeName);
    bool parseSILDebugVar(SILDebugVariable &Var);

    /// \brief Parses the basic block arguments as part of branch instruction.
    bool parseSILBBArgsAtBranch(SmallVector<SILValue, 6> &Args, SILBuilder &B);

    bool parseSILLocation(SILLocation &L);
    bool parseScopeRef(SILDebugScope *&DS);
    bool parseSILDebugLocation(SILLocation &L, SILBuilder &B,
                               bool parsedComma = false);
    bool parseSILInstruction(SILBuilder &B);
    bool parseCallInstruction(SILLocation InstLoc,
                              SILInstructionKind Opcode, SILBuilder &B,
                              SILInstruction *&ResultVal);
    bool parseSILFunctionRef(SILLocation InstLoc, SILFunction *&ResultFn);

    bool parseSILBasicBlock(SILBuilder &B);
    bool parseKeyPathPatternComponent(KeyPathPatternComponent &component,
                                      SmallVectorImpl<SILType> &operandTypes,
                                      SourceLoc componentLoc,
                                      Identifier componentKind,
                                      SILLocation InstLoc,
                                      GenericEnvironment *patternEnv);
    bool isStartOfSILInstruction();

    bool parseSubstitutions(SmallVectorImpl<ParsedSubstitution> &parsed,
                            GenericEnvironment *GenericEnv=nullptr,
                            ProtocolDecl *defaultForProto = nullptr);

    Optional<ProtocolConformanceRef>
    parseProtocolConformance(ProtocolDecl *&proto,
                             GenericEnvironment *&genericEnv,
                             ConformanceContext context,
                             ProtocolDecl *defaultForProto);
    Optional<ProtocolConformanceRef>
    parseProtocolConformance(ProtocolDecl *defaultForProto,
                             ConformanceContext context) {
      ProtocolDecl *dummy;
      GenericEnvironment *env;
      return parseProtocolConformance(dummy, env, context, defaultForProto);
    }

    Optional<llvm::coverage::Counter>
    parseSILCoverageExpr(llvm::coverage::CounterExpressionBuilder &Builder);

    template <class T>
    struct ParsedEnum {
      Optional<T> Value;
      StringRef Name;
      SourceLoc Loc;

      bool isSet() const { return Value.hasValue(); }
      T operator*() const { return *Value; }
    };

    template <class T>
    void setEnum(ParsedEnum<T> &existing,
                 T value, StringRef name, SourceLoc loc) {
      if (existing.Value) {
        if (*existing.Value == value) {
          P.diagnose(loc, diag::duplicate_attribute, /*modifier*/ 1);
        } else {
          P.diagnose(loc, diag::mutually_exclusive_attrs, name,
                     existing.Name, /*modifier*/ 1);
        }
        P.diagnose(existing.Loc, diag::previous_attribute, /*modifier*/ 1);
      }
      existing.Value = value;
      existing.Name = name;
      existing.Loc = loc;
    }

    template <class T>
    void maybeSetEnum(bool allowed, ParsedEnum<T> &existing,
                      T value, StringRef name, SourceLoc loc) {
      if (allowed)
        setEnum(existing, value, name, loc);
      else
        P.diagnose(loc, diag::unknown_attribute, name);
    }
  };
} // end anonymous namespace

bool SILParser::parseSILIdentifier(Identifier &Result, SourceLoc &Loc,
                                   const Diagnostic &D) {
  switch (P.Tok.getKind()) {
  case tok::identifier:
  case tok::dollarident:
    Result = P.Context.getIdentifier(P.Tok.getText());
    break;
  case tok::string_literal: {
    // Drop the double quotes.
    StringRef rawString = P.Tok.getText().drop_front().drop_back();
    Result = P.Context.getIdentifier(rawString);
    break;
  }
  case tok::oper_binary_unspaced:  // fixme?
  case tok::oper_binary_spaced:
  case tok::kw_init:
    // A binary operator or `init` can be part of a SILDeclRef.
    Result = P.Context.getIdentifier(P.Tok.getText());
    break;
  default:
    // If it's some other keyword, grab an identifier for it.
    if (P.Tok.isKeyword()) {
      Result = P.Context.getIdentifier(P.Tok.getText());
      break;
    }
    P.diagnose(P.Tok, D);
    return true;
  }

  Loc = P.Tok.getLoc();
  P.consumeToken();
  return false;
}

bool SILParser::parseVerbatim(StringRef name) {
  Identifier tok;
  SourceLoc loc;

  if (parseSILIdentifier(tok, loc, diag::expected_tok_in_sil_instr, name)) {
    return true;
  }
  if (tok.str() != name) {
    P.diagnose(loc, diag::expected_tok_in_sil_instr, name);
    return true;
  }
  return false;
}

/// diagnoseProblems - After a function is fully parse, emit any diagnostics
/// for errors and return true if there were any.
bool SILParser::diagnoseProblems() {
  // Check for any uses of basic blocks that were not defined.
  if (!UndefinedBlocks.empty()) {
    // FIXME: These are going to come out in nondeterministic order.
    for (auto Entry : UndefinedBlocks)
      P.diagnose(Entry.second.first, diag::sil_undefined_basicblock_use,
                 Entry.second.second);

    HadError = true;
  }
  
  if (!ForwardRefLocalValues.empty()) {
    // FIXME: These are going to come out in nondeterministic order.
    for (auto &Entry : ForwardRefLocalValues)
      P.diagnose(Entry.second, diag::sil_use_of_undefined_value,
                 Entry.first());
    HadError = true;
  }
  
  return HadError;
}

/// getGlobalNameForDefinition - Given a definition of a global name, look
/// it up and return an appropriate SIL function.
SILFunction *SILParser::getGlobalNameForDefinition(Identifier name,
                                                   CanSILFunctionType ty,
                                                   SourceLoc sourceLoc) {
  SILParserFunctionBuilder builder(SILMod);
  auto silLoc = RegularLocation(sourceLoc);

  // Check to see if a function of this name has been forward referenced.  If so
  // complete the forward reference.
  auto iter = TUState.ForwardRefFns.find(name);
  if (iter != TUState.ForwardRefFns.end()) {
    SILFunction *fn = iter->second.first;

    // Verify that the types match up.
    if (fn->getLoweredFunctionType() != ty) {
      P.diagnose(sourceLoc, diag::sil_value_use_type_mismatch, name.str(),
                 fn->getLoweredFunctionType(), ty);
      P.diagnose(iter->second.second, diag::sil_prior_reference);
      fn = builder.createFunctionForForwardReference("" /*name*/, ty, silLoc);
    }

    assert(fn->isExternalDeclaration() && "Forward defns cannot have bodies!");
    TUState.ForwardRefFns.erase(iter);

    // Move the function to this position in the module.
    //
    // FIXME: Should we move this functionality into SILParserFunctionBuilder?
    SILMod.getFunctionList().remove(fn);
    SILMod.getFunctionList().push_back(fn);

    return fn;
  }

  // If we don't have a forward reference, make sure the function hasn't been
  // defined already.
  if (SILMod.lookUpFunction(name.str()) != nullptr) {
    P.diagnose(sourceLoc, diag::sil_value_redefinition, name.str());
    return builder.createFunctionForForwardReference("" /*name*/, ty, silLoc);
  }

  // Otherwise, this definition is the first use of this name.
  return builder.createFunctionForForwardReference(name.str(), ty, silLoc);
}

/// getGlobalNameForReference - Given a reference to a global name, look it
/// up and return an appropriate SIL function.
SILFunction *SILParser::getGlobalNameForReference(Identifier name,
                                                  CanSILFunctionType funcTy,
                                                  SourceLoc sourceLoc,
                                                  bool ignoreFwdRef) {
  SILParserFunctionBuilder builder(SILMod);
  auto silLoc = RegularLocation(sourceLoc);

  // Check to see if we have a function by this name already.
  if (SILFunction *fn = SILMod.lookUpFunction(name.str())) {
    // If so, check for matching types.
    if (fn->getLoweredFunctionType() == funcTy) {
      return fn;
    }

    P.diagnose(sourceLoc, diag::sil_value_use_type_mismatch, name.str(),
               fn->getLoweredFunctionType(), funcTy);

    return builder.createFunctionForForwardReference("" /*name*/, funcTy,
                                                     silLoc);
  }
  
  // If we didn't find a function, create a new one - it must be a forward
  // reference.
  auto *fn =
      builder.createFunctionForForwardReference(name.str(), funcTy, silLoc);
  TUState.ForwardRefFns[name] = {fn, ignoreFwdRef ? SourceLoc() : sourceLoc};
  return fn;
}


/// getBBForDefinition - Return the SILBasicBlock for a definition of the
/// specified block.
SILBasicBlock *SILParser::getBBForDefinition(Identifier Name, SourceLoc Loc) {
  // If there was no name specified for this block, just create a new one.
  if (Name.empty())
    return F->createBasicBlock();

  SILBasicBlock *&BB = BlocksByName[Name];
  // If the block has never been named yet, just create it.
  if (BB == nullptr)
    return BB = F->createBasicBlock();

  // If it already exists, it was either a forward reference or a redefinition.
  // If it is a forward reference, it should be in our undefined set.
  if (!UndefinedBlocks.erase(BB)) {
    // If we have a redefinition, return a new BB to avoid inserting
    // instructions after the terminator.
    P.diagnose(Loc, diag::sil_basicblock_redefinition, Name);
    HadError = true;
    return F->createBasicBlock();
  }

  // FIXME: Splice the block to the end of the function so they come out in the
  // right order.
  return BB;
}

/// getBBForReference - return the SILBasicBlock of the specified name.  The
/// source location is used to diagnose a failure if the block ends up never
/// being defined.
SILBasicBlock *SILParser::getBBForReference(Identifier Name, SourceLoc Loc) {
  // If the block has already been created, use it.
  SILBasicBlock *&BB = BlocksByName[Name];
  if (BB != nullptr)
    return BB;

  // Otherwise, create it and remember that this is a forward reference so
  // that we can diagnose use without definition problems.
  BB = F->createBasicBlock();
  UndefinedBlocks[BB] = {Loc, Name};
  return BB;
}

///   sil-global-name:
///     '@' identifier
bool SILParser::parseGlobalName(Identifier &Name) {
  return P.parseToken(tok::at_sign, diag::expected_sil_value_name) ||
         parseSILIdentifier(Name, diag::expected_sil_value_name);
}

/// getLocalValue - Get a reference to a local value with the specified name
/// and type.
SILValue SILParser::getLocalValue(UnresolvedValueName Name, SILType Type,
                                  SILLocation Loc, SILBuilder &B) {
  if (Name.isUndef())
    return SILUndef::get(Type, &SILMod);

  // Check to see if this is already defined.
  ValueBase *&Entry = LocalValues[Name.Name];

  if (Entry) {
    // If this value is already defined, check it to make sure types match.
    SILType EntryTy = Entry->getType();

    if (EntryTy != Type) {
      HadError = true;
      P.diagnose(Name.NameLoc, diag::sil_value_use_type_mismatch, Name.Name,
                 EntryTy.getASTType(), Type.getASTType());
      // Make sure to return something of the requested type.
      return new (SILMod) GlobalAddrInst(getDebugLoc(B, Loc), Type);
    }

    return SILValue(Entry);
  }
  
  // Otherwise, this is a forward reference.  Create a dummy node to represent
  // it until we see a real definition.
  ForwardRefLocalValues[Name.Name] = Name.NameLoc;

  Entry = new (SILMod) GlobalAddrInst(getDebugLoc(B, Loc), Type);
  return Entry;
}

/// setLocalValue - When an instruction or block argument is defined, this
/// method is used to register it and update our symbol table.
void SILParser::setLocalValue(ValueBase *Value, StringRef Name,
                              SourceLoc NameLoc) {
  ValueBase *&Entry = LocalValues[Name];

  // If this value was already defined, it is either a redefinition, or a
  // specification for a forward referenced value.
  if (Entry) {
    if (!ForwardRefLocalValues.erase(Name)) {
      P.diagnose(NameLoc, diag::sil_value_redefinition, Name);
      HadError = true;
      return;
    }

    // If the forward reference was of the wrong type, diagnose this now.
    if (Entry->getType() != Value->getType()) {
      P.diagnose(NameLoc, diag::sil_value_def_type_mismatch, Name,
                 Entry->getType().getASTType(),
                 Value->getType().getASTType());
      HadError = true;
    } else {
      // Forward references only live here if they have a single result.
      Entry->replaceAllUsesWith(Value);
    }
    Entry = Value;
    return;
  }

  // Otherwise, just store it in our map.
  Entry = Value;
}


//===----------------------------------------------------------------------===//
// SIL Parsing Logic
//===----------------------------------------------------------------------===//

/// parseSILLinkage - Parse a linkage specifier if present.
///   sil-linkage:
///     /*empty*/          // default depends on whether this is a definition
///     'public'
///     'hidden'
///     'shared'
///     'private'
///     'public_external'
///     'hidden_external'
///     'private_external'
static bool parseSILLinkage(Optional<SILLinkage> &Result, Parser &P) {
  // Begin by initializing result to our base value of None.
  Result = None;

  // Unfortunate collision with access control keywords.
  if (P.Tok.is(tok::kw_public)) {
    Result = SILLinkage::Public;
    P.consumeToken();
    return false;
  }

  // Unfortunate collision with access control keywords.
  if (P.Tok.is(tok::kw_private)) {
    Result = SILLinkage::Private;
    P.consumeToken();
    return false;
  }

  // If we do not have an identifier, bail. All SILLinkages that we are parsing
  // are identifiers.
  if (P.Tok.isNot(tok::identifier))
    return false;

  // Then use a string switch to try and parse the identifier.
  Result = llvm::StringSwitch<Optional<SILLinkage>>(P.Tok.getText())
    .Case("non_abi", SILLinkage::PublicNonABI)
    .Case("hidden", SILLinkage::Hidden)
    .Case("shared", SILLinkage::Shared)
    .Case("public_external", SILLinkage::PublicExternal)
    .Case("hidden_external", SILLinkage::HiddenExternal)
    .Case("shared_external", SILLinkage::SharedExternal)
    .Case("private_external", SILLinkage::PrivateExternal)
    .Default(None);

  // If we succeed, consume the token.
  if (Result) {
    P.consumeToken(tok::identifier);
  }

  return false;
}

/// Given whether it's known to be a definition, resolve an optional
/// SIL linkage to a real one.
static SILLinkage resolveSILLinkage(Optional<SILLinkage> linkage,
                                    bool isDefinition) {
  if (linkage.hasValue()) {
    return linkage.getValue();
  } else if (isDefinition) {
    return SILLinkage::DefaultForDefinition;
  } else {
    return SILLinkage::DefaultForDeclaration;
  }
}

static bool parseSILOptional(StringRef &Result, SourceLoc &Loc, SILParser &SP) {
  if (SP.P.consumeIf(tok::l_square)) {
    Identifier Id;
    SP.parseSILIdentifier(Id, Loc, diag::expected_in_attribute_list);
    SP.P.parseToken(tok::r_square, diag::expected_in_attribute_list);
    Result = Id.str();
    return true;
  }
  return false;
}

static bool parseSILOptional(StringRef &Result, SILParser &SP) {
  SourceLoc Loc;
  return parseSILOptional(Result, Loc, SP);
}

/// Parse an option attribute ('[' Expected ']')?
static bool parseSILOptional(bool &Result, SILParser &SP, StringRef Expected) {
  StringRef Optional;
  if (parseSILOptional(Optional, SP)) {
    if (Optional != Expected)
      return true;
    Result = true;
  }
  return false;
}

namespace {
  /// A helper class to perform lookup of IdentTypes in the
  /// current parser scope.
  class IdentTypeReprLookup : public ASTWalker {
    Parser &P;
  public:
    IdentTypeReprLookup(Parser &P) : P(P) {}

    bool walkToTypeReprPre(TypeRepr *Ty) override {
      auto *T = dyn_cast_or_null<IdentTypeRepr>(Ty);
      auto Comp = T->getComponentRange().front();
      if (auto Entry = P.lookupInScope(Comp->getIdentifier()))
        if (auto *TD = dyn_cast<TypeDecl>(Entry)) {
          Comp->setValue(TD, nullptr);
          return false;
        }
      return true;
    }
  };
} // end anonymous namespace

/// Remap RequirementReps to Requirements.
void SILParser::convertRequirements(SILFunction *F,
                                    ArrayRef<RequirementRepr> From,
                                    SmallVectorImpl<Requirement> &To) {
  if (From.empty()) {
    To.clear();
    return;
  }

  auto *GenericEnv = F->getGenericEnvironment();
  assert(GenericEnv);
  (void)GenericEnv;

  IdentTypeReprLookup PerformLookup(P);
  // Use parser lexical scopes to resolve references
  // to the generic parameters.
  auto ResolveToInterfaceType = [&](TypeLoc Ty) -> Type {
    Ty.getTypeRepr()->walk(PerformLookup);
    performTypeLocChecking(Ty, /* IsSIL */ false);
    assert(Ty.getType());
    return Ty.getType()->mapTypeOutOfContext();
  };

  for (auto &Req : From) {
    if (Req.getKind() == RequirementReprKind::SameType) {
      auto FirstType = ResolveToInterfaceType(Req.getFirstTypeLoc());
      auto SecondType = ResolveToInterfaceType(Req.getSecondTypeLoc());
      Requirement ConvertedRequirement(RequirementKind::SameType, FirstType,
                                       SecondType);
      To.push_back(ConvertedRequirement);
      continue;
    }

    if (Req.getKind() == RequirementReprKind::TypeConstraint) {
      auto FirstType = ResolveToInterfaceType(Req.getFirstTypeLoc());
      auto SecondType = ResolveToInterfaceType(Req.getSecondTypeLoc());
      Requirement ConvertedRequirement(RequirementKind::Conformance, FirstType,
                                       SecondType);
      To.push_back(ConvertedRequirement);
      continue;
    }

    if (Req.getKind() == RequirementReprKind::LayoutConstraint) {
      auto Subject = ResolveToInterfaceType(Req.getSubjectLoc());
      Requirement ConvertedRequirement(RequirementKind::Layout, Subject,
                                       Req.getLayoutConstraint());
      To.push_back(ConvertedRequirement);
      continue;
    }
    llvm_unreachable("Unsupported requirement kind");
  }
}

// SWIFT_ENABLE_TENSORFLOW
/// Parse a SIL constant value (one of the following categories):
/// - An integer datatype and literal (i32 42).
/// - A floating point datatype and literal (f64 3.14).
///   - The literal value may be in either decimal format or the hexadecimal
///     format used by the 'float_literal' instruction.
/// - A UTF-8 string literal ("foo").
/// - A metatype (the instance type is parsed) ($Float).
/// - An aggregate ((i32 1, i64 2, f32 3.0)).
///   - Aggregates values represent constant structs/tuples.
/// - A SIL function reference (@foo : $(Int) -> Int).
/// Returns true on error.
static bool parseSymbolicValue(SymbolicValue &value, SILParser &SP,
                               SILBuilder &B) {
  auto &P = SP.P;
  auto &allocator = B.getModule().getASTContext().getAllocator();

  if (P.Tok.is(tok::identifier)) {
    // Bitwidth of the integer/floating point literal.
    unsigned width;
    // Handle integer literals.
    if (P.Tok.getText().startswith("i")) {
      // Parse integer datatype.
      P.consumeStartingCharacterOfCurrentToken();
      if (SP.parseInteger(width, diag::sil_const_expected_int_datatype))
        return true;

      // Parse integer value.
      bool negative = false;
      if (P.Tok.isAnyOperator() && P.Tok.getText() == "-") {
        negative = true;
        P.consumeToken();
      }
      APInt intValue(width, 0);
      if (SP.parseInteger(intValue, diag::sil_const_expected_int_value))
        return true;

      // Negate and truncate value, if necessary.
      if (negative)
        intValue = -intValue;
      if (intValue.getBitWidth() != width)
        intValue = intValue.zextOrTrunc(width);

      value = SymbolicValue::getInteger(intValue, allocator);
      return false;
    }
    // Handle floating point literals.
    if (P.Tok.getText().startswith("f")) {
      // Parse floating point datatype.
      auto datatypeToken = P.Tok;
      P.consumeStartingCharacterOfCurrentToken();
      if (SP.parseInteger(width, diag::sil_const_expected_fp_datatype))
        return true;

      // Parse floating point value.
      // Handle hexadecimal case.
      if (P.Tok.is(tok::integer_literal) && P.Tok.getText().startswith("0x")) {
        APInt bits(width, 0);
        P.Tok.getText().getAsInteger(0, bits);
        P.consumeToken(tok::integer_literal);
        if (bits.getBitWidth() != width)
          bits = bits.zextOrTrunc(width);
        switch (width) {
          case 32: {
            APFloat floatValue(APFloat::IEEEsingle(), bits);
            value = SymbolicValue::getFloat(floatValue, allocator);
            return false;
          }
          case 64: {
            APFloat floatValue(APFloat::IEEEdouble(), bits);
            value = SymbolicValue::getFloat(floatValue, allocator);
            return false;
          }
          default:
            P.diagnose(datatypeToken, diag::sil_const_expected_fp_datatype);
            return true;
        }
      }
      // Handle decimal case.
      bool negative = false;
      if (P.Tok.isAnyOperator() && P.Tok.getText() == "-") {
        negative = true;
        P.consumeToken();
      }
      if (!P.Tok.is(tok::floating_literal)) {
        P.diagnose(P.Tok, diag::sil_const_expected_fp_value);
        return true;
      }
      double tmpValue;
      P.Tok.getText().getAsDouble(tmpValue);
      P.consumeToken(tok::floating_literal);

      APFloat floatValue((float) 0);
      switch (width) {
      case 32:
        floatValue = APFloat((float) tmpValue);
        break;
      case 64:
        floatValue = APFloat(tmpValue);
        break;
      default:
        P.diagnose(datatypeToken, diag::sil_const_expected_fp_datatype);
        return true;
      }
      if (negative)
        floatValue.changeSign();
      value = SymbolicValue::getFloat(floatValue, allocator);
      return false;
    }
  }
  // Handle string literals.
  if (P.Tok.is(tok::string_literal)) {
    StringRef rawString = P.Tok.getText().drop_front().drop_back();
    value = SymbolicValue::getString(rawString, allocator);
    P.consumeToken(tok::string_literal);
    return false;
  }
  // Handle metatypes (the instance type is parsed).
  if (P.Tok.is(tok::sil_dollar)) {
    SILType temp;
    if (SP.parseSILType(temp))
      return true;
    value = SymbolicValue::getMetatype(temp.getASTType());
    return false;
  }
  // Handle SIL function references.
  if (P.Tok.is(tok::at_sign)) {
    SILFunction *func;
    SILLocation funcLoc = RegularLocation(P.getEndOfPreviousLoc());
    if (SP.parseSILFunctionRef(funcLoc, func))
      return true;

    Identifier subConventionId;
    FunctionSubstitutionConvention subConvention;
    if (P.Tok.isNot(tok::l_paren)) {
      P.diagnose(P.Tok, diag::sil_const_expected_fn_sub_conv);
      return true;
    }
    P.consumeToken();
    if (P.Tok.isNot(tok::identifier)) {
      P.diagnose(P.Tok, diag::sil_const_expected_fn_sub_conv);
      return true;
    }
    P.consumeIdentifier(&subConventionId);
    if (subConventionId.str() == "N") {
      subConvention = FunctionSubstitutionConvention::Normal;
    } else if (subConventionId.str() == "W") {
      subConvention = FunctionSubstitutionConvention::Witness;
    } else {
      P.diagnose(P.Tok, diag::sil_const_expected_fn_sub_conv);
      return true;
    }
    if (P.Tok.isNot(tok::r_paren)) {
      P.diagnose(P.Tok, diag::sil_const_expected_fn_sub_conv);
      return true;
    }
    P.consumeToken();

    value = SymbolicValue::getFunction(func, subConvention);
    return false;
  }
  // Handle aggregate literals.
  if (P.Tok.is(tok::l_paren)) {
    SourceLoc lParenLoc = P.consumeToken(tok::l_paren);
    SourceLoc rParenLoc;

    SmallVector<SymbolicValue, 8> elements;
    ParserStatus status =
      P.parseList(tok::r_paren, lParenLoc, rParenLoc,
                  /*AllowSepAfterLast*/ false,
                  diag::sil_const_aggregate_expected_rparen,
                  SyntaxKind::Unknown, [&]() -> ParserStatus {
      SymbolicValue element;
      if (parseSymbolicValue(element, SP, B))
        return makeParserError();
      elements.push_back(element);
      return makeParserSuccess();
    });
    if (status.isError())
      return true;
    value = SymbolicValue::getAggregate(elements, allocator);
    return false;
  }
  // Handle array literals.
  if (P.Tok.is(tok::l_square)) {
    SourceLoc lSquareLoc = P.consumeToken(tok::l_square);
    SILType elementType;
    if (SP.parseSILType(elementType))
      return true;

    if (!P.consumeIf(tok::colon)) {
      P.diagnose(P.Tok, diag::expected_sil_colon, "array elements");
      return true;
    }

    SourceLoc rSquareLoc;

    SmallVector<SymbolicValue, 8> elements;
    ParserStatus status =
      P.parseList(tok::r_square, lSquareLoc, rSquareLoc,
                  /*AllowSepAfterLast*/ false,
                  diag::sil_const_array_expected_rsquare,
                  SyntaxKind::Unknown,
                  [&]() -> ParserStatus {
      SymbolicValue element;
      if (parseSymbolicValue(element, SP, B))
        return makeParserError();
      elements.push_back(element);
      return makeParserSuccess();
    });
    if (status.isError())
      return true;
    value = SymbolicValue::getArray(elements, elementType.getASTType(),
                                    allocator);
    return false;
  }
  P.diagnose(P.Tok, diag::sil_graph_op_expected_attr_value);
  return true;
};

/// SWIFT_ENABLE_TENSORFLOW
/// Parse a `differentiable` attribute, e.g.
/// `[differentiable wrt 0, 1 adjoint @other]`.
/// Returns true on error.
static bool parseDifferentiableAttr(
  SmallVectorImpl<SILDifferentiableAttr *> &DAs, SILParser &SP) {
  auto &P = SP.P;
  SourceLoc LastLoc = P.getEndOfPreviousLoc();
  // Parse 'source'.
  unsigned SourceIndex;
  if (P.parseSpecificIdentifier(
        "source", diag::sil_attr_differentiable_expected_keyword, "source") ||
      P.parseUnsignedInteger(SourceIndex, LastLoc,
                             diag::sil_gradient_expected_source_index))
    return true;
  // Parse 'wrt'.
  if (P.parseSpecificIdentifier(
        "wrt", diag::sil_attr_differentiable_expected_keyword, "wrt"))
    return true;
  // Parse parameter index list.
  SmallVector<unsigned, 8> ParamIndices;
  // Function that parses an index into `ParamIndices`. Returns true on error.
  auto parseParam = [&]() -> bool {
    unsigned Index;
    // TODO: Reject non-ascending parameter index lists.
    if (P.parseUnsignedInteger(Index, LastLoc,
          diag::sil_reverse_autodiff_expected_parameter_index))
      return true;
    ParamIndices.push_back(Index);
    return false;
  };
  // Parse first.
  if (parseParam())
    return true;
  // Parse rest.
  while (P.consumeIf(tok::comma))
    if (parseParam())
      return true;

  // Parse a SIL function name, e.g. '@foo'.
  auto parseFnName = [&P, &LastLoc](Identifier &id) -> bool {
    return P.parseToken(tok::at_sign, diag::expected_sil_function_name) ||
      P.parseIdentifier(id, LastLoc, diag::expected_sil_function_name);
  };

  // Parse optional 'primal'.
  Identifier PrimName;
  if (P.Tok.is(tok::identifier) && P.Tok.getText() == "primal") {
    P.consumeToken();
    if (parseFnName(PrimName)) return true;
  }
  // Parse optional 'adjoint'.
  Identifier AdjName;
  if (P.Tok.is(tok::identifier) && P.Tok.getText() == "adjoint") {
    P.consumeToken();
    if (parseFnName(AdjName)) return true;
  }
  // Parse optional 'primitive'.
  bool adjointIsPrimitive = false;
  if (P.Tok.is(tok::identifier) && P.Tok.getText() == "primitive") {
    P.consumeToken();
    adjointIsPrimitive = true;
  }
  // Parse optional 'jvp'.
  Identifier JVPName;
  if (P.Tok.is(tok::identifier) && P.Tok.getText() == "jvp") {
    P.consumeToken();
    if (parseFnName(JVPName)) return true;
  }
  // Parse optional 'vjp'.
  Identifier VJPName;
  if (P.Tok.is(tok::identifier) && P.Tok.getText() == "vjp") {
    P.consumeToken();
    if (parseFnName(VJPName)) return true;
  }
  // Parse ']'.
  if (P.parseToken(tok::r_square,
                   diag::sil_attr_differentiable_expected_rsquare))
    return true;
  // Create a SILDifferentiableAttr and we are done.
  auto *Attr = SILDifferentiableAttr::create(
      SP.SILMod, {SourceIndex, ParamIndices}, PrimName.str(), AdjName.str(),
      adjointIsPrimitive, JVPName.str(), VJPName.str());
  DAs.push_back(Attr);
  return false;
}

static bool parseDeclSILOptional(bool *isTransparent,
                                 IsSerialized_t *isSerialized,
                                 bool *isCanonical,
                                 IsThunk_t *isThunk,
                                 IsDynamicallyReplaceable_t *isDynamic,
                                 SILFunction **dynamicallyReplacedFunction,
                                 Identifier *objCReplacementFor,
                                 bool *isGlobalInit,
                                 Inline_t *inlineStrategy,
                                 OptimizationMode *optimizationMode,
                                 bool *isLet, bool *isWeakLinked,
                                 bool *isWithoutActuallyEscapingThunk,
                                 SmallVectorImpl<std::string> *Semantics,
                                 SmallVectorImpl<ParsedSpecAttr> *SpecAttrs,
                                 // SWIFT_ENABLE_TENSORFLOW
                          SmallVectorImpl<SILDifferentiableAttr *> *DiffAttrs,
                                 ValueDecl **ClangDecl,
                                 EffectsKind *MRK, SILParser &SP,
                                 SILModule &M) {
  while (SP.P.consumeIf(tok::l_square)) {
    if (isLet && SP.P.Tok.is(tok::kw_let)) {
      *isLet = true;
      SP.P.consumeToken(tok::kw_let);
      SP.P.parseToken(tok::r_square, diag::expected_in_attribute_list);
      continue;
    }
    else if (SP.P.Tok.isNot(tok::identifier)) {
      SP.P.diagnose(SP.P.Tok, diag::expected_in_attribute_list);
      return true;
    } else if (isTransparent && SP.P.Tok.getText() == "transparent")
      *isTransparent = true;
    else if (isSerialized && SP.P.Tok.getText() == "serialized")
      *isSerialized = IsSerialized;
    else if (isDynamic && SP.P.Tok.getText() == "dynamically_replacable")
      *isDynamic = IsDynamic;
    else if (isSerialized && SP.P.Tok.getText() == "serializable")
      *isSerialized = IsSerializable;
    else if (isCanonical && SP.P.Tok.getText() == "canonical")
      *isCanonical = true;
    else if (isThunk && SP.P.Tok.getText() == "thunk")
      *isThunk = IsThunk;
    else if (isThunk && SP.P.Tok.getText() == "signature_optimized_thunk")
      *isThunk = IsSignatureOptimizedThunk;
    else if (isThunk && SP.P.Tok.getText() == "reabstraction_thunk")
      *isThunk = IsReabstractionThunk;
    else if (isWithoutActuallyEscapingThunk
             && SP.P.Tok.getText() == "without_actually_escaping")
      *isWithoutActuallyEscapingThunk = true;
    else if (isGlobalInit && SP.P.Tok.getText() == "global_init")
      *isGlobalInit = true;
    else if (isWeakLinked && SP.P.Tok.getText() == "_weakLinked")
      *isWeakLinked = true;
    else if (inlineStrategy && SP.P.Tok.getText() == "noinline")
      *inlineStrategy = NoInline;
    else if (optimizationMode && SP.P.Tok.getText() == "Onone")
      *optimizationMode = OptimizationMode::NoOptimization;
    else if (optimizationMode && SP.P.Tok.getText() == "Ospeed")
      *optimizationMode = OptimizationMode::ForSpeed;
    else if (optimizationMode && SP.P.Tok.getText() == "Osize")
      *optimizationMode = OptimizationMode::ForSize;
    else if (inlineStrategy && SP.P.Tok.getText() == "always_inline")
      *inlineStrategy = AlwaysInline;
    else if (MRK && SP.P.Tok.getText() == "readnone")
      *MRK = EffectsKind::ReadNone;
    else if (MRK && SP.P.Tok.getText() == "readonly")
      *MRK = EffectsKind::ReadOnly;
    else if (MRK && SP.P.Tok.getText() == "readwrite")
      *MRK = EffectsKind::ReadWrite;
    else if (MRK && SP.P.Tok.getText() == "releasenone")
      *MRK = EffectsKind::ReleaseNone;
    else if  (dynamicallyReplacedFunction && SP.P.Tok.getText() == "dynamic_replacement_for") {
      SP.P.consumeToken(tok::identifier);
      if (SP.P.Tok.getKind() != tok::string_literal) {
        SP.P.diagnose(SP.P.Tok, diag::expected_in_attribute_list);
        return true;
      }
      // Drop the double quotes.
      StringRef replacedFunc = SP.P.Tok.getText().drop_front().drop_back();
      SILFunction *Func = M.lookUpFunction(replacedFunc.str());
      if (!Func) {
        Identifier Id = SP.P.Context.getIdentifier(replacedFunc);
        SP.P.diagnose(SP.P.Tok, diag::sil_dynamically_replaced_func_not_found,
                      Id);
        return true;
      }
      *dynamicallyReplacedFunction = Func;
      SP.P.consumeToken(tok::string_literal);

      SP.P.parseToken(tok::r_square, diag::expected_in_attribute_list);
      continue;
    } else if (objCReplacementFor &&
               SP.P.Tok.getText() == "objc_replacement_for") {
      SP.P.consumeToken(tok::identifier);
      if (SP.P.Tok.getKind() != tok::string_literal) {
        SP.P.diagnose(SP.P.Tok, diag::expected_in_attribute_list);
        return true;
      }
      // Drop the double quotes.
      StringRef replacedFunc = SP.P.Tok.getText().drop_front().drop_back();
      *objCReplacementFor = SP.P.Context.getIdentifier(replacedFunc);
      SP.P.consumeToken(tok::string_literal);

      SP.P.parseToken(tok::r_square, diag::expected_in_attribute_list);
      continue;
    } else if (Semantics && SP.P.Tok.getText() == "_semantics") {
      SP.P.consumeToken(tok::identifier);
      if (SP.P.Tok.getKind() != tok::string_literal) {
        SP.P.diagnose(SP.P.Tok, diag::expected_in_attribute_list);
        return true;
      }
  
      // Drop the double quotes.
      StringRef rawString = SP.P.Tok.getText().drop_front().drop_back();
      Semantics->push_back(rawString);
      SP.P.consumeToken(tok::string_literal);

      SP.P.parseToken(tok::r_square, diag::expected_in_attribute_list);
      continue;
    } else if (SpecAttrs && SP.P.Tok.getText() == "_specialize") {
      SourceLoc AtLoc = SP.P.Tok.getLoc();
      SourceLoc Loc(AtLoc);

      // Parse a _specialized attribute, building a parsed substitution list
      // and pushing a new ParsedSpecAttr on the SpecAttrs list. Conformances
      // cannot be generated until the function declaration is fully parsed so
      // that the function's generic signature can be consulted.
      ParsedSpecAttr SpecAttr;
      SpecAttr.requirements = {};
      SpecAttr.exported = false;
      SpecAttr.kind = SILSpecializeAttr::SpecializationKind::Full;
      SpecializeAttr *Attr;

      if (!SP.P.parseSpecializeAttribute(tok::r_square, AtLoc, Loc, Attr))
        return true;

      // Convert SpecializeAttr into ParsedSpecAttr.
      SpecAttr.requirements = Attr->getTrailingWhereClause()->getRequirements();
      SpecAttr.kind = Attr->getSpecializationKind() ==
                              swift::SpecializeAttr::SpecializationKind::Full
                          ? SILSpecializeAttr::SpecializationKind::Full
                          : SILSpecializeAttr::SpecializationKind::Partial;
      SpecAttr.exported = Attr->isExported();
      SpecAttrs->emplace_back(SpecAttr);
      continue;
    }
    // SWIFT_ENABLE_TENSORFLOW
    else if (DiffAttrs && SP.P.Tok.getText() == "differentiable") {
      SP.P.consumeToken(tok::identifier);
      if (parseDifferentiableAttr(*DiffAttrs, SP))
        return true;
      continue;
    }
    else if (ClangDecl && SP.P.Tok.getText() == "clang") {
      SP.P.consumeToken(tok::identifier);
      if (SP.parseSILDottedPathWithoutPound(*ClangDecl))
        return true;

      SP.P.parseToken(tok::r_square, diag::expected_in_attribute_list);
      continue;
    }
    else {
      SP.P.diagnose(SP.P.Tok, diag::expected_in_attribute_list);
      return true;
    }
    SP.P.consumeToken(tok::identifier);
    SP.P.parseToken(tok::r_square, diag::expected_in_attribute_list);
  }
  return false;
}

bool SILParser::performTypeLocChecking(TypeLoc &T, bool IsSILType,
                                       GenericEnvironment *GenericEnv,
                                       DeclContext *DC) {
  // Do some type checking / name binding for the parsed type.
  assert(P.SF.ASTStage == SourceFile::Parsing &&
         "Unexpected stage during parsing!");

  if (GenericEnv == nullptr)
    GenericEnv = ContextGenericEnv;

  if (!DC)
    DC = &P.SF;
  else if (!GenericEnv)
    GenericEnv = DC->getGenericEnvironmentOfContext();

  return swift::performTypeLocChecking(P.Context, T,
                                       /*isSILMode=*/true, IsSILType,
                                       GenericEnv, DC);
}

/// Find the top-level ValueDecl or Module given a name.
static llvm::PointerUnion<ValueDecl *, ModuleDecl *>
lookupTopDecl(Parser &P, DeclBaseName Name) {
  // Use UnqualifiedLookup to look through all of the imports.
  // We have to lie and say we're done with parsing to make this happen.
  assert(P.SF.ASTStage == SourceFile::Parsing &&
         "Unexpected stage during parsing!");
  llvm::SaveAndRestore<SourceFile::ASTStage_t> ASTStage(P.SF.ASTStage,
                                                        SourceFile::Parsed);
  UnqualifiedLookup DeclLookup(Name, &P.SF, nullptr);
  assert(DeclLookup.isSuccess() && DeclLookup.Results.size() == 1);
  ValueDecl *VD = DeclLookup.Results.back().getValueDecl();
  return VD;
}

/// Find the ValueDecl given an interface type and a member name.
static ValueDecl *lookupMember(Parser &P, Type Ty, DeclBaseName Name,
                               SourceLoc Loc,
                               SmallVectorImpl<ValueDecl *> &Lookup,
                               bool ExpectMultipleResults) {
  Type CheckTy = Ty;
  if (auto MetaTy = CheckTy->getAs<AnyMetatypeType>())
    CheckTy = MetaTy->getInstanceType();

  if (auto nominal = CheckTy->getAnyNominal()) {
    auto found = nominal->lookupDirect(Name);
    Lookup.append(found.begin(), found.end());
  } else if (auto moduleTy = CheckTy->getAs<ModuleType>()) {
    moduleTy->getModule()->lookupValue({ }, Name, NLKind::QualifiedLookup,
                                       Lookup);
  } else {
    P.diagnose(Loc, diag::sil_member_lookup_bad_type, Name, Ty);
    return nullptr;
  }

  if (Lookup.empty() || (!ExpectMultipleResults && Lookup.size() != 1)) {
    P.diagnose(Loc, diag::sil_named_member_decl_not_found, Name, Ty);
    return nullptr;
  }
  return Lookup[0];
}

bool SILParser::parseASTType(CanType &result, GenericEnvironment *env) {
  ParserResult<TypeRepr> parsedType = P.parseType();
  if (parsedType.isNull()) return true;
  TypeLoc loc = parsedType.get();
  if (performTypeLocChecking(loc, /*IsSILType=*/ false, env))
    return true;

  if (env)
    result = loc.getType()->mapTypeOutOfContext()->getCanonicalType();
  else
    result = loc.getType()->getCanonicalType();

  // Invoke the callback on the parsed type.
  ParsedTypeCallback(loc.getType());
  return false;
}

///   sil-type:
///     '$' '*'? attribute-list (generic-params)? type
///
bool SILParser::parseSILType(SILType &Result,
                             GenericEnvironment *&ParsedGenericEnv,
                             bool IsFuncDecl,
                             GenericEnvironment *OuterGenericEnv) {
  ParsedGenericEnv = nullptr;

  if (P.parseToken(tok::sil_dollar, diag::expected_sil_type))
    return true;

  // If we have a '*', then this is an address type.
  SILValueCategory category = SILValueCategory::Object;
  if (P.Tok.isAnyOperator() && P.Tok.getText().startswith("*")) {
    category = SILValueCategory::Address;
    P.consumeStartingCharacterOfCurrentToken();
  }

  // Parse attributes.
  VarDecl::Specifier specifier;
  SourceLoc specifierLoc;
  TypeAttributes attrs;
  P.parseTypeAttributeList(specifier, specifierLoc, attrs);

  // Global functions are implicitly @convention(thin) if not specified otherwise.
  if (IsFuncDecl && !attrs.has(TAK_convention)) {
    // Use a random location.
    attrs.setAttr(TAK_convention, P.PreviousLoc);
    attrs.convention = "thin";
  }

  ParserResult<TypeRepr> TyR = P.parseType(diag::expected_sil_type,
                                           /*handleCodeCompletion*/ true,
                                           /*isSILFuncDecl*/ IsFuncDecl);

  if (TyR.isNull())
    return true;
  
  // Resolve the generic environments for parsed generic function and box types.
  class HandleSILGenericParamsWalker : public ASTWalker {
    ASTContext &C;
    SourceFile *SF;
  public:
    HandleSILGenericParamsWalker(ASTContext &C,
                                 SourceFile *SF)
      : C(C), SF(SF)
    {}
    
    bool walkToTypeReprPre(TypeRepr *T) override {
      if (auto fnType = dyn_cast<FunctionTypeRepr>(T)) {
        if (auto generics = fnType->getGenericParams()) {
          auto env = handleSILGenericParams(C, generics, SF);
          fnType->setGenericEnvironment(env);
        }
      }
      if (auto boxType = dyn_cast<SILBoxTypeRepr>(T)) {
        if (auto generics = boxType->getGenericParams()) {
          auto env = handleSILGenericParams(C, generics, SF);
          boxType->setGenericEnvironment(env);
        }
      }
      return true;
    }
  };

  TyR.get()
    ->walk(HandleSILGenericParamsWalker(P.Context, &P.SF));
  
  // Save the top-level function generic environment if there was one.
  if (auto fnType = dyn_cast<FunctionTypeRepr>(TyR.get()))
    if (auto env = fnType->getGenericEnvironment())
      ParsedGenericEnv = env;
  
  // Apply attributes to the type.
  TypeLoc Ty = P.applyAttributeToType(TyR.get(), attrs, specifier, specifierLoc);

  if (performTypeLocChecking(Ty, /*IsSILType=*/true, OuterGenericEnv))
    return true;

  Result = SILType::getPrimitiveType(Ty.getType()->getCanonicalType(),
                                     category);

  // Invoke the callback on the parsed type.
  ParsedTypeCallback(Ty.getType());

  return false;
}

bool SILParser::parseSILDottedPath(ValueDecl *&Decl,
                                   SmallVectorImpl<ValueDecl *> &values) {
  if (P.parseToken(tok::pound, diag::expected_sil_constant))
    return true;
  return parseSILDottedPathWithoutPound(Decl, values);
}

bool SILParser::parseSILDottedPathWithoutPound(ValueDecl *&Decl,
                                   SmallVectorImpl<ValueDecl *> &values) {
  // Handle sil-dotted-path.
  Identifier Id;
  SmallVector<DeclBaseName, 4> FullName;
  SmallVector<SourceLoc, 4> Locs;
  do {
    Locs.push_back(P.Tok.getLoc());
    switch (P.Tok.getKind()) {
    case tok::kw_subscript:
      P.consumeToken();
      FullName.push_back(DeclBaseName::createSubscript());
      break;
    case tok::kw_init:
      P.consumeToken();
      FullName.push_back(DeclBaseName::createConstructor());
      break;
    case tok::kw_deinit:
      P.consumeToken();
      FullName.push_back(DeclBaseName::createDestructor());
      break;
    default:
      if (parseSILIdentifier(Id, diag::expected_sil_constant))
        return true;
      FullName.push_back(Id);
      break;
    }
  } while (P.consumeIf(tok::period));

  // Look up ValueDecl from a dotted path.
  ValueDecl *VD;
  llvm::PointerUnion<ValueDecl*, ModuleDecl *> Res = lookupTopDecl(P, FullName[0]);
  // It is possible that the last member lookup can return multiple lookup
  // results. One example is the overloaded member functions.
  if (Res.is<ModuleDecl*>()) {
    assert(FullName.size() > 1 &&
           "A single module is not a full path to SILDeclRef");
    auto Mod = Res.get<ModuleDecl*>();
    values.clear();
    VD = lookupMember(P, ModuleType::get(Mod), FullName[1], Locs[1], values,
                      FullName.size() == 2/*ExpectMultipleResults*/);
    for (unsigned I = 2, E = FullName.size(); I < E; I++) {
      values.clear();
      VD = lookupMember(P, VD->getInterfaceType(), FullName[I], Locs[I], values,
                        I == FullName.size() - 1/*ExpectMultipleResults*/);
    }
  } else {
    VD = Res.get<ValueDecl*>();
    for (unsigned I = 1, E = FullName.size(); I < E; I++) {
      values.clear();
      VD = lookupMember(P, VD->getInterfaceType(), FullName[I], Locs[I], values,
                        I == FullName.size() - 1/*ExpectMultipleResults*/);
    }
  }
  Decl = VD;
  return false;
}

static Optional<AccessorKind> getAccessorKind(StringRef ident) {
  return llvm::StringSwitch<Optional<AccessorKind>>(ident)
           .Case("getter", AccessorKind::Get)
           .Case("setter", AccessorKind::Set)
           .Case("addressor", AccessorKind::Address)
           .Case("mutableAddressor", AccessorKind::MutableAddress)
           .Case("read", AccessorKind::Read)
           .Case("modify", AccessorKind::Modify)
           .Default(None);
}

///  sil-decl-ref ::= '#' sil-identifier ('.' sil-identifier)* sil-decl-subref?
///  sil-decl-subref ::= '!' sil-decl-subref-part ('.' sil-decl-uncurry-level)?
///                      ('.' sil-decl-lang)?
///  sil-decl-subref ::= '!' sil-decl-uncurry-level ('.' sil-decl-lang)?
///  sil-decl-subref ::= '!' sil-decl-lang
///  sil-decl-subref-part ::= 'getter'
///  sil-decl-subref-part ::= 'setter'
///  sil-decl-subref-part ::= 'allocator'
///  sil-decl-subref-part ::= 'initializer'
///  sil-decl-subref-part ::= 'enumelt'
///  sil-decl-subref-part ::= 'destroyer'
///  sil-decl-subref-part ::= 'globalaccessor'
///  sil-decl-uncurry-level ::= [0-9]+
///  sil-decl-lang ::= 'foreign'
bool SILParser::parseSILDeclRef(SILDeclRef &Result,
                                SmallVectorImpl<ValueDecl *> &values) {
  ValueDecl *VD;
  if (parseSILDottedPath(VD, values))
    return true;

  // Initialize Kind, uncurryLevel and IsObjC.
  SILDeclRef::Kind Kind = SILDeclRef::Kind::Func;
  unsigned uncurryLevel = 0;
  bool IsObjC = false;

  if (!P.consumeIf(tok::sil_exclamation)) {
    // Construct SILDeclRef.
    Result = SILDeclRef(VD, Kind, /*isCurried=*/false, IsObjC);
    if (uncurryLevel < Result.getParameterListCount() - 1)
      Result = Result.asCurried();
    return false;
  }

  // Handle sil-constant-kind-and-uncurry-level.
  // ParseState indicates the value we just handled.
  // 1 means we just handled Kind, 2 means we just handled uncurryLevel.
  // We accept func|getter|setter|...|foreign or an integer when ParseState is
  // 0; accept foreign or an integer when ParseState is 1; accept foreign when
  // ParseState is 2.
  unsigned ParseState = 0;
  Identifier Id;
  do {
    if (P.Tok.is(tok::identifier)) {
      auto IdLoc = P.Tok.getLoc();
      if (parseSILIdentifier(Id, diag::expected_sil_constant))
        return true;
      Optional<AccessorKind> accessorKind;
      if (!ParseState && Id.str() == "func") {
        Kind = SILDeclRef::Kind::Func;
        ParseState = 1;
      } else if (!ParseState &&
                 (accessorKind = getAccessorKind(Id.str())).hasValue()) {
        auto storageDecl = dyn_cast<AbstractStorageDecl>(VD);
        auto accessor = (storageDecl
                           ? storageDecl->getAccessor(*accessorKind)
                           : nullptr);
        if (!accessor) {
          P.diagnose(IdLoc, diag::referenced_value_no_accessor, 0);
          return true;
        }
        Kind = SILDeclRef::Kind::Func;
        VD = accessor;
        // Update values for this accessor kind.
        for (unsigned I = 0, E = values.size(); I < E; I++)
          if (auto otherDecl = dyn_cast<AbstractStorageDecl>(values[I]))
            if (auto otherAccessor = otherDecl->getAccessor(*accessorKind))
              values[I] = otherAccessor;
        ParseState = 1;
      } else if (!ParseState && Id.str() == "allocator") {
        Kind = SILDeclRef::Kind::Allocator;
        ParseState = 1;
      } else if (!ParseState && Id.str() == "initializer") {
        Kind = SILDeclRef::Kind::Initializer;
        ParseState = 1;
      } else if (!ParseState && Id.str() == "enumelt") {
        Kind = SILDeclRef::Kind::EnumElement;
        ParseState = 1;
      } else if (!ParseState && Id.str() == "destroyer") {
        Kind = SILDeclRef::Kind::Destroyer;
        ParseState = 1;
      } else if (!ParseState && Id.str() == "deallocator") {
        Kind = SILDeclRef::Kind::Deallocator;
        ParseState = 1;
      } else if (!ParseState && Id.str() == "globalaccessor") {
        Kind = SILDeclRef::Kind::GlobalAccessor;
        ParseState = 1;
      } else if (!ParseState && Id.str() == "ivardestroyer") {
        Kind = SILDeclRef::Kind::IVarDestroyer;
        ParseState = 1;
      } else if (!ParseState && Id.str() == "ivarinitializer") {
        Kind = SILDeclRef::Kind::IVarInitializer;
        ParseState = 1;
      } else if (!ParseState && Id.str() == "defaultarg") {
        Kind = SILDeclRef::Kind::IVarInitializer;
        ParseState = 1;
      } else if (!ParseState && Id.str() == "propertyinit") {
        Kind = SILDeclRef::Kind::StoredPropertyInitializer;
        ParseState = 1;
      } else if (Id.str() == "foreign") {
        IsObjC = true;
        break;
      } else
        break;
    } else if (ParseState < 2 && P.Tok.is(tok::integer_literal)) {
      parseIntegerLiteral(P.Tok.getText(), 0, uncurryLevel);
      P.consumeToken(tok::integer_literal);
      ParseState = 2;
    } else
      break;

  } while (P.consumeIf(tok::period));

  // Construct SILDeclRef.
  Result = SILDeclRef(VD, Kind, /*isCurried=*/false, IsObjC);
  if (uncurryLevel < Result.getParameterListCount() - 1)
    Result = Result.asCurried();
  return false;
}

/// parseValueName - Parse a value name without a type available yet.
///
///     sil-value-name:
///       sil-local-name
///       'undef'
///
bool SILParser::parseValueName(UnresolvedValueName &Result) {
  Result.Name = P.Tok.getText();

  if (P.Tok.is(tok::kw_undef)) {
    Result.NameLoc = P.consumeToken(tok::kw_undef);
    return false;
  }

  // Parse the local-name.
  if (P.parseToken(tok::sil_local_name, Result.NameLoc,
                   diag::expected_sil_value_name))
    return true;

  return false;
}

/// parseValueRef - Parse a value, given a contextual type.
///
///     sil-value-ref:
///       sil-local-name
///
bool SILParser::parseValueRef(SILValue &Result, SILType Ty,
                              SILLocation Loc, SILBuilder &B) {
  UnresolvedValueName Name;
  if (parseValueName(Name)) return true;
  Result = getLocalValue(Name, Ty, Loc, B);
  return false;
}

/// parseTypedValueRef - Parse a type/value reference pair.
///
///    sil-typed-valueref:
///       sil-value-ref ':' sil-type
///
bool SILParser::parseTypedValueRef(SILValue &Result, SourceLoc &Loc,
                                   SILBuilder &B) {
  Loc = P.Tok.getLoc();

  UnresolvedValueName Name;
  SILType Ty;
  if (parseValueName(Name) ||
      P.parseToken(tok::colon, diag::expected_sil_colon_value_ref) ||
      parseSILType(Ty))
    return true;
  
  Result = getLocalValue(Name, Ty, RegularLocation(Loc), B);
  return false;
}

/// Look up whether the given string corresponds to a SIL opcode.
static Optional<SILInstructionKind> getOpcodeByName(StringRef OpcodeName) {
  return llvm::StringSwitch<Optional<SILInstructionKind>>(OpcodeName)
  #define FULL_INST(Id, TextualName, Parent, MemBehavior, MayRelease) \
    .Case(#TextualName, SILInstructionKind::Id)
  #include "swift/SIL/SILNodes.def"
    .Default(None);
}

/// getInstructionKind - This method maps the string form of a SIL instruction
/// opcode to an enum.
bool SILParser::parseSILOpcode(SILInstructionKind &Opcode, SourceLoc &OpcodeLoc,
                               StringRef &OpcodeName) {
  OpcodeLoc = P.Tok.getLoc();
  OpcodeName = P.Tok.getText();
  // Parse this textually to avoid Swift keywords (like 'return') from
  // interfering with opcode recognition.
  auto MaybeOpcode = getOpcodeByName(OpcodeName);
  if (!MaybeOpcode) {
    P.diagnose(OpcodeLoc, diag::expected_sil_instr_opcode);
    return true;
  }

  Opcode = MaybeOpcode.getValue();
  P.consumeToken();
  return false;
}

static bool peekSILDebugLocation(Parser &P) {
  auto T = P.peekToken().getText();
  return P.Tok.is(tok::comma) && (T == "loc" || T == "scope");
}

bool SILParser::parseSILDebugVar(SILDebugVariable &Var) {
  while (P.Tok.is(tok::comma) && !peekSILDebugLocation(P)) {
    P.consumeToken();
    StringRef Key = P.Tok.getText();
    if (Key == "name") {
      P.consumeToken();
      if (P.Tok.getKind() != tok::string_literal) {
        P.diagnose(P.Tok, diag::expected_tok_in_sil_instr, "string");
        return true;
      }
      // Drop the double quotes.
      StringRef Val = P.Tok.getText().drop_front().drop_back();
      Var.Name = Val;
    } else if (Key == "argno") {
      P.consumeToken();
      if (P.Tok.getKind() != tok::integer_literal) {
        P.diagnose(P.Tok, diag::expected_tok_in_sil_instr, "integer");
        return true;
      }
      uint16_t ArgNo;
      if (parseIntegerLiteral(P.Tok.getText(), 0, ArgNo))
        return true;
      Var.ArgNo = ArgNo;
    } else if (Key == "let") {
      Var.Constant = true;
    } else if (Key == "var") {
      Var.Constant = false; 
    } else if (Key == "loc") {
      Var.Constant = false; 
    } else {
      P.diagnose(P.Tok, diag::sil_dbg_unknown_key, Key);
      return true;
    }
    P.consumeToken();
  }
  return false;
}

bool SILParser::parseSILBBArgsAtBranch(SmallVector<SILValue, 6> &Args,
                                       SILBuilder &B) {
  if (P.Tok.is(tok::l_paren)) {
    SourceLoc LParenLoc = P.consumeToken(tok::l_paren);
    SourceLoc RParenLoc;

    if (P.parseList(tok::r_paren, LParenLoc, RParenLoc,
                    /*AllowSepAfterLast=*/false,
                    diag::sil_basicblock_arg_rparen,
                    SyntaxKind::Unknown,
                    [&]() -> ParserStatus {
                      SILValue Arg;
                      SourceLoc ArgLoc;
                      if (parseTypedValueRef(Arg, ArgLoc, B))
                        return makeParserError();
                      Args.push_back(Arg);
                      return makeParserSuccess();
                    }).isError())
      return true;
  }
  return false;
}

/// Bind any unqualified 'Self' references to the given protocol's 'Self'
/// generic parameter.
///
/// FIXME: This is a hack to work around the lack of a DeclContext for
/// witness tables.
static void bindProtocolSelfInTypeRepr(TypeLoc &TL, ProtocolDecl *proto) {
  if (auto typeRepr = TL.getTypeRepr()) {
    // AST walker to update 'Self' references.
    class BindProtocolSelf : public ASTWalker {
      ProtocolDecl *proto;
      GenericTypeParamDecl *selfParam;
      Identifier selfId;

    public:
      BindProtocolSelf(ProtocolDecl *proto)
        : proto(proto),
          selfParam(proto->getProtocolSelfType()->getDecl()),
          selfId(proto->getASTContext().Id_Self) {
      }

      virtual bool walkToTypeReprPre(TypeRepr *T) override {
        if (auto ident = dyn_cast<IdentTypeRepr>(T)) {
          auto firstComponent = ident->getComponentRange().front();
          if (firstComponent->getIdentifier() == selfId)
            firstComponent->setValue(selfParam, proto);
        }

        return true;
      }
    };

    typeRepr->walk(BindProtocolSelf(proto));
  }
}

/// Parse the substitution list for an apply instruction or
/// specialized protocol conformance.
bool SILParser::parseSubstitutions(SmallVectorImpl<ParsedSubstitution> &parsed,
                                   GenericEnvironment *GenericEnv,
                                   ProtocolDecl *defaultForProto) {
  // Check for an opening '<' bracket.
  if (!P.Tok.isContextualPunctuator("<"))
    return false;
  
  P.consumeToken();
  
  // Parse a list of Substitutions.
  do {
    SourceLoc Loc = P.Tok.getLoc();

    // Parse substitution as AST type.
    ParserResult<TypeRepr> TyR = P.parseType();
    if (TyR.isNull())
      return true;
    TypeLoc Ty = TyR.get();
    if (defaultForProto)
      bindProtocolSelfInTypeRepr(Ty, defaultForProto);
    if (performTypeLocChecking(Ty, /*IsSILType=*/ false, GenericEnv,
                               defaultForProto))
      return true;
    parsed.push_back({Loc, Ty.getType()});
  } while (P.consumeIf(tok::comma));
  
  // Consume the closing '>'.
  if (!P.Tok.isContextualPunctuator(">")) {
    P.diagnose(P.Tok, diag::expected_tok_in_sil_instr, ">");
    return true;
  }
  P.consumeToken();
  
  return false;
}

/// Collect conformances by looking up the conformance from replacement
/// type and protocol decl.
static bool getConformancesForSubstitution(Parser &P,
              ExistentialLayout::ProtocolTypeArrayRef protocols,
              Type subReplacement,
              SourceLoc loc,
              SmallVectorImpl<ProtocolConformanceRef> &conformances) {
  auto M = P.SF.getParentModule();

  for (auto protoTy : protocols) {
    auto conformance = M->lookupConformance(subReplacement,
                                            protoTy->getDecl());
    if (conformance) {
      conformances.push_back(*conformance);
      continue;
    }

    P.diagnose(loc, diag::sil_substitution_mismatch, subReplacement,
               protoTy);
    return true;
  }

  return false;
}

/// Reconstruct an AST substitution map from parsed substitutions.
SubstitutionMap getApplySubstitutionsFromParsed(
                             SILParser &SP,
                             GenericEnvironment *env,
                             ArrayRef<ParsedSubstitution> parses) {
  if (parses.empty()) {
    assert(!env);
    return SubstitutionMap();
  }

  assert(env);

  auto loc = parses[0].loc;

  // Ensure that we have the right number of type arguments.
  auto genericSig = env->getGenericSignature();
  if (parses.size() != genericSig->getGenericParams().size()) {
    bool hasTooFew = parses.size() < genericSig->getGenericParams().size();
    SP.P.diagnose(loc,
                  hasTooFew ? diag::sil_missing_substitutions
                            : diag::sil_too_many_substitutions);
    return SubstitutionMap();
  }

  bool failed = false;
  auto subMap = SubstitutionMap::get(
    genericSig,
    [&](SubstitutableType *type) -> Type {
      auto genericParam = dyn_cast<GenericTypeParamType>(type);
      if (!genericParam) return nullptr;

      auto index = genericSig->getGenericParamOrdinal(genericParam);
      assert(index < genericSig->getGenericParams().size());
      assert(index < parses.size());

      // Provide the replacement type.
      return parses[index].replacement;
    },
    [&](CanType dependentType, Type replacementType,
        ProtocolDecl *proto) ->Optional<ProtocolConformanceRef> {
      auto M = SP.P.SF.getParentModule();
      auto conformance = M->lookupConformance(replacementType, proto);
      if (conformance) return conformance;

      SP.P.diagnose(loc, diag::sil_substitution_mismatch, replacementType,
                    proto->getDeclaredType());
      failed = true;

      return ProtocolConformanceRef(proto);
    });

  return failed ? SubstitutionMap() : subMap;
}

static ArrayRef<ProtocolConformanceRef>
collectExistentialConformances(Parser &P, CanType conformingType, SourceLoc loc,
                               CanType protocolType) {
  auto layout = protocolType.getExistentialLayout();

  if (layout.requiresClass()) {
    if (!conformingType->mayHaveSuperclass() &&
        !conformingType->isObjCExistentialType()) {
      P.diagnose(loc, diag::sil_not_class, conformingType);
    }
  }

  // FIXME: Check superclass also.

  auto protocols = layout.getProtocols();
  if (protocols.empty())
    return {};

  SmallVector<ProtocolConformanceRef, 2> conformances;
  getConformancesForSubstitution(P, protocols, conformingType,
                                 loc, conformances);

  return P.Context.AllocateCopy(conformances);
}

/// sil-loc ::= 'loc' string-literal ':' [0-9]+ ':' [0-9]+
bool SILParser::parseSILLocation(SILLocation &Loc) {
  SILLocation::DebugLoc L;
  if (parseVerbatim("loc"))
    return true;

  if (P.Tok.getKind() != tok::string_literal) {
    P.diagnose(P.Tok, diag::expected_tok_in_sil_instr, "string");
    return true;
  }
  // Drop the double quotes.
  StringRef File = P.Tok.getText().drop_front().drop_back();
  L.Filename = P.Context.getIdentifier(File).str().data();
  P.consumeToken(tok::string_literal);
  if (P.parseToken(tok::colon, diag::expected_colon_in_sil_location))
    return true;
  if (parseInteger(L.Line, diag::sil_invalid_line_in_sil_location))
    return true;
  if (P.parseToken(tok::colon, diag::expected_colon_in_sil_location))
    return true;
  if (parseInteger(L.Column, diag::sil_invalid_column_in_sil_location))
    return true;

  Loc.setDebugInfoLoc(L);
  return false;
}

bool SILParser::parseScopeRef(SILDebugScope *&DS) {
  unsigned Slot;
  SourceLoc SlotLoc = P.Tok.getLoc();
  if (parseInteger(Slot, diag::sil_invalid_scope_slot))
    return true;

  DS = TUState.ScopeSlots[Slot];
  if (!DS) {
    P.diagnose(SlotLoc, diag::sil_scope_undeclared, Slot);
    return true;
  }
  return false;
}

///  (',' sil-loc)? (',' sil-scope-ref)?
bool SILParser::parseSILDebugLocation(SILLocation &L, SILBuilder &B,
                                      bool parsedComma) {
  // Parse the debug information, if any.
  if (P.Tok.is(tok::comma)) {
    P.consumeToken();
    parsedComma = true;
  }
  if (!parsedComma)
    return false;

  bool requireScope = false;
  if (P.Tok.getText() == "loc") {
    if (parseSILLocation(L))
      return true;

    if (P.Tok.is(tok::comma)) {
      P.consumeToken();
      requireScope = true;
    }
  }
  if (P.Tok.getText() == "scope" || requireScope) {
    parseVerbatim("scope");
    SILDebugScope *DS = nullptr;
    if (parseScopeRef(DS))
      return true;
    if (DS)
      B.setCurrentDebugScope(DS);
  }
  return false;
}

static bool parseLoadOwnershipQualifier(LoadOwnershipQualifier &Result,
                                        SILParser &P) {
  StringRef Str;
  // If we do not parse '[' ... ']', we have unqualified. Set value and return.
  if (!parseSILOptional(Str, P)) {
    Result = LoadOwnershipQualifier::Unqualified;
    return false;
  }

  // Then try to parse one of our other qualifiers. We do not support parsing
  // unqualified here so we use that as our fail value.
  auto Tmp = llvm::StringSwitch<LoadOwnershipQualifier>(Str)
                 .Case("take", LoadOwnershipQualifier::Take)
                 .Case("copy", LoadOwnershipQualifier::Copy)
                 .Case("trivial", LoadOwnershipQualifier::Trivial)
                 .Default(LoadOwnershipQualifier::Unqualified);

  // Thus return true (following the conventions in this file) if we fail.
  if (Tmp == LoadOwnershipQualifier::Unqualified)
    return true;

  // Otherwise, assign Result and return false.
  Result = Tmp;
  return false;
}

static bool parseStoreOwnershipQualifier(StoreOwnershipQualifier &Result,
                                         SILParser &P) {
  StringRef Str;
  // If we do not parse '[' ... ']', we have unqualified. Set value and return.
  if (!parseSILOptional(Str, P)) {
    Result = StoreOwnershipQualifier::Unqualified;
    return false;
  }

  // Then try to parse one of our other qualifiers. We do not support parsing
  // unqualified here so we use that as our fail value.
  auto Tmp = llvm::StringSwitch<StoreOwnershipQualifier>(Str)
                 .Case("init", StoreOwnershipQualifier::Init)
                 .Case("assign", StoreOwnershipQualifier::Assign)
                 .Case("trivial", StoreOwnershipQualifier::Trivial)
                 .Default(StoreOwnershipQualifier::Unqualified);

  // Thus return true (following the conventions in this file) if we fail.
  if (Tmp == StoreOwnershipQualifier::Unqualified)
    return true;

  // Otherwise, assign Result and return false.
  Result = Tmp;
  return false;
}

bool SILParser::parseSILDeclRef(SILDeclRef &Member, bool FnTypeRequired) {
  SourceLoc TyLoc;
  SmallVector<ValueDecl *, 4> values;
  if (parseSILDeclRef(Member, values))
    return true;

  // : ( or : < means that what follows is function type.
  if (!P.Tok.is(tok::colon))
    return false;

  if (FnTypeRequired &&
      !P.peekToken().is(tok::l_paren) &&
      !P.peekToken().isContextualPunctuator("<"))
    return false;

  // Type of the SILDeclRef is optional to be compatible with the old format.
  if (!P.parseToken(tok::colon, diag::expected_tok_in_sil_instr, ":")) {
    // Parse the type for SILDeclRef.
    Optional<Scope> GenericsScope;
    GenericsScope.emplace(&P, ScopeKind::Generics);
    ParserResult<TypeRepr> TyR = P.parseType();
    GenericsScope.reset();
    if (TyR.isNull())
      return true;
    TypeLoc Ty = TyR.get();

    // The type can be polymorphic.
    GenericEnvironment *genericEnv = nullptr;
    if (auto fnType = dyn_cast<FunctionTypeRepr>(TyR.get())) {
      if (auto generics = fnType->getGenericParams()) {
        assert(!Ty.wasValidated() && Ty.getType().isNull());

        genericEnv = handleSILGenericParams(P.Context, generics, &P.SF);
        fnType->setGenericEnvironment(genericEnv);
      }
    }

    if (performTypeLocChecking(Ty, /*IsSILType=*/ false, genericEnv))
      return true;

    // Pick the ValueDecl that has the right type.
    ValueDecl *TheDecl = nullptr;
    auto declTy = Ty.getType()->getCanonicalType();
    for (unsigned I = 0, E = values.size(); I < E; I++) {
      auto *decl = values[I];

      unsigned numArgumentLabels = 0;
      if (auto *eed = dyn_cast<EnumElementDecl>(decl)) {
        numArgumentLabels =
          (eed->hasAssociatedValues() ? 2 : 1);
      } else if (auto *afd = dyn_cast<AbstractFunctionDecl>(decl)) {
        numArgumentLabels =
          (decl->getDeclContext()->isTypeContext() ? 2 : 1);
      }

      auto lookupTy =
        decl->getInterfaceType()
            ->removeArgumentLabels(numArgumentLabels);
      if (declTy == lookupTy->getCanonicalType()) {
        TheDecl = decl;
        // Update SILDeclRef to point to the right Decl.
        Member.loc = decl;
        break;
      }
      if (values.size() == 1 && !TheDecl) {
        P.diagnose(TyLoc, diag::sil_member_decl_type_mismatch, declTy,
                   lookupTy);
        return true;
      }
    }
    if (!TheDecl) {
      P.diagnose(TyLoc, diag::sil_member_decl_not_found);
      return true;
    }
  }
  return false;
}

bool
SILParser::parseKeyPathPatternComponent(KeyPathPatternComponent &component,
                                        SmallVectorImpl<SILType> &operandTypes,
                                        SourceLoc componentLoc,
                                        Identifier componentKind,
                                        SILLocation InstLoc,
                                        GenericEnvironment *patternEnv) {
   auto parseComponentIndices =
     [&](SmallVectorImpl<KeyPathPatternComponent::Index> &indexes) -> bool {
       while (true) {
         unsigned index;
         CanType formalTy;
         SILType loweredTy;
         if (P.parseToken(tok::oper_prefix,
                          diag::expected_tok_in_sil_instr, "%")
             || P.parseToken(tok::sil_dollar,
                             diag::expected_tok_in_sil_instr, "$"))
           return true;
         
         if (!P.Tok.is(tok::integer_literal)
             || parseIntegerLiteral(P.Tok.getText(), 0, index))
           return true;
         
         P.consumeToken(tok::integer_literal);
         
         SourceLoc formalTyLoc;
         SourceLoc loweredTyLoc;
         GenericEnvironment *ignoredParsedEnv;
         if (P.parseToken(tok::colon,
                          diag::expected_tok_in_sil_instr, ":")
             || P.parseToken(tok::sil_dollar,
                             diag::expected_tok_in_sil_instr, "$")
             || parseASTType(formalTy, formalTyLoc, patternEnv)
             || P.parseToken(tok::colon,
                             diag::expected_tok_in_sil_instr, ":")
             || parseSILType(loweredTy, loweredTyLoc,
                             ignoredParsedEnv, patternEnv))
           return true;
         
         if (patternEnv)
           loweredTy = SILType::getPrimitiveType(
             loweredTy.getASTType()->mapTypeOutOfContext()
               ->getCanonicalType(),
             loweredTy.getCategory());

         // Formal type must be hashable.
         auto proto = P.Context.getProtocol(KnownProtocolKind::Hashable);
         Type contextFormalTy = formalTy;
         if (patternEnv)
           contextFormalTy = patternEnv->mapTypeIntoContext(formalTy);
         auto lookup = P.SF.getParentModule()->lookupConformance(
                                                 contextFormalTy, proto);
         if (!lookup) {
           P.diagnose(formalTyLoc,
                      diag::sil_keypath_index_not_hashable,
                      formalTy);
           return true;
         }
         auto conformance = ProtocolConformanceRef(*lookup);
         
         indexes.push_back({index, formalTy, loweredTy, conformance});
         
         if (operandTypes.size() <= index)
           operandTypes.resize(index+1);
         if (operandTypes[index] && operandTypes[index] != loweredTy) {
           P.diagnose(loweredTyLoc,
                      diag::sil_keypath_index_operand_type_conflict,
                      index,
                      operandTypes[index].getASTType(),
                      loweredTy.getASTType());
           return true;
         }
         operandTypes[index] = loweredTy;
         
         if (P.consumeIf(tok::comma))
           continue;
         if (P.consumeIf(tok::r_square))
           break;
         return true;
       }
       return false;
     };
  
  if (componentKind.str() == "stored_property") {
    ValueDecl *prop;
    CanType ty;
    if (parseSILDottedPath(prop)
        || P.parseToken(tok::colon, diag::expected_tok_in_sil_instr, ":")
        || P.parseToken(tok::sil_dollar,
                        diag::expected_tok_in_sil_instr, "$")
        || parseASTType(ty, patternEnv))
      return true;
    component =
      KeyPathPatternComponent::forStoredProperty(cast<VarDecl>(prop), ty);
    return false;
  } else if (componentKind.str() == "gettable_property"
             || componentKind.str() == "settable_property") {
    bool isSettable = componentKind.str()[0] == 's';
    
    CanType componentTy;
    if (P.parseToken(tok::sil_dollar,diag::expected_tok_in_sil_instr,"$")
        || parseASTType(componentTy, patternEnv)
        || P.parseToken(tok::comma, diag::expected_tok_in_sil_instr, ","))
      return true;
    
    SILFunction *idFn = nullptr;
    SILDeclRef idDecl;
    VarDecl *idProperty = nullptr;
    SILFunction *getter = nullptr;
    SILFunction *setter = nullptr;
    SILFunction *equals = nullptr;
    SILFunction *hash = nullptr;
    AbstractStorageDecl *externalDecl = nullptr;
    SubstitutionMap externalSubs;
    SmallVector<KeyPathPatternComponent::Index, 4> indexes;
    while (true) {
      Identifier subKind;
      SourceLoc subKindLoc;
      if (parseSILIdentifier(subKind, subKindLoc,
                             diag::sil_keypath_expected_component_kind))
        return true;

      if (subKind.str() == "id") {
        // The identifier can be either a function ref, a SILDeclRef
        // to a class or protocol method, or a decl ref to a property:
        // @static_fn_ref : $...
        // #Type.method!whatever : (T) -> ...
        // ##Type.property
        if (P.Tok.is(tok::at_sign)) {
          if (parseSILFunctionRef(InstLoc, idFn))
            return true;
        } else if (P.Tok.is(tok::pound)) {
          if (P.peekToken().is(tok::pound)) {
            ValueDecl *propertyValueDecl;
            P.consumeToken(tok::pound);
            if (parseSILDottedPath(propertyValueDecl))
              return true;
            idProperty = cast<VarDecl>(propertyValueDecl);
          } else if (parseSILDeclRef(idDecl, /*fnType*/ true))
            return true;
        } else {
          P.diagnose(subKindLoc, diag::expected_tok_in_sil_instr, "# or @");
          return true;
        }
      } else if (subKind.str() == "getter" || subKind.str() == "setter") {
        bool isSetter = subKind.str()[0] == 's';
        if (parseSILFunctionRef(InstLoc, isSetter ? setter : getter))
          return true;
      } else if (subKind.str() == "indices") {
        if (P.parseToken(tok::l_square,
                         diag::expected_tok_in_sil_instr, "[")
            || parseComponentIndices(indexes))
          return true;
      } else if (subKind.str() == "indices_equals") {
        if (parseSILFunctionRef(InstLoc, equals))
          return true;
      } else if (subKind.str() == "indices_hash") {
        if (parseSILFunctionRef(InstLoc, hash))
          return true;
      } else if (subKind.str() == "external") {
        ValueDecl *parsedExternalDecl;
        SmallVector<ParsedSubstitution, 4> parsedSubs;

        if (parseSILDottedPath(parsedExternalDecl)
            || parseSubstitutions(parsedSubs, patternEnv))
          return true;

        externalDecl = cast<AbstractStorageDecl>(parsedExternalDecl);

        if (!parsedSubs.empty()) {
          auto genericEnv = externalDecl->getInnermostDeclContext()
                                        ->getGenericEnvironmentOfContext();
          if (!genericEnv) {
            P.diagnose(P.Tok,
                       diag::sil_substitutions_on_non_polymorphic_type);
            return true;
          }
          externalSubs = getApplySubstitutionsFromParsed(*this, genericEnv,
                                                         parsedSubs);
          if (!externalSubs) return true;

          // Map the substitutions out of the pattern context so that they
          // use interface types.
          externalSubs =
            externalSubs.mapReplacementTypesOutOfContext().getCanonical();
        }

      } else {
        P.diagnose(subKindLoc, diag::sil_keypath_unknown_component_kind,
                   subKind);
        return true;
      }
      
      if (!P.consumeIf(tok::comma))
        break;
    }
    
    if ((idFn == nullptr && idDecl.isNull() && idProperty == nullptr)
        || getter == nullptr
        || (isSettable && setter == nullptr)) {
      P.diagnose(componentLoc,
                 diag::sil_keypath_computed_property_missing_part,
                 isSettable);
      return true;
    }
    
    if ((idFn != nullptr) + (!idDecl.isNull()) + (idProperty != nullptr)
          != 1) {
      P.diagnose(componentLoc,
                 diag::sil_keypath_computed_property_missing_part,
                 isSettable);
      return true;
    }
    
    KeyPathPatternComponent::ComputedPropertyId id;
    if (idFn)
      id = idFn;
    else if (!idDecl.isNull())
      id = idDecl;
    else if (idProperty)
      id = idProperty;
    else
      llvm_unreachable("no id?!");
    
    auto indexesCopy = P.Context.AllocateCopy(indexes);
    
    if (!indexes.empty() && (!equals || !hash)) {
      P.diagnose(componentLoc,
                 diag::sil_keypath_computed_property_missing_part,
                 isSettable);
    }
    
    if (isSettable) {
      component = KeyPathPatternComponent::forComputedSettableProperty(
                             id, getter, setter,
                             indexesCopy, equals, hash,
                             externalDecl, externalSubs, componentTy);
    } else {
      component = KeyPathPatternComponent::forComputedGettableProperty(
                             id, getter,
                             indexesCopy, equals, hash,
                             externalDecl, externalSubs, componentTy);
    }
    return false;
  } else if (componentKind.str() == "optional_wrap"
               || componentKind.str() == "optional_chain"
               || componentKind.str() == "optional_force") {
    CanType ty;
    if (P.parseToken(tok::colon, diag::expected_tok_in_sil_instr, ":")
        || P.parseToken(tok::sil_dollar, diag::expected_tok_in_sil_instr, "$")
        || parseASTType(ty, patternEnv))
      return true;
    KeyPathPatternComponent::Kind kind;
    
    if (componentKind.str() == "optional_wrap") {
      kind = KeyPathPatternComponent::Kind::OptionalWrap;
    } else if (componentKind.str() == "optional_chain") {
      kind = KeyPathPatternComponent::Kind::OptionalChain;
    } else if (componentKind.str() == "optional_force") {
      kind = KeyPathPatternComponent::Kind::OptionalForce;
    } else {
      llvm_unreachable("unpossible");
    }
    
    component = KeyPathPatternComponent::forOptional(kind, ty);
    return false;
  } else {
    P.diagnose(componentLoc, diag::sil_keypath_unknown_component_kind,
               componentKind);
    return true;
  }
}

/// sil-instruction-result ::= sil-value-name '='
/// sil-instruction-result ::= '(' sil-value-name? ')'
/// sil-instruction-result ::= '(' sil-value-name (',' sil-value-name)* ')'
/// sil-instruction-source-info ::= (',' sil-scope-ref)? (',' sil-loc)?
/// sil-instruction-def ::=
///   (sil-instruction-result '=')? sil-instruction sil-instruction-source-info
bool SILParser::parseSILInstruction(SILBuilder &B) {
  // We require SIL instructions to be at the start of a line to assist
  // recovery.
  if (!P.Tok.isAtStartOfLine()) {
    P.diagnose(P.Tok, diag::expected_sil_instr_start_of_line);
    return true;
  }

  SmallVector<std::pair<StringRef, SourceLoc>, 4> resultNames;
  SourceLoc resultClauseBegin;

  // If the instruction has a name '%foo =', parse it.
  if (P.Tok.is(tok::sil_local_name)) {
    resultClauseBegin = P.Tok.getLoc();
    resultNames.push_back(std::make_pair(P.Tok.getText(), P.Tok.getLoc()));
    P.consumeToken(tok::sil_local_name);

  // If the instruction has a '(%foo, %bar) = ', parse it.
  } else if (P.consumeIf(tok::l_paren)) {
    resultClauseBegin = P.PreviousLoc;

    if (!P.consumeIf(tok::r_paren)) {
      while (true) {
        if (!P.Tok.is(tok::sil_local_name)) {
          P.diagnose(P.Tok, diag::expected_sil_value_name);
          return true;
        }

        resultNames.push_back(std::make_pair(P.Tok.getText(), P.Tok.getLoc()));
        P.consumeToken(tok::sil_local_name);

        if (P.consumeIf(tok::comma))
          continue;
        if (P.consumeIf(tok::r_paren))
          break;

        P.diagnose(P.Tok, diag::expected_tok_in_sil_instr, ",");
        return true;
      }
    }
  }

  if (resultClauseBegin.isValid()) {
    if (P.parseToken(tok::equal, diag::expected_equal_in_sil_instr))
      return true;
  }

  SILInstructionKind Opcode;
  SourceLoc OpcodeLoc;
  StringRef OpcodeName;
  
  // Parse the opcode name.
  if (parseSILOpcode(Opcode, OpcodeLoc, OpcodeName))
    return true;

  SmallVector<SILValue, 4> OpList;
  SILValue Val;
  SILType Ty;
  SILLocation InstLoc = RegularLocation(OpcodeLoc);

  auto parseFormalTypeAndValue = [&](CanType &formalType,
                                     SILValue &value) -> bool {
    return (parseASTType(formalType) || parseVerbatim("in")
            || parseTypedValueRef(value, B));
  };

  OpenedExistentialAccess AccessKind;
  auto parseOpenExistAddrKind = [&]() -> bool {
    Identifier accessKindToken;
    SourceLoc accessKindLoc;
    if (parseSILIdentifier(accessKindToken, accessKindLoc,
                           diag::expected_tok_in_sil_instr,
                           "opened existential access kind")) {
      return true;
    }
    auto kind =
        llvm::StringSwitch<Optional<OpenedExistentialAccess>>(
            accessKindToken.str())
            .Case("mutable_access", OpenedExistentialAccess::Mutable)
            .Case("immutable_access", OpenedExistentialAccess::Immutable)
            .Default(None);

    if (kind) {
      AccessKind = kind.getValue();
      return false;
    }
    P.diagnose(accessKindLoc, diag::expected_tok_in_sil_instr,
               "opened existential access kind");
    return true;
  };

  CanType SourceType, TargetType;
  SILValue SourceAddr, DestAddr;
  auto parseSourceAndDestAddress = [&] {
    return parseFormalTypeAndValue(SourceType, SourceAddr)
           || parseVerbatim("to")
           || parseFormalTypeAndValue(TargetType, DestAddr);
  };

  Identifier SuccessBBName, FailureBBName;
  SourceLoc SuccessBBLoc, FailureBBLoc;
  auto parseConditionalBranchDestinations = [&] {
    return P.parseToken(tok::comma, diag::expected_tok_in_sil_instr, ",")
           || parseSILIdentifier(SuccessBBName, SuccessBBLoc,
                                 diag::expected_sil_block_name)
           || P.parseToken(tok::comma, diag::expected_tok_in_sil_instr, ",")
           || parseSILIdentifier(FailureBBName, FailureBBLoc,
                                 diag::expected_sil_block_name)
           || parseSILDebugLocation(InstLoc, B);
  };

  // Validate the opcode name, and do opcode-specific parsing logic based on the
  // opcode we find.
  SILInstruction *ResultVal;
  switch (Opcode) {
  case SILInstructionKind::AllocBoxInst: {
    SILType Ty;
    if (parseSILType(Ty)) return true;
    SILDebugVariable VarInfo;
    if (parseSILDebugVar(VarInfo))
      return true;
    if (parseSILDebugLocation(InstLoc, B))
      return true;
    ResultVal = B.createAllocBox(InstLoc, Ty.castTo<SILBoxType>(), VarInfo);
    break;
  }
  case SILInstructionKind::ApplyInst:
  case SILInstructionKind::BeginApplyInst:
  case SILInstructionKind::PartialApplyInst:
  case SILInstructionKind::TryApplyInst:
    if (parseCallInstruction(InstLoc, Opcode, B, ResultVal))
      return true;
    break;
  case SILInstructionKind::AbortApplyInst:
  case SILInstructionKind::EndApplyInst: {
    UnresolvedValueName argName;
    if (parseValueName(argName)) return true;

    if (parseSILDebugLocation(InstLoc, B))
      return true;

    SILType expectedTy = SILType::getSILTokenType(P.Context);
    SILValue op = getLocalValue(argName, expectedTy, InstLoc, B);

    if (Opcode == SILInstructionKind::AbortApplyInst) {
      ResultVal = B.createAbortApply(InstLoc, op);
    } else {
      ResultVal = B.createEndApply(InstLoc, op);
    }
    break;
  }
  case SILInstructionKind::IntegerLiteralInst: {
    SILType Ty;
    if (parseSILType(Ty) ||
        P.parseToken(tok::comma, diag::expected_tok_in_sil_instr, ","))
      return true;
    
    bool Negative = false;
    if (P.Tok.isAnyOperator() && P.Tok.getText() == "-") {
      Negative = true;
      P.consumeToken();
    }
    if (P.Tok.getKind() != tok::integer_literal) {
      P.diagnose(P.Tok, diag::expected_tok_in_sil_instr, "integer");
      return true;
    }
    
    auto intTy = Ty.getAs<AnyBuiltinIntegerType>();
    if (!intTy) {
      P.diagnose(P.Tok, diag::sil_integer_literal_not_integer_type);
      return true;
    }

    StringRef text = prepareIntegerLiteralForParsing(P.Tok.getText());

    bool error;
    APInt value = intTy->getWidth().parse(text, 0, Negative, &error);
    if (error) {
      P.diagnose(P.Tok, diag::sil_integer_literal_not_well_formed, intTy);
      return true;
    }

    P.consumeToken(tok::integer_literal);
    if (parseSILDebugLocation(InstLoc, B))
      return true;
    ResultVal = B.createIntegerLiteral(InstLoc, Ty, value);
    break;
  }
  case SILInstructionKind::FloatLiteralInst: {
    SILType Ty;
    if (parseSILType(Ty) ||
        P.parseToken(tok::comma, diag::expected_tok_in_sil_instr, ","))
      return true;
   
    // The value is expressed as bits.
    if (P.Tok.getKind() != tok::integer_literal) {
      P.diagnose(P.Tok, diag::expected_tok_in_sil_instr, "integer");
      return true;
    }
    
    auto floatTy = Ty.getAs<BuiltinFloatType>();
    if (!floatTy) {
      P.diagnose(P.Tok, diag::sil_float_literal_not_float_type);
      return true;
    }

    StringRef text = prepareIntegerLiteralForParsing(P.Tok.getText());
    
    APInt bits(floatTy->getBitWidth(), 0);
    bool error = text.getAsInteger(0, bits);
    assert(!error && "float_literal token did not parse as APInt?!");
    (void)error;
    
    if (bits.getBitWidth() != floatTy->getBitWidth())
      bits = bits.zextOrTrunc(floatTy->getBitWidth());
    
    APFloat value(floatTy->getAPFloatSemantics(), bits);
    if (parseSILDebugLocation(InstLoc, B))
      return true;
    ResultVal = B.createFloatLiteral(InstLoc, Ty, value);
    P.consumeToken(tok::integer_literal);
    break;
  }
  case SILInstructionKind::StringLiteralInst: {
    if (P.Tok.getKind() != tok::identifier) {
      P.diagnose(P.Tok, diag::sil_string_no_encoding);
      return true;
    }

    StringLiteralInst::Encoding encoding;
    if (P.Tok.getText() == "utf8") {
      encoding = StringLiteralInst::Encoding::UTF8;
    } else if (P.Tok.getText() == "utf16") {
      encoding = StringLiteralInst::Encoding::UTF16;
    } else if (P.Tok.getText() == "objc_selector") {
      encoding = StringLiteralInst::Encoding::ObjCSelector;
    } else if (P.Tok.getText() == "bytes") {
      encoding = StringLiteralInst::Encoding::Bytes;
    } else {
      P.diagnose(P.Tok, diag::sil_string_invalid_encoding, P.Tok.getText());
      return true;
    }
    P.consumeToken(tok::identifier);

    if (P.Tok.getKind() != tok::string_literal) {
      P.diagnose(P.Tok, diag::expected_tok_in_sil_instr, "string");
      return true;
    }

    // Parse the string.
    SmallVector<Lexer::StringSegment, 1> segments;
    P.L->getStringLiteralSegments(P.Tok, segments);
    assert(segments.size() == 1);

    P.consumeToken(tok::string_literal);
    if (parseSILDebugLocation(InstLoc, B))
      return true;

    SmallVector<char, 128> stringBuffer;

    if (encoding == StringLiteralInst::Encoding::Bytes) {
      // Decode hex bytes.
      CharSourceRange rawStringRange(segments.front().Loc,
                                     segments.front().Length);
      StringRef rawString = P.SourceMgr.extractText(rawStringRange);
      if (rawString.size() & 1) {
        P.diagnose(P.Tok, diag::expected_tok_in_sil_instr,
                   "even number of hex bytes");
        return true;
      }
      while (!rawString.empty()) {
        unsigned byte1 = llvm::hexDigitValue(rawString[0]);
        unsigned byte2 = llvm::hexDigitValue(rawString[1]);
        if (byte1 == -1U || byte2 == -1U) {
          P.diagnose(P.Tok, diag::expected_tok_in_sil_instr,
                     "hex bytes should contain 0-9, a-f, A-F only");
          return true;
        }
        stringBuffer.push_back((unsigned char)(byte1 << 4) | byte2);
        rawString = rawString.drop_front(2);
      }

      ResultVal = B.createStringLiteral(InstLoc, stringBuffer, encoding);
      break;
    }

    StringRef string = P.L->getEncodedStringSegment(segments.front(),
                                                    stringBuffer);
    ResultVal = B.createStringLiteral(InstLoc, string, encoding);
    break;
  }

  case SILInstructionKind::AllocValueBufferInst: {
    SILType Ty;
    if (parseSILType(Ty) ||
        parseVerbatim("in") ||
        parseTypedValueRef(Val, B) ||
        parseSILDebugLocation(InstLoc, B))
      return true;
    ResultVal = B.createAllocValueBuffer(InstLoc, Ty, Val);
    break;
  }
  case SILInstructionKind::ProjectValueBufferInst: {
    SILType Ty;
    if (parseSILType(Ty) ||
        parseVerbatim("in") ||
        parseTypedValueRef(Val, B) ||
        parseSILDebugLocation(InstLoc, B))
      return true;
    ResultVal = B.createProjectValueBuffer(InstLoc, Ty, Val);
    break;
  }
  case SILInstructionKind::DeallocValueBufferInst: {
    SILType Ty;
    if (parseSILType(Ty) ||
        parseVerbatim("in") ||
        parseTypedValueRef(Val, B) ||
        parseSILDebugLocation(InstLoc, B))
      return true;
    ResultVal = B.createDeallocValueBuffer(InstLoc, Ty, Val);
    break;
  }

  case SILInstructionKind::ProjectBoxInst: {
    if (parseTypedValueRef(Val, B) ||
        P.parseToken(tok::comma, diag::expected_tok_in_sil_instr, ","))
      return true;
    
    if (!P.Tok.is(tok::integer_literal)) {
      P.diagnose(P.Tok, diag::expected_tok_in_sil_instr, "integer");
      return true;
    }
    
    unsigned Index;
    bool error = parseIntegerLiteral(P.Tok.getText(), 0, Index);
    assert(!error && "project_box index did not parse as integer?!");
    (void)error;

    P.consumeToken(tok::integer_literal);
    if (parseSILDebugLocation(InstLoc, B))
      return true;
    
    ResultVal = B.createProjectBox(InstLoc, Val, Index);
    break;
  }
      
  case SILInstructionKind::ProjectExistentialBoxInst: {
    SILType Ty;
    if (parseSILType(Ty) ||
        parseVerbatim("in") ||
        parseTypedValueRef(Val, B) ||
        parseSILDebugLocation(InstLoc, B))
      return true;
    ResultVal = B.createProjectExistentialBox(InstLoc, Ty, Val);
    break;
  }
      
  case SILInstructionKind::FunctionRefInst: {
    SILFunction *Fn;
    if (parseSILFunctionRef(InstLoc, Fn) ||
        parseSILDebugLocation(InstLoc, B))
      return true;
    ResultVal = B.createFunctionRef(InstLoc, Fn);
    break;
  }
<<<<<<< HEAD

  // SWIFT_ENABLE_TENSORFLOW
  case SILInstructionKind::GradientInst: {
    // Parse optional [source <index>].
    unsigned sourceIndex = 0;
    SourceLoc sourceIndexLoc;
    if (P.parseToken(tok::l_square, diag::expected_tok_in_sil_instr, "[") ||
        parseVerbatim("source") ||
        P.parseUnsignedInteger(sourceIndex, sourceIndexLoc,
                               diag::sil_gradient_expected_source_index) ||
        P.parseToken(tok::r_square, diag::expected_tok_in_sil_instr, "]"))
      return true;
    // Parse [wrt ...].
    SmallVector<unsigned, 8> paramIndices;
    if (P.parseToken(tok::l_square, diag::expected_tok_in_sil_instr, "[") ||
        parseVerbatim("wrt"))
      return true;
    auto parseIndex = [&]() -> bool {
      unsigned index;
      SourceLoc indexLoc;
      // TODO: Reject non-ascending parameter index lists.
      if (P.parseUnsignedInteger(index, indexLoc,
                           diag::sil_reverse_autodiff_expected_parameter_index))
        return true;
      paramIndices.push_back(index);
      return false;
    };
    if (parseIndex())
      return true;
    while (P.consumeIf(tok::comma))
      if (parseIndex())
        return true;
    if (P.parseToken(tok::r_square, diag::expected_tok_in_sil_instr, "]"))
      return true;
    // Parse optional [seedable], [preserving_result] and [delayed].
    SILGradientOptions existingOptions;
    auto parseOption = [&]() -> bool {
      SILGradientOptions option =
        llvm::StringSwitch<SILGradientOptions>(P.Tok.getText())
          .Case("seedable", SILGradientFlags::Seedable)
          .Case("preserving_result", SILGradientFlags::PreservingResult)
          .Case("delayed", SILGradientFlags::Delayed)
          .Default(None);
      P.consumeToken(tok::identifier);
      if (!option) {
        P.diagnose(P.Tok, diag::sil_reverse_autodiff_expected_option);
        return true;
      }
      if (existingOptions.contains(option)) {
        P.diagnose(P.Tok, diag::sil_reverse_autodiff_duplicate_option);
        return true;
      }
      existingOptions |= option;
      return P.parseToken(tok::r_square, diag::expected_tok_in_sil_instr, "]");
    };
    while (P.consumeIf(tok::l_square))
      if (parseOption())
        return true;
    // Parse original function value.
    UnresolvedValueName originalName;
    SILType originalTy;
    SourceLoc originalTyLoc;
    if (parseValueName(originalName) ||
        P.parseToken(tok::colon, diag::expected_tok_in_sil_instr, ":") ||
        parseSILType(originalTy, originalTyLoc))
      return true;
    auto originalFnTy = originalTy.getAs<SILFunctionType>();
    if (!originalFnTy) {
      P.diagnose(originalTyLoc, diag::expected_sil_type_kind, "be a function");
      return true;
    }
    SILValue original = getLocalValue(originalName, originalTy, InstLoc, B);
    if (parseSILDebugLocation(InstLoc, B))
      return true;
    SILAutoDiffConfig config(
        {sourceIndex, paramIndices}, existingOptions);
    ResultVal = B.createGradient(InstLoc, original, config);
    break;
  }

  case SILInstructionKind::AutoDiffFunctionInst: {
    // e.g. autodiff_function [wrt 0 1 2] [order 2] %0 : $T
    //
    // e.g. autodiff_function [wrt 0 1 2] [order 2] %0 : $T with
    //      {%1 : $T, %2 : $T}, {%3 : $T, %4 : $T}
    //        ^ jvp    ^ vjp
    SourceLoc lastLoc;
    SmallBitVector parameterIndices(32);
    unsigned order = 1;
    // Parse optional `[wrt <integer_literal>...]`
    if (P.Tok.is(tok::l_square) &&
        P.peekToken().is(tok::identifier) &&
        P.peekToken().getText() == "wrt") {
      P.consumeToken(tok::l_square);
      P.consumeToken(tok::identifier);
      // Parse indices.
      unsigned size = parameterIndices.size();
      while (P.Tok.is(tok::integer_literal)) {
        unsigned index;
        if (P.parseUnsignedInteger(index, lastLoc,
              diag::sil_reverse_autodiff_expected_parameter_index))
          return true;
        if (index >= size)
          parameterIndices.resize((size *= 2));
        parameterIndices.set(index);
      }
      if (P.parseToken(tok::r_square,
                       diag::sil_inst_autodiff_attr_expected_rsquare,
                       "parameter index list"))
        return true;
    }
    // Parse optional `[order <integer_literal>]`.
    if (P.Tok.is(tok::l_square) &&
        P.peekToken().is(tok::identifier) &&
        P.peekToken().getText() == "order") {
      P.consumeToken(tok::l_square);
      P.consumeToken(tok::identifier);
      // Parse an order.
      if (P.parseUnsignedInteger(order, lastLoc,
                                 diag::sil_inst_autodiff_expected_order) ||
          P.parseToken(tok::r_square,
                       diag::sil_inst_autodiff_attr_expected_rsquare,
                       "differentiation order"))
        return true;
    }
    // Parse the original function value.
    SILValue original;
    if (parseTypedValueRef(original, B))
      return true;
    SmallVector<SILValue, 16> associatedFunctions;
    // Parse optional operand lists `with { <operand> , <operand> }, ...`.
    if (P.Tok.is(tok::identifier) && P.Tok.getText() == "with") {
      P.consumeToken(tok::identifier);
      // Parse associated function values as operand lists. There are as many
      // operand lists as the differentiation order.
      associatedFunctions.reserve(2 * order);
      for (unsigned listIdx = 0; listIdx < order; ++listIdx) {
        // FIXME(rxwei): Change this to *not* require a type signature once
        // we can infer AD associated function types.
        SILValue newAssocFn1, newAssocFn2;
        if (P.parseToken(tok::l_brace,
                diag::sil_inst_autodiff_operand_list_expected_lbrace) ||
            parseTypedValueRef(newAssocFn1, B) ||
            P.parseToken(tok::comma,
                diag::sil_inst_autodiff_operand_list_expected_comma) ||
            parseTypedValueRef(newAssocFn2, B) ||
            P.parseToken(tok::r_brace,
                         diag::sil_inst_autodiff_operand_list_expected_rbrace))
          return true;
        associatedFunctions.push_back(newAssocFn1);
        associatedFunctions.push_back(newAssocFn2);
      }
      if (P.Tok.is(tok::l_brace)) {
        P.diagnose(P.Tok,
                   diag::sil_inst_autodiff_num_operand_list_order_mismatch);
        return true;
      }
    }
    if (parseSILDebugLocation(InstLoc, B))
      return true;
    ResultVal = B.createAutoDiffFunction(InstLoc, parameterIndices, order,
                                         original, associatedFunctions);
    break;
  }
  
  case SILInstructionKind::AutoDiffFunctionExtractInst: {
    // Parse the rest of the instruction: an associated function kind, a
    // function operand, an order operand and a debug location.
    AutoDiffAssociatedFunctionKind assocFnKind;
    StringRef assocFnKindNames[2] = {"jvp", "vjp"};
    unsigned order = 1;
    SILValue functionOperand;
    SourceLoc lastLoc;
    if (P.parseToken(tok::l_square,
            diag::sil_inst_autodiff_expected_associated_function_kind_attr) ||
        parseSILIdentifierSwitch(assocFnKind, assocFnKindNames,
            diag::sil_inst_autodiff_expected_associated_function_kind_attr) ||
        P.parseToken(tok::r_square,
                     diag::sil_inst_autodiff_attr_expected_rsquare,
                     "associated function kind") ||
        P.parseToken(tok::l_square,
                     diag::sil_inst_autodiff_expected_order) ||
        P.parseSpecificIdentifier("order",
                                  diag::sil_inst_autodiff_expected_order) ||
        P.parseUnsignedInteger(order, lastLoc,
                               diag::sil_inst_autodiff_expected_order) ||
        P.parseToken(tok::r_square,
                     diag::sil_inst_autodiff_attr_expected_rsquare,
                     "differentiation order") ||
        parseTypedValueRef(functionOperand, B) ||
        parseSILDebugLocation(InstLoc, B))
      return true;
    ResultVal = B.createAutoDiffFunctionExtract(InstLoc, assocFnKind, order,
                                                functionOperand);
    break;
  }

=======
  case SILInstructionKind::DynamicFunctionRefInst: {
    SILFunction *Fn;
    if (parseSILFunctionRef(InstLoc, Fn) ||
        parseSILDebugLocation(InstLoc, B))
      return true;
    ResultVal = B.createDynamicFunctionRef(InstLoc, Fn);
    break;
  }
  case SILInstructionKind::PreviousDynamicFunctionRefInst: {
    SILFunction *Fn;
    if (parseSILFunctionRef(InstLoc, Fn) ||
        parseSILDebugLocation(InstLoc, B))
      return true;
    ResultVal = B.createPreviousDynamicFunctionRef(InstLoc, Fn);
    break;
  }
>>>>>>> a820992c
  case SILInstructionKind::BuiltinInst: {
    if (P.Tok.getKind() != tok::string_literal) {
      P.diagnose(P.Tok, diag::expected_tok_in_sil_instr,"builtin name");
      return true;
    }
    StringRef Str = P.Tok.getText();
    Identifier Id = P.Context.getIdentifier(Str.substr(1, Str.size()-2));
    P.consumeToken(tok::string_literal);

    // Find the builtin in the Builtin module
    SmallVector<ValueDecl*, 2> foundBuiltins;
    P.Context.TheBuiltinModule->lookupMember(foundBuiltins,
                                             P.Context.TheBuiltinModule, Id,
                                             Identifier());

    if (foundBuiltins.empty()) {
      P.diagnose(P.Tok, diag::expected_tok_in_sil_instr,"builtin name");
      return true;
    }
    assert(foundBuiltins.size() == 1 && "ambiguous builtin name?!");

    auto *builtinFunc = cast<FuncDecl>(foundBuiltins[0]);
    GenericEnvironment *genericEnv = builtinFunc->getGenericEnvironment();
    
    SmallVector<ParsedSubstitution, 4> parsedSubs;
    SubstitutionMap subMap;
    if (parseSubstitutions(parsedSubs))
      return true;
    
    if (!parsedSubs.empty()) {
      if (!genericEnv) {
        P.diagnose(P.Tok, diag::sil_substitutions_on_non_polymorphic_type);
        return true;
      }
      subMap = getApplySubstitutionsFromParsed(*this, genericEnv, parsedSubs);
      if (!subMap)
        return true;
    }

    if (P.Tok.getKind() != tok::l_paren) {
      P.diagnose(P.Tok, diag::expected_tok_in_sil_instr, "(");
      return true;
    }
    P.consumeToken(tok::l_paren);

    SmallVector<SILValue, 4> Args;
    while (true) {
      if (P.consumeIf(tok::r_paren))
        break;

      SILValue Val;
      if (parseTypedValueRef(Val, B))
        return true;
      Args.push_back(Val);
      if (P.consumeIf(tok::comma))
        continue;
      if (P.consumeIf(tok::r_paren))
        break;
      P.diagnose(P.Tok, diag::expected_tok_in_sil_instr, ")' or ',");
      return true;
    }
    
    if (P.Tok.getKind() != tok::colon) {
      P.diagnose(P.Tok, diag::expected_tok_in_sil_instr, ":");
      return true;
    }
    P.consumeToken(tok::colon);
    
    SILType ResultTy;
    if (parseSILType(ResultTy))
      return true;
    
    if (parseSILDebugLocation(InstLoc, B))
      return true;
    ResultVal = B.createBuiltin(InstLoc, Id, ResultTy, subMap, Args);
    break;
  }
  // SWIFT_ENABLE_TENSORFLOW
  case SILInstructionKind::GraphOperationInst: {
    bool noClustering = false;
    if (P.consumeIf(tok::l_square)) {
      // The only valid option is [no_clustering], when we see an l_square.
      noClustering = true;

      Identifier ident;
      if (parseSILIdentifier(ident, diag::expected_in_attribute_list) ||
          ident.str() != "no_clustering") {
        P.diagnose(P.Tok, diag::expected_tok_in_sil_instr,
                   "'no_clustering' attribute");
        return true;
      }
      if (P.parseToken(tok::r_square,
                       diag::sil_graph_op_no_clustering_attr_expected_rsquare))
        return true;
    }

    // Parse graph operation name.
    if (P.Tok.isNot(tok::string_literal)) {
      P.diagnose(P.Tok, diag::expected_tok_in_sil_instr, "graph_op name");
      return true;
    }
    StringRef opName = P.Tok.getText().drop_front().drop_back();
    if (opName.find(',') != StringRef::npos) {
      P.diagnose(P.Tok, diag::sil_graph_op_name_comma);
      return true;
    }
    tf::GraphOperationBuilder opBuilder(opName);
    P.consumeToken(tok::string_literal);

    // Parses a top-level operand to the graphop, and add it to `opBuilder`.
    auto parseOperand = [&]() -> ParserStatus {
      // Parse the optional operand name.
      StringRef operandName;
      if (P.Tok.is(tok::identifier)) {
        operandName = P.Tok.getText();
        P.consumeToken();
      }

      if (P.Tok.is(tok::l_square)) {
        // It is a list operand.
        SourceLoc lSquareLoc = P.consumeToken(tok::l_square);
        SourceLoc rSquareLoc;
        SmallVector<SILValue, 4> elements;

        // Parses an element of a list operand, and adds it to `elements`.
        auto parseListOperandElement = [&]() -> ParserStatus {
          SILValue value;
          if (parseTypedValueRef(value, B))
            return makeParserError();
          elements.push_back(value);
          return makeParserSuccess();
        };

        ParserStatus status = P.parseList(tok::r_square, lSquareLoc, rSquareLoc,
                                          /*AllowSepAfterLast*/ false,
                                          diag::sil_graph_op_expected_rsquare,
                                          SyntaxKind::TuplePatternElementList,
                                          parseListOperandElement);
        if (status.isError())
          return status;
        opBuilder.addListArgument(elements, operandName);
        return makeParserSuccess();
      } else {
        // It is a single operand.
        SILValue value;
        if (parseTypedValueRef(value, B))
          return makeParserError();
        opBuilder.addArgument(value, operandName);
        return makeParserSuccess();
      }
    };

    // Parse graph operation operands.
    if (P.Tok.isNot(tok::l_paren)) {
      P.diagnose(P.Tok, diag::expected_tok_in_sil_instr, "(");
      return true;
    }
    SourceLoc lParenLoc = P.consumeToken(tok::l_paren);
    SourceLoc rParenLoc;
    ParserStatus status = P.parseList(tok::r_paren, lParenLoc, rParenLoc,
                                      /*AllowSepAfterLast*/ false,
                                      diag::sil_graph_op_expected_rparen,
                                      SyntaxKind::TuplePatternElementList,
                                      parseOperand);
    if (status.isError())
      return true;

    // Parse optional graph operation attributes.
    SourceLoc lBraceLoc;
    if (P.consumeIf(tok::l_brace, lBraceLoc)) {
      SourceLoc rBraceLoc;
      ParserStatus status =
        P.parseList(tok::r_brace, lBraceLoc, rBraceLoc,
                    /*AllowSepAfterLast*/ false,
                    diag::sil_graph_op_expected_rbrace,
                    SyntaxKind::Unknown,
                    [&]() -> ParserStatus {
        // Parse an attribute.
        Identifier attrName;
        if (parseSILIdentifier(attrName, lBraceLoc,
                               diag::sil_graph_op_expected_attr_name))
          return makeParserError();
        SymbolicValue attrValue;
        if (!P.consumeIf(tok::colon)) {
          P.diagnose(P.Tok, diag::sil_graph_op_expected_colon_after_attr_name);
          return makeParserError();
        }
        if (parseSymbolicValue(attrValue, *this, B))
          return makeParserError();
        opBuilder.addAttribute({ attrName, attrValue });
        return makeParserSuccess();
      });
      if (status.isError())
        return true;
    }

    // Parse graph operation result types.
    if (P.parseToken(tok::colon,
                     diag::sil_graph_op_expected_colon_before_result_types))
      return true;
    SmallVector<SILType, 4> resultTypes;
    SILType temp;
    while (true) {
      if (parseSILType(temp))
        return true;
      resultTypes.push_back(temp);
      if (!P.consumeIf(tok::comma))
        break;
    }

    if (parseSILDebugLocation(InstLoc, B))
      return true;

    auto op = opBuilder.build(B, P.Context, InstLoc, resultTypes);
    op->setNoClustering(noClustering);
    ResultVal = op;
    break;
  }
  case SILInstructionKind::OpenExistentialAddrInst:
    if (parseOpenExistAddrKind() || parseTypedValueRef(Val, B)
        || parseVerbatim("to") || parseSILType(Ty)
        || parseSILDebugLocation(InstLoc, B))
      return true;

    ResultVal = B.createOpenExistentialAddr(InstLoc, Val, Ty, AccessKind);
    break;

  case SILInstructionKind::OpenExistentialBoxInst:
    if (parseTypedValueRef(Val, B) || parseVerbatim("to") || parseSILType(Ty)
        || parseSILDebugLocation(InstLoc, B))
      return true;

    ResultVal = B.createOpenExistentialBox(InstLoc, Val, Ty);
    break;

  case SILInstructionKind::OpenExistentialBoxValueInst:
    if (parseTypedValueRef(Val, B) || parseVerbatim("to") || parseSILType(Ty)
        || parseSILDebugLocation(InstLoc, B))
      return true;
    ResultVal = B.createOpenExistentialBoxValue(InstLoc, Val, Ty);
    break;

  case SILInstructionKind::OpenExistentialMetatypeInst:
    if (parseTypedValueRef(Val, B) || parseVerbatim("to") || parseSILType(Ty)
        || parseSILDebugLocation(InstLoc, B))
      return true;
    ResultVal = B.createOpenExistentialMetatype(InstLoc, Val, Ty);
    break;

  case SILInstructionKind::OpenExistentialRefInst:
    if (parseTypedValueRef(Val, B) || parseVerbatim("to") || parseSILType(Ty)
        || parseSILDebugLocation(InstLoc, B))
      return true;
    ResultVal = B.createOpenExistentialRef(InstLoc, Val, Ty);
    break;

  case SILInstructionKind::OpenExistentialValueInst:
    if (parseTypedValueRef(Val, B) || parseVerbatim("to") || parseSILType(Ty)
        || parseSILDebugLocation(InstLoc, B))
      return true;
    ResultVal = B.createOpenExistentialValue(InstLoc, Val, Ty);
    break;

#define UNARY_INSTRUCTION(ID) \
  case SILInstructionKind::ID##Inst:                   \
    if (parseTypedValueRef(Val, B)) return true; \
    if (parseSILDebugLocation(InstLoc, B)) return true; \
    ResultVal = B.create##ID(InstLoc, Val);   \
    break;

#define REFCOUNTING_INSTRUCTION(ID)                                            \
  case SILInstructionKind::ID##Inst: {                                                  \
    Atomicity atomicity = Atomicity::Atomic;                                   \
    StringRef Optional;                                                        \
    if (parseSILOptional(Optional, *this)) {                                   \
      if (Optional == "nonatomic") {                                           \
        atomicity = Atomicity::NonAtomic;                                      \
      } else {                                                                 \
        return true;                                                           \
      }                                                                        \
    }                                                                          \
    if (parseTypedValueRef(Val, B))                                            \
      return true;                                                             \
    if (parseSILDebugLocation(InstLoc, B))                                     \
      return true;                                                             \
    ResultVal = B.create##ID(InstLoc, Val, atomicity);                         \
  } break;

    UNARY_INSTRUCTION(ClassifyBridgeObject)
    UNARY_INSTRUCTION(ValueToBridgeObject)
    UNARY_INSTRUCTION(FixLifetime)
    UNARY_INSTRUCTION(EndLifetime)
    UNARY_INSTRUCTION(CopyBlock)
    UNARY_INSTRUCTION(IsUnique)
    UNARY_INSTRUCTION(DestroyAddr)
    UNARY_INSTRUCTION(CopyValue)
    UNARY_INSTRUCTION(DestroyValue)
    UNARY_INSTRUCTION(CondFail)
    UNARY_INSTRUCTION(EndBorrow)
    UNARY_INSTRUCTION(DestructureStruct)
    UNARY_INSTRUCTION(DestructureTuple)
    REFCOUNTING_INSTRUCTION(UnmanagedReleaseValue)
    REFCOUNTING_INSTRUCTION(UnmanagedRetainValue)
    REFCOUNTING_INSTRUCTION(UnmanagedAutoreleaseValue)
    REFCOUNTING_INSTRUCTION(StrongRetain)
    REFCOUNTING_INSTRUCTION(StrongRelease)
    REFCOUNTING_INSTRUCTION(AutoreleaseValue)
    REFCOUNTING_INSTRUCTION(SetDeallocating)
    REFCOUNTING_INSTRUCTION(ReleaseValue)
    REFCOUNTING_INSTRUCTION(RetainValue)
    REFCOUNTING_INSTRUCTION(ReleaseValueAddr)
    REFCOUNTING_INSTRUCTION(RetainValueAddr)
#define ALWAYS_OR_SOMETIMES_LOADABLE_CHECKED_REF_STORAGE(Name, ...) \
    REFCOUNTING_INSTRUCTION(StrongRetain##Name) \
    REFCOUNTING_INSTRUCTION(Name##Retain) \
    REFCOUNTING_INSTRUCTION(Name##Release) \
    UNARY_INSTRUCTION(Copy##Name##Value)
#include "swift/AST/ReferenceStorage.def"
#undef UNARY_INSTRUCTION
#undef REFCOUNTING_INSTRUCTION

  case SILInstructionKind::IsEscapingClosureInst: {
    bool IsObjcVerifcationType = false;
    if (parseSILOptional(IsObjcVerifcationType, *this, "objc"))
      return true;
    if (parseTypedValueRef(Val, B) ||
        parseSILDebugLocation(InstLoc, B))
      return true;
    ResultVal = B.createIsEscapingClosure(
        InstLoc, Val,
        IsObjcVerifcationType ? IsEscapingClosureInst::ObjCEscaping
                              : IsEscapingClosureInst::WithoutActuallyEscaping);
    break;
  }

 case SILInstructionKind::DebugValueInst:
 case SILInstructionKind::DebugValueAddrInst: {
   SILDebugVariable VarInfo;
   if (parseTypedValueRef(Val, B) ||
       parseSILDebugVar(VarInfo) ||
       parseSILDebugLocation(InstLoc, B))
     return true;
   if (Opcode == SILInstructionKind::DebugValueInst)
     ResultVal = B.createDebugValue(InstLoc, Val, VarInfo);
   else
     ResultVal = B.createDebugValueAddr(InstLoc, Val, VarInfo);
   break;
 }

 // unchecked_ownership_conversion <reg> : <type>, <ownership> to <ownership>
 case SILInstructionKind::UncheckedOwnershipConversionInst: {
   ValueOwnershipKind LHSKind = ValueOwnershipKind::Any;
   ValueOwnershipKind RHSKind = ValueOwnershipKind::Any;
   SourceLoc Loc;

   if (parseTypedValueRef(Val, Loc, B) ||
       P.parseToken(tok::comma, diag::expected_sil_colon,
                    "unchecked_ownership_conversion value ownership kind "
                    "conversion specification") ||
       parseSILOwnership(LHSKind) || parseVerbatim("to") ||
       parseSILOwnership(RHSKind) || parseSILDebugLocation(InstLoc, B)) {
     return true;
   }

   if (Val.getOwnershipKind() != LHSKind) {
     return true;
   }

   ResultVal = B.createUncheckedOwnershipConversion(InstLoc, Val, RHSKind);
   break;
 }

 case SILInstructionKind::LoadInst: {
   LoadOwnershipQualifier Qualifier;
   SourceLoc AddrLoc;

   if (parseLoadOwnershipQualifier(Qualifier, *this) ||
       parseTypedValueRef(Val, AddrLoc, B) || parseSILDebugLocation(InstLoc, B))
     return true;

   ResultVal = B.createLoad(InstLoc, Val, Qualifier);
   break;
 }

 case SILInstructionKind::LoadBorrowInst: {
   SourceLoc AddrLoc;

   if (parseTypedValueRef(Val, AddrLoc, B) || parseSILDebugLocation(InstLoc, B))
     return true;

   ResultVal = B.createLoadBorrow(InstLoc, Val);
   break;
 }

 case SILInstructionKind::BeginBorrowInst: {
   SourceLoc AddrLoc;

   if (parseTypedValueRef(Val, AddrLoc, B) || parseSILDebugLocation(InstLoc, B))
     return true;

   ResultVal = B.createBeginBorrow(InstLoc, Val);
   break;
 }

#define NEVER_OR_SOMETIMES_LOADABLE_CHECKED_REF_STORAGE(Name, ...) \
  case SILInstructionKind::Load##Name##Inst: { \
    bool isTake = false; \
    SourceLoc addrLoc; \
    if (parseSILOptional(isTake, *this, "take") || \
        parseTypedValueRef(Val, addrLoc, B) || \
        parseSILDebugLocation(InstLoc, B)) \
      return true; \
    if (!Val->getType().is<Name##StorageType>()) { \
      P.diagnose(addrLoc, diag::sil_operand_not_ref_storage_address, \
                 "source", OpcodeName, ReferenceOwnership::Name); \
    } \
    ResultVal = B.createLoad##Name(InstLoc, Val, IsTake_t(isTake)); \
    break; \
  }
#include "swift/AST/ReferenceStorage.def"

  case SILInstructionKind::CopyBlockWithoutEscapingInst: {
    SILValue Closure;
    if (parseTypedValueRef(Val, B) ||
        parseVerbatim("withoutEscaping") ||
        parseTypedValueRef(Closure, B) ||
        parseSILDebugLocation(InstLoc, B))
      return true;

    ResultVal = B.createCopyBlockWithoutEscaping(InstLoc, Val, Closure);
    break;
  }

  case SILInstructionKind::MarkDependenceInst: {
    SILValue Base;
    if (parseTypedValueRef(Val, B) ||
        parseVerbatim("on") ||
        parseTypedValueRef(Base, B) ||
        parseSILDebugLocation(InstLoc, B))
      return true;

    ResultVal = B.createMarkDependence(InstLoc, Val, Base);
    break;
  }

  case SILInstructionKind::KeyPathInst: {
    SmallVector<KeyPathPatternComponent, 4> components;
    SILType Ty;
    if (parseSILType(Ty)
        || P.parseToken(tok::comma, diag::expected_tok_in_sil_instr, ","))
      return true;

    GenericParamList *generics = nullptr;
    GenericEnvironment *patternEnv = nullptr;
    CanType rootType;
    StringRef objcString;
    SmallVector<SILType, 4> operandTypes;
    {
      Scope genericsScope(&P, ScopeKind::Generics);
      generics = P.maybeParseGenericParams().getPtrOrNull();
      patternEnv = handleSILGenericParams(P.Context, generics, &P.SF);
      
      if (P.parseToken(tok::l_paren, diag::expected_tok_in_sil_instr, "("))
        return true;
      
      while (true) {
        Identifier componentKind;
        SourceLoc componentLoc;
        if (parseSILIdentifier(componentKind, componentLoc,
                               diag::sil_keypath_expected_component_kind))
          return true;

        
        if (componentKind.str() == "root") {
          if (P.parseToken(tok::sil_dollar, diag::expected_tok_in_sil_instr, "$")
              || parseASTType(rootType, patternEnv))
            return true;
        } else if (componentKind.str() == "objc") {
          auto tok = P.Tok;
          if (P.parseToken(tok::string_literal, diag::expected_tok_in_sil_instr,
                           "string literal"))
            return true;
          
          auto objcStringValue = tok.getText().drop_front().drop_back();
          objcString = StringRef(
            P.Context.AllocateCopy<char>(objcStringValue.begin(),
                                         objcStringValue.end()),
            objcStringValue.size());
        } else {
          KeyPathPatternComponent component;
          if (parseKeyPathPatternComponent(component, operandTypes,
                                           componentLoc, componentKind,
                                           InstLoc, patternEnv))
            return true;
          components.push_back(component);
        }
        
        if (!P.consumeIf(tok::semi))
          break;
      }
      
      if (P.parseToken(tok::r_paren, diag::expected_tok_in_sil_instr, ")") ||
          parseSILDebugLocation(InstLoc, B))
        return true;
    }
    
    if (rootType.isNull())
      P.diagnose(InstLoc.getSourceLoc(), diag::sil_keypath_no_root);
    
    SmallVector<ParsedSubstitution, 4> parsedSubs;
    if (parseSubstitutions(parsedSubs, ContextGenericEnv))
      return true;
    
    SubstitutionMap subMap;
    if (!parsedSubs.empty()) {
      if (!patternEnv) {
        P.diagnose(InstLoc.getSourceLoc(),
                   diag::sil_substitutions_on_non_polymorphic_type);
        return true;
      }

      subMap = getApplySubstitutionsFromParsed(*this, patternEnv, parsedSubs);
      if (!subMap)
        return true;
    }
    
    SmallVector<SILValue, 4> operands;
    
    if (P.consumeIf(tok::l_paren)) {
      Lowering::GenericContextScope scope(SILMod.Types,
        patternEnv ? patternEnv->getGenericSignature()->getCanonicalSignature()
                   : nullptr);
      while (true) {
        SILValue v;
        
        if (operands.size() >= operandTypes.size()
            || !operandTypes[operands.size()]) {
          P.diagnose(P.Tok, diag::sil_keypath_no_use_of_operand_in_pattern,
                     operands.size());
          return true;
        }
        
        auto ty = operandTypes[operands.size()].subst(SILMod, subMap);
        
        if (parseValueRef(v, ty, RegularLocation(P.Tok.getLoc()), B))
          return true;
        operands.push_back(v);
        
        if (P.consumeIf(tok::comma))
          continue;
        if (P.consumeIf(tok::r_paren))
          break;
        return true;
      }
    }
    
    if (parseSILDebugLocation(InstLoc, B))
      return true;

    CanGenericSignature canSig = nullptr;
    if (patternEnv && patternEnv->getGenericSignature()) {
      canSig = patternEnv->getGenericSignature()->getCanonicalSignature();
    }
    CanType leafType;
    if (!components.empty())
      leafType = components.back().getComponentType();
    else
      leafType = rootType;
    auto pattern = KeyPathPattern::get(B.getModule(), canSig,
                     rootType, leafType,
                     components, objcString);

    ResultVal = B.createKeyPath(InstLoc, pattern, subMap, operands, Ty);
    break;
  }

  // Conversion instructions.
  case SILInstructionKind::UncheckedRefCastInst:
  case SILInstructionKind::UncheckedAddrCastInst:
  case SILInstructionKind::UncheckedTrivialBitCastInst:
  case SILInstructionKind::UncheckedBitwiseCastInst:
  case SILInstructionKind::UpcastInst:
  case SILInstructionKind::AddressToPointerInst:
  case SILInstructionKind::BridgeObjectToRefInst:
  case SILInstructionKind::BridgeObjectToWordInst:
  case SILInstructionKind::RefToRawPointerInst:
  case SILInstructionKind::RawPointerToRefInst:
#define LOADABLE_REF_STORAGE(Name, ...) \
  case SILInstructionKind::RefTo##Name##Inst: \
  case SILInstructionKind::Name##ToRefInst:
#include "swift/AST/ReferenceStorage.def"
  case SILInstructionKind::ThinFunctionToPointerInst:
  case SILInstructionKind::PointerToThinFunctionInst:
  case SILInstructionKind::ThinToThickFunctionInst:
  case SILInstructionKind::ThickToObjCMetatypeInst:
  case SILInstructionKind::ObjCToThickMetatypeInst:
  case SILInstructionKind::ConvertFunctionInst:
  case SILInstructionKind::ConvertEscapeToNoEscapeInst:
  case SILInstructionKind::ObjCExistentialMetatypeToObjectInst:
  case SILInstructionKind::ObjCMetatypeToObjectInst: {
    SILType Ty;
    Identifier ToToken;
    SourceLoc ToLoc;
    bool not_guaranteed = false;
    bool escaped = false;
    bool without_actually_escaping = false;
    if (Opcode == SILInstructionKind::ConvertEscapeToNoEscapeInst) {
      StringRef attrName;
      if (parseSILOptional(attrName, *this)) {
        if (attrName.equals("escaped"))
          escaped = true;
        else if (attrName.equals("not_guaranteed"))
          not_guaranteed = true;
        else
          return true;
      }
      if (parseSILOptional(escaped, *this, "escaped"))
        return true;
    }
    if (parseTypedValueRef(Val, B)
        || parseSILIdentifier(ToToken, ToLoc, diag::expected_tok_in_sil_instr,
                              "to"))
      return true;

    if (ToToken.str() != "to") {
      P.diagnose(ToLoc, diag::expected_tok_in_sil_instr, "to");
      return true;
    }
    if (Opcode == SILInstructionKind::ConvertFunctionInst) {
      StringRef attrName;
      if (parseSILOptional(attrName, *this)) {
        if (attrName.equals("without_actually_escaping"))
          without_actually_escaping = true;
        else
          return true;
      }
    }
    if (parseSILType(Ty) || parseSILDebugLocation(InstLoc, B))
      return true;

    switch (Opcode) {
    default: llvm_unreachable("Out of sync with parent switch");
    case SILInstructionKind::UncheckedRefCastInst:
      ResultVal = B.createUncheckedRefCast(InstLoc, Val, Ty);
      break;
    case SILInstructionKind::UncheckedAddrCastInst:
      ResultVal = B.createUncheckedAddrCast(InstLoc, Val, Ty);
      break;
    case SILInstructionKind::UncheckedTrivialBitCastInst:
      ResultVal = B.createUncheckedTrivialBitCast(InstLoc, Val, Ty);
      break;
    case SILInstructionKind::UncheckedBitwiseCastInst:
      ResultVal = B.createUncheckedBitwiseCast(InstLoc, Val, Ty);
      break;
    case SILInstructionKind::UpcastInst:
      ResultVal = B.createUpcast(InstLoc, Val, Ty);
      break;
    case SILInstructionKind::ConvertFunctionInst:
      ResultVal =
          B.createConvertFunction(InstLoc, Val, Ty, without_actually_escaping);
      break;
    case SILInstructionKind::ConvertEscapeToNoEscapeInst:
      ResultVal = B.createConvertEscapeToNoEscape(InstLoc, Val, Ty, escaped,
                                                  !not_guaranteed);
      break;
    case SILInstructionKind::AddressToPointerInst:
      ResultVal = B.createAddressToPointer(InstLoc, Val, Ty);
      break;
    case SILInstructionKind::BridgeObjectToRefInst:
      ResultVal = B.createBridgeObjectToRef(InstLoc, Val, Ty);
      break;
    case SILInstructionKind::BridgeObjectToWordInst:
      ResultVal = B.createBridgeObjectToWord(InstLoc, Val);
      break;
    case SILInstructionKind::RefToRawPointerInst:
      ResultVal = B.createRefToRawPointer(InstLoc, Val, Ty);
      break;
    case SILInstructionKind::RawPointerToRefInst:
      ResultVal = B.createRawPointerToRef(InstLoc, Val, Ty);
      break;
#define LOADABLE_REF_STORAGE(Name, ...) \
    case SILInstructionKind::RefTo##Name##Inst: \
      ResultVal = B.createRefTo##Name(InstLoc, Val, Ty); \
      break; \
    case SILInstructionKind::Name##ToRefInst: \
      ResultVal = B.create##Name##ToRef(InstLoc, Val, Ty); \
      break;
#include "swift/AST/ReferenceStorage.def"
    case SILInstructionKind::ThinFunctionToPointerInst:
      ResultVal = B.createThinFunctionToPointer(InstLoc, Val, Ty);
      break;
    case SILInstructionKind::PointerToThinFunctionInst:
      ResultVal = B.createPointerToThinFunction(InstLoc, Val, Ty);
      break;
    case SILInstructionKind::ThinToThickFunctionInst:
      ResultVal = B.createThinToThickFunction(InstLoc, Val, Ty);
      break;
    case SILInstructionKind::ThickToObjCMetatypeInst:
      ResultVal = B.createThickToObjCMetatype(InstLoc, Val, Ty);
      break;
    case SILInstructionKind::ObjCToThickMetatypeInst:
      ResultVal = B.createObjCToThickMetatype(InstLoc, Val, Ty);
      break;
    case SILInstructionKind::ObjCMetatypeToObjectInst:
      ResultVal = B.createObjCMetatypeToObject(InstLoc, Val, Ty);
      break;
    case SILInstructionKind::ObjCExistentialMetatypeToObjectInst:
      ResultVal = B.createObjCExistentialMetatypeToObject(InstLoc, Val, Ty);
      break;
    }
    break;
  }
  case SILInstructionKind::PointerToAddressInst: {
    SILType Ty;
    Identifier ToToken;
    SourceLoc ToLoc;
    StringRef attr;
    if (parseTypedValueRef(Val, B) ||
        parseSILIdentifier(ToToken, ToLoc,
                           diag::expected_tok_in_sil_instr, "to"))
      return true;
    if (parseSILOptional(attr, *this) && attr.empty())
      return true;
    if (parseSILType(Ty) ||
        parseSILDebugLocation(InstLoc, B))
      return true;

    bool isStrict = attr.equals("strict");
    bool isInvariant = attr.equals("invariant");

    if (ToToken.str() != "to") {
      P.diagnose(ToLoc, diag::expected_tok_in_sil_instr, "to");
      return true;
    }

    ResultVal = B.createPointerToAddress(InstLoc, Val, Ty,
                                         isStrict, isInvariant);
    break;
  }
  case SILInstructionKind::RefToBridgeObjectInst: {
    SILValue BitsVal;
    if (parseTypedValueRef(Val, B) ||
        P.parseToken(tok::comma, diag::expected_tok_in_sil_instr, ",") ||
        parseTypedValueRef(BitsVal, B) ||
        parseSILDebugLocation(InstLoc, B))
      return true;
    ResultVal = B.createRefToBridgeObject(InstLoc, Val, BitsVal);
    break;
  }

  case SILInstructionKind::CheckedCastAddrBranchInst: {
    Identifier consumptionKindToken;
    SourceLoc consumptionKindLoc;
    if (parseSILIdentifier(consumptionKindToken, consumptionKindLoc,
                           diag::expected_tok_in_sil_instr,
                           "cast consumption kind")) {
      return true;
    }
    // NOTE: BorrowAlways is not a supported cast kind for address types, so we
    // purposely do not parse it here.
    auto kind = llvm::StringSwitch<Optional<CastConsumptionKind>>(
                    consumptionKindToken.str())
                    .Case("take_always", CastConsumptionKind::TakeAlways)
                    .Case("take_on_success", CastConsumptionKind::TakeOnSuccess)
                    .Case("copy_on_success", CastConsumptionKind::CopyOnSuccess)
                    .Default(None);

    if (!kind) {
      P.diagnose(consumptionKindLoc, diag::expected_tok_in_sil_instr,
                 "cast consumption kind");
      return true;
    }
    auto consumptionKind = kind.getValue();

    if (parseSourceAndDestAddress() || parseConditionalBranchDestinations()
        || parseSILDebugLocation(InstLoc, B))
      return true;

    ResultVal = B.createCheckedCastAddrBranch(
        InstLoc, consumptionKind, SourceAddr, SourceType, DestAddr, TargetType,
        getBBForReference(SuccessBBName, SuccessBBLoc),
        getBBForReference(FailureBBName, FailureBBLoc));
    break;
  }
  case SILInstructionKind::UncheckedRefCastAddrInst:
    if (parseSourceAndDestAddress() || parseSILDebugLocation(InstLoc, B))
      return true;

    ResultVal = B.createUncheckedRefCastAddr(InstLoc, SourceAddr, SourceType,
                                             DestAddr, TargetType);
    break;

  case SILInstructionKind::UnconditionalCheckedCastAddrInst:
    if (parseSourceAndDestAddress() || parseSILDebugLocation(InstLoc, B))
      return true;

    ResultVal = B.createUnconditionalCheckedCastAddr(
        InstLoc, SourceAddr, SourceType, DestAddr, TargetType);
    break;

  case SILInstructionKind::UnconditionalCheckedCastValueInst:
    if (parseTypedValueRef(Val, B) || parseVerbatim("to") || parseSILType(Ty)
        || parseSILDebugLocation(InstLoc, B))
      return true;

    ResultVal = B.createUnconditionalCheckedCastValue(InstLoc, Val, Ty);
    break;

  case SILInstructionKind::UnconditionalCheckedCastInst:
    if (parseTypedValueRef(Val, B) || parseVerbatim("to") || parseSILType(Ty))
      return true;

    if (parseSILDebugLocation(InstLoc, B))
      return true;

    ResultVal = B.createUnconditionalCheckedCast(InstLoc, Val, Ty);
    break;

  case SILInstructionKind::CheckedCastBranchInst: {
    bool isExact = false;
    if (Opcode == SILInstructionKind::CheckedCastBranchInst &&
        parseSILOptional(isExact, *this, "exact"))
      return true;

    if (parseTypedValueRef(Val, B) || parseVerbatim("to") || parseSILType(Ty)
        || parseConditionalBranchDestinations())
      return true;

    ResultVal = B.createCheckedCastBranch(
        InstLoc, isExact, Val, Ty,
        getBBForReference(SuccessBBName, SuccessBBLoc),
        getBBForReference(FailureBBName, FailureBBLoc));
    break;
  }
  case SILInstructionKind::CheckedCastValueBranchInst:
    if (parseTypedValueRef(Val, B) || parseVerbatim("to") || parseSILType(Ty)
        || parseConditionalBranchDestinations())
      return true;

    ResultVal = B.createCheckedCastValueBranch(
        InstLoc, Val, Ty, getBBForReference(SuccessBBName, SuccessBBLoc),
        getBBForReference(FailureBBName, FailureBBLoc));
    break;

  case SILInstructionKind::MarkUninitializedInst: {
    if (P.parseToken(tok::l_square, diag::expected_tok_in_sil_instr, "["))
      return true;
    
    Identifier KindId;
    SourceLoc KindLoc = P.Tok.getLoc();
    if (P.consumeIf(tok::kw_var))
      KindId = P.Context.getIdentifier("var");
    else if (P.parseIdentifier(KindId, KindLoc,
                               diag::expected_tok_in_sil_instr, "kind"))
      return true;
    
    if (P.parseToken(tok::r_square, diag::expected_tok_in_sil_instr, "]"))
      return true;

    MarkUninitializedInst::Kind Kind;
    if (KindId.str() == "var")
      Kind = MarkUninitializedInst::Var;
    else if (KindId.str() == "rootself")
      Kind = MarkUninitializedInst::RootSelf;
    else if (KindId.str() == "crossmodulerootself")
      Kind = MarkUninitializedInst::CrossModuleRootSelf;
    else if (KindId.str() == "derivedself")
      Kind = MarkUninitializedInst::DerivedSelf;
    else if (KindId.str() == "derivedselfonly")
      Kind = MarkUninitializedInst::DerivedSelfOnly;
    else if (KindId.str() == "delegatingself")
      Kind = MarkUninitializedInst::DelegatingSelf;
    else {
      P.diagnose(KindLoc, diag::expected_tok_in_sil_instr,
                 "var, rootself, crossmodulerootself, derivedself, "
                 "derivedselfonly, or delegatingself");
      return true;
    }

    if (parseTypedValueRef(Val, B) ||
        parseSILDebugLocation(InstLoc, B))
      return true;
    ResultVal = B.createMarkUninitialized(InstLoc, Val, Kind);
    break;
  }
  
  case SILInstructionKind::MarkUninitializedBehaviorInst: {
    UnresolvedValueName InitStorageFuncName, StorageName,
                        SetterFuncName, SelfName;
    SmallVector<ParsedSubstitution, 4> ParsedInitStorageSubs,
                                       ParsedSetterSubs;
    GenericEnvironment *InitStorageEnv, *SetterEnv;
    SILType InitStorageTy, SetterTy;
    
    // mark_uninitialized_behavior %init<Subs>(%storage) : $T -> U,
    //                             %set<Subs>(%self) : $V -> W
    if (parseValueName(InitStorageFuncName)
        || parseSubstitutions(ParsedInitStorageSubs)
        || P.parseToken(tok::l_paren, diag::expected_tok_in_sil_instr, "(")
        || parseValueName(StorageName)
        || P.parseToken(tok::r_paren, diag::expected_tok_in_sil_instr, ")")
        || P.parseToken(tok::colon, diag::expected_tok_in_sil_instr, ":")
        || parseSILType(InitStorageTy, InitStorageEnv)
        || P.parseToken(tok::comma, diag::expected_tok_in_sil_instr, ",")
        || parseValueName(SetterFuncName)
        || parseSubstitutions(ParsedSetterSubs)
        || P.parseToken(tok::l_paren, diag::expected_tok_in_sil_instr, "(")
        || parseValueName(SelfName)
        || P.parseToken(tok::r_paren, diag::expected_tok_in_sil_instr, ")")
        || P.parseToken(tok::colon, diag::expected_tok_in_sil_instr, ":")
        || parseSILType(SetterTy, SetterEnv)
        || parseSILDebugLocation(InstLoc, B))
      return true;
    
    // Resolve the types of the operands.
    SILValue InitStorageFunc = getLocalValue(InitStorageFuncName,
                                             InitStorageTy, InstLoc, B);
    SILValue SetterFunc = getLocalValue(SetterFuncName, SetterTy, InstLoc, B);

    SubstitutionMap InitStorageSubs, SetterSubs;
    {
      if (InitStorageEnv) {
        InitStorageSubs =
          getApplySubstitutionsFromParsed(*this, InitStorageEnv,
                                          ParsedInitStorageSubs);
        if (!InitStorageSubs)
          return true;
      }

      if (SetterEnv) {
        SetterSubs = getApplySubstitutionsFromParsed(*this, SetterEnv,
                                                     ParsedSetterSubs);
        if (!SetterSubs)
          return true;
      }
    }

    auto SubstInitStorageTy = InitStorageTy.castTo<SILFunctionType>()
      ->substGenericArgs(B.getModule(), InitStorageSubs);
    auto SubstSetterTy = SetterTy.castTo<SILFunctionType>()
      ->substGenericArgs(B.getModule(), SetterSubs);
    
    // Derive the storage type from the initStorage method.
    auto StorageTy = SILType::getPrimitiveAddressType(
                               SubstInitStorageTy->getSingleResult().getType());
    auto Storage = getLocalValue(StorageName, StorageTy, InstLoc, B);

    SILFunctionConventions substConv(SubstSetterTy, B.getModule());
    auto SelfTy = substConv.getSILType(SubstSetterTy->getSelfParameter());
    auto Self = getLocalValue(SelfName, SelfTy, InstLoc, B);

    auto PropTy = SubstInitStorageTy->getParameters()[0]
                      .getSILStorageType()
                      .getAddressType();

    ResultVal = B.createMarkUninitializedBehavior(InstLoc,
                                                  InitStorageFunc,
                                                  InitStorageSubs,
                                                  Storage,
                                                  SetterFunc,
                                                  SetterSubs,
                                                  Self,
                                                  PropTy);
    break;
  }
  
  case SILInstructionKind::MarkFunctionEscapeInst: {
    SmallVector<SILValue, 4> OpList;
    do {
      if (parseTypedValueRef(Val, B)) return true;
      OpList.push_back(Val);
    } while (!peekSILDebugLocation(P) && P.consumeIf(tok::comma));

    if (parseSILDebugLocation(InstLoc, B))
      return true;
    ResultVal = B.createMarkFunctionEscape(InstLoc, OpList);
    break;
  }

  case SILInstructionKind::StoreInst: {
    UnresolvedValueName From;
    SourceLoc ToLoc, AddrLoc;
    Identifier ToToken;
    SILValue AddrVal;
    StoreOwnershipQualifier Qualifier;
    if (parseValueName(From) ||
        parseSILIdentifier(ToToken, ToLoc, diag::expected_tok_in_sil_instr,
                           "to"))
      return true;

    if (parseStoreOwnershipQualifier(Qualifier, *this))
      return true;

    if (parseTypedValueRef(AddrVal, AddrLoc, B) ||
        parseSILDebugLocation(InstLoc, B))
      return true;

    if (ToToken.str() != "to") {
      P.diagnose(ToLoc, diag::expected_tok_in_sil_instr, "to");
      return true;
    }

    if (!AddrVal->getType().isAddress()) {
      P.diagnose(AddrLoc, diag::sil_operand_not_address, "destination",
                 OpcodeName);
      return true;
    }

    SILType ValType = AddrVal->getType().getObjectType();

    ResultVal = B.createStore(InstLoc, getLocalValue(From, ValType, InstLoc, B),
                              AddrVal, Qualifier);
    break;
  }

  case SILInstructionKind::BeginAccessInst:
  case SILInstructionKind::BeginUnpairedAccessInst:
  case SILInstructionKind::EndAccessInst:
  case SILInstructionKind::EndUnpairedAccessInst: {
    ParsedEnum<SILAccessKind> kind;
    ParsedEnum<SILAccessEnforcement> enforcement;
    ParsedEnum<bool> aborting;
    ParsedEnum<bool> noNestedConflict;
    ParsedEnum<bool> fromBuiltin;

    bool isBeginAccess = (Opcode == SILInstructionKind::BeginAccessInst ||
                          Opcode == SILInstructionKind::BeginUnpairedAccessInst);
    bool wantsEnforcement = (isBeginAccess ||
                             Opcode == SILInstructionKind::EndUnpairedAccessInst);

    while (P.consumeIf(tok::l_square)) {
      Identifier ident;
      SourceLoc identLoc;
      if (parseSILIdentifier(ident, identLoc,
                             diag::expected_in_attribute_list)) {
        if (P.consumeIf(tok::r_square)) {
          continue;
        } else {
          return true;
        }
      }
      StringRef attr = ident.str();

      auto setEnforcement = [&](SILAccessEnforcement value) {
        maybeSetEnum(wantsEnforcement, enforcement, value, attr, identLoc);
      };
      auto setKind = [&](SILAccessKind value) {
        maybeSetEnum(isBeginAccess, kind, value, attr, identLoc);
      };
      auto setAborting = [&](bool value) {
        maybeSetEnum(!isBeginAccess, aborting, value, attr, identLoc);
      };
      auto setNoNestedConflict = [&](bool value) {
        maybeSetEnum(isBeginAccess, noNestedConflict, value, attr, identLoc);
      };
      auto setFromBuiltin = [&](bool value) {
        maybeSetEnum(Opcode != SILInstructionKind::EndAccessInst, fromBuiltin,
                     value, attr, identLoc);
      };

      if (attr == "unknown") {
        setEnforcement(SILAccessEnforcement::Unknown);
      } else if (attr == "static") {
        setEnforcement(SILAccessEnforcement::Static);
      } else if (attr == "dynamic") {
        setEnforcement(SILAccessEnforcement::Dynamic);
      } else if (attr == "unsafe") {
        setEnforcement(SILAccessEnforcement::Unsafe);
      } else if (attr == "init") {
        setKind(SILAccessKind::Init);
      } else if (attr == "read") {
        setKind(SILAccessKind::Read);
      } else if (attr == "modify") {
        setKind(SILAccessKind::Modify);
      } else if (attr == "deinit") {
        setKind(SILAccessKind::Deinit);
      } else if (attr == "abort") {
        setAborting(true);
      } else if (attr == "no_nested_conflict") {
        setNoNestedConflict(true);
      } else if (attr == "builtin") {
        setFromBuiltin(true);
      } else {
        P.diagnose(identLoc, diag::unknown_attribute, attr);
      }

      if (!P.consumeIf(tok::r_square))
        return true;
    }

    if (isBeginAccess && !kind.isSet()) {
      P.diagnose(OpcodeLoc, diag::sil_expected_access_kind, OpcodeName);
      kind.Value = SILAccessKind::Read;
    }

    if (wantsEnforcement && !enforcement.isSet()) {
      P.diagnose(OpcodeLoc, diag::sil_expected_access_enforcement, OpcodeName);
      enforcement.Value = SILAccessEnforcement::Unsafe;
    }

    if (!isBeginAccess && !aborting.isSet())
      aborting.Value = false;

    if (isBeginAccess && !noNestedConflict.isSet())
      noNestedConflict.Value = false;

    if (!fromBuiltin.isSet())
      fromBuiltin.Value = false;

    SILValue addrVal;
    SourceLoc addrLoc;
    if (parseTypedValueRef(addrVal, addrLoc, B))
      return true;

    SILValue bufferVal;
    SourceLoc bufferLoc;
    if (Opcode == SILInstructionKind::BeginUnpairedAccessInst &&
        (P.parseToken(tok::comma, diag::expected_tok_in_sil_instr, ",") ||
         parseTypedValueRef(bufferVal, bufferLoc, B)))
      return true;

    if (parseSILDebugLocation(InstLoc, B))
      return true;

    if (!addrVal->getType().isAddress()) {
      P.diagnose(addrLoc, diag::sil_operand_not_address, "operand",
                 OpcodeName);
      return true;
    }

    if (Opcode == SILInstructionKind::BeginAccessInst) {
      ResultVal =
          B.createBeginAccess(InstLoc, addrVal, *kind, *enforcement,
                              *noNestedConflict, *fromBuiltin);
    } else if (Opcode == SILInstructionKind::EndAccessInst) {
      ResultVal = B.createEndAccess(InstLoc, addrVal, *aborting);
    } else if (Opcode == SILInstructionKind::BeginUnpairedAccessInst) {
      ResultVal = B.createBeginUnpairedAccess(InstLoc, addrVal, bufferVal,
                                              *kind, *enforcement,
                                              *noNestedConflict, *fromBuiltin);
    } else {
      ResultVal = B.createEndUnpairedAccess(InstLoc, addrVal, *enforcement,
                                            *aborting, *fromBuiltin);
    }
    break;
  }

#define NEVER_OR_SOMETIMES_LOADABLE_CHECKED_REF_STORAGE(Name, ...) \
  case SILInstructionKind::Store##Name##Inst:
#include "swift/AST/ReferenceStorage.def"
  case SILInstructionKind::StoreBorrowInst:
  case SILInstructionKind::AssignInst: {
    UnresolvedValueName from;
    bool isRefStorage = false;
#define NEVER_OR_SOMETIMES_LOADABLE_CHECKED_REF_STORAGE(Name, ...) \
    isRefStorage |= Opcode == SILInstructionKind::Store##Name##Inst;
#include "swift/AST/ReferenceStorage.def"

    SourceLoc toLoc, addrLoc;
    Identifier toToken;
    SILValue addrVal;
    bool isInit = false;
    if (parseValueName(from) ||
        parseSILIdentifier(toToken, toLoc,
                           diag::expected_tok_in_sil_instr, "to") ||
        (isRefStorage && parseSILOptional(isInit, *this, "initialization")) ||
        parseTypedValueRef(addrVal, addrLoc, B) ||
        parseSILDebugLocation(InstLoc, B))
      return true;

    if (toToken.str() != "to") {
      P.diagnose(toLoc, diag::expected_tok_in_sil_instr, "to");
      return true;
    }

    if (!addrVal->getType().isAddress()) {
      P.diagnose(addrLoc, diag::sil_operand_not_address,
                 "destination", OpcodeName);
      return true;
    }

    if (Opcode == SILInstructionKind::StoreBorrowInst) {
      SILType valueTy = addrVal->getType().getObjectType();
      ResultVal = B.createStoreBorrow(
          InstLoc, getLocalValue(from, valueTy, InstLoc, B), addrVal);
      break;
    }

#define NEVER_OR_SOMETIMES_LOADABLE_CHECKED_REF_STORAGE(Name, ...) \
    if (Opcode == SILInstructionKind::Store##Name##Inst) { \
      auto refType = addrVal->getType().getAs<Name##StorageType>(); \
      if (!refType) { \
        P.diagnose(addrLoc, diag::sil_operand_not_ref_storage_address, \
                   "destination", OpcodeName, ReferenceOwnership::Name); \
        return true; \
      } \
      auto valueTy =SILType::getPrimitiveObjectType(refType.getReferentType());\
      ResultVal = B.createStore##Name(InstLoc, \
                                      getLocalValue(from, valueTy, InstLoc, B),\
                                      addrVal, IsInitialization_t(isInit)); \
      break; \
    }
#include "swift/AST/ReferenceStorage.def"

    SILType ValType = addrVal->getType().getObjectType();

    assert(Opcode == SILInstructionKind::AssignInst);
    ResultVal = B.createAssign(InstLoc,
                               getLocalValue(from, ValType, InstLoc, B),
                               addrVal);
    break;
  }
  case SILInstructionKind::AllocStackInst:
  case SILInstructionKind::MetatypeInst: {

    SILType Ty;
    if (parseSILType(Ty))
      return true;

    if (Opcode == SILInstructionKind::AllocStackInst) {
      SILDebugVariable VarInfo;
      if (parseSILDebugVar(VarInfo) ||
          parseSILDebugLocation(InstLoc, B))
        return true;
      ResultVal = B.createAllocStack(InstLoc, Ty, VarInfo);
    } else {
      assert(Opcode == SILInstructionKind::MetatypeInst);
      if (parseSILDebugLocation(InstLoc, B))
        return true;
      ResultVal = B.createMetatype(InstLoc, Ty);
    }
    break;
  }
  case SILInstructionKind::AllocRefInst:
  case SILInstructionKind::AllocRefDynamicInst: {
    bool IsObjC = false;
    bool OnStack = false;
    SmallVector<SILType, 2> ElementTypes;
    SmallVector<SILValue, 2> ElementCounts;
    while (P.consumeIf(tok::l_square)) {
      Identifier Id;
      parseSILIdentifier(Id, diag::expected_in_attribute_list);
      StringRef Optional = Id.str();
      if (Optional == "objc") {
        IsObjC = true;
      } else if (Optional == "stack") {
        OnStack = true;
      } else if (Optional == "tail_elems") {
        SILType ElemTy;
        if (parseSILType(ElemTy) ||
            !P.Tok.isAnyOperator() ||
            P.Tok.getText() != "*")
          return true;
        P.consumeToken();

        SILValue ElemCount;
        if (parseTypedValueRef(ElemCount, B))
          return true;

        ElementTypes.push_back(ElemTy);
        ElementCounts.push_back(ElemCount);
      } else {
        return true;
      }
      P.parseToken(tok::r_square, diag::expected_in_attribute_list);
    }
    SILValue Metadata;
    if (Opcode == SILInstructionKind::AllocRefDynamicInst) {
      if (parseTypedValueRef(Metadata, B) ||
          P.parseToken(tok::comma, diag::expected_tok_in_sil_instr, ","))
        return true;
    }

    SILType ObjectType;
    if (parseSILType(ObjectType))
      return true;

    if (parseSILDebugLocation(InstLoc, B))
      return true;

    if (IsObjC && !ElementTypes.empty()) {
      P.diagnose(P.Tok, diag::sil_objc_with_tail_elements);
      return true;
    }
    if (Opcode == SILInstructionKind::AllocRefDynamicInst) {
      if (OnStack)
        return true;

      ResultVal = B.createAllocRefDynamic(InstLoc, Metadata, ObjectType,
                                          IsObjC, ElementTypes, ElementCounts);
    } else {
      ResultVal = B.createAllocRef(InstLoc, ObjectType, IsObjC, OnStack,
                                   ElementTypes, ElementCounts);
    }
    break;
  }

  case SILInstructionKind::DeallocStackInst:
    if (parseTypedValueRef(Val, B) ||
        parseSILDebugLocation(InstLoc, B))
      return true;
    ResultVal = B.createDeallocStack(InstLoc, Val);
    break;
  case SILInstructionKind::DeallocRefInst: {
    bool OnStack = false;
    if (parseSILOptional(OnStack, *this, "stack"))
      return true;

    if (parseTypedValueRef(Val, B) ||
        parseSILDebugLocation(InstLoc, B))
      return true;
    ResultVal = B.createDeallocRef(InstLoc, Val, OnStack);
    break;
  }
  case SILInstructionKind::DeallocPartialRefInst: {
    SILValue Metatype, Instance;
    if (parseTypedValueRef(Instance, B) ||
        P.parseToken(tok::comma, diag::expected_tok_in_sil_instr, ",") ||
        parseTypedValueRef(Metatype, B) ||
        parseSILDebugLocation(InstLoc, B))
      return true;

    ResultVal = B.createDeallocPartialRef(InstLoc, Instance, Metatype);
    break;
  }
  case SILInstructionKind::DeallocBoxInst:
    if (parseTypedValueRef(Val, B) ||
        parseSILDebugLocation(InstLoc, B))
      return true;

    ResultVal = B.createDeallocBox(InstLoc, Val);
    break;
  case SILInstructionKind::ValueMetatypeInst:
  case SILInstructionKind::ExistentialMetatypeInst: {
    SILType Ty;
    if (parseSILType(Ty) ||
        P.parseToken(tok::comma, diag::expected_tok_in_sil_instr, ",") ||
        parseTypedValueRef(Val, B) ||
        parseSILDebugLocation(InstLoc, B))
      return true;
    switch (Opcode) {
    default: llvm_unreachable("Out of sync with parent switch");
    case SILInstructionKind::ValueMetatypeInst:
      ResultVal = B.createValueMetatype(InstLoc, Ty, Val);
      break;
    case SILInstructionKind::ExistentialMetatypeInst:
      ResultVal = B.createExistentialMetatype(InstLoc, Ty, Val);
      break;
    case SILInstructionKind::DeallocBoxInst:
      ResultVal = B.createDeallocBox(InstLoc, Val);
      break;
    }
    break;
  }
  case SILInstructionKind::DeallocExistentialBoxInst: {
    CanType ConcreteTy;
    if (parseTypedValueRef(Val, B)
        || P.parseToken(tok::comma, diag::expected_tok_in_sil_instr, ",")
        || P.parseToken(tok::sil_dollar, diag::expected_tok_in_sil_instr, "$")
        || parseASTType(ConcreteTy)
        || parseSILDebugLocation(InstLoc, B))
      return true;
    
    ResultVal = B.createDeallocExistentialBox(InstLoc, ConcreteTy, Val);
    break;
  }
  case SILInstructionKind::TupleInst: {
    // Tuple instructions have two different syntaxes, one for simple tuple
    // types, one for complicated ones.
    if (P.Tok.isNot(tok::sil_dollar)) {
      // If there is no type, parse the simple form.
      if (P.parseToken(tok::l_paren, diag::expected_tok_in_sil_instr, "("))
        return true;
      
      // TODO: Check for a type here.  This is how tuples with "interesting"
      // types are described.
      
      // This form is used with tuples that have elements with no names or
      // default values.
      SmallVector<TupleTypeElt, 4> TypeElts;
      if (P.Tok.isNot(tok::r_paren)) {
        do {
          if (parseTypedValueRef(Val, B)) return true;
          OpList.push_back(Val);
          TypeElts.push_back(Val->getType().getASTType());
        } while (P.consumeIf(tok::comma));
      }
      HadError |= P.parseToken(tok::r_paren,
                               diag::expected_tok_in_sil_instr,")");

      auto Ty = TupleType::get(TypeElts, P.Context);
      auto Ty2 = SILType::getPrimitiveObjectType(Ty->getCanonicalType());
      if (parseSILDebugLocation(InstLoc, B))
        return true;
      ResultVal = B.createTuple(InstLoc, Ty2, OpList);
      break;
    }
    
    // Otherwise, parse the fully general form.
    SILType Ty;
    if (parseSILType(Ty) ||
        P.parseToken(tok::l_paren, diag::expected_tok_in_sil_instr, "("))
      return true;
    
    TupleType *TT = Ty.getAs<TupleType>();
    if (TT == nullptr) {
      P.diagnose(OpcodeLoc, diag::expected_tuple_type_in_tuple);
      return true;
    }
    
    SmallVector<TupleTypeElt, 4> TypeElts;
    if (P.Tok.isNot(tok::r_paren)) {
      do {
        if (TypeElts.size() > TT->getNumElements()) {
          P.diagnose(P.Tok, diag::sil_tuple_inst_wrong_value_count,
                     TT->getNumElements());
          return true;
        }
        Type EltTy = TT->getElement(TypeElts.size()).getType();
        if (parseValueRef(Val,
                 SILType::getPrimitiveObjectType(EltTy->getCanonicalType()),
                          RegularLocation(P.Tok.getLoc()), B))
          return true;
        OpList.push_back(Val);
        TypeElts.push_back(Val->getType().getASTType());
      } while (P.consumeIf(tok::comma));
    }
    HadError |= P.parseToken(tok::r_paren,
                             diag::expected_tok_in_sil_instr,")");

    if (TypeElts.size() != TT->getNumElements()) {
      P.diagnose(OpcodeLoc, diag::sil_tuple_inst_wrong_value_count,
                 TT->getNumElements());
      return true;
    }

    if (parseSILDebugLocation(InstLoc, B))
      return true;
    ResultVal = B.createTuple(InstLoc, Ty, OpList);
    break;
  }
  case SILInstructionKind::EnumInst: {
    SILType Ty;
    SILDeclRef Elt;
    SILValue Operand;
    if (parseSILType(Ty) ||
        P.parseToken(tok::comma, diag::expected_tok_in_sil_instr, ",") ||
        parseSILDeclRef(Elt))
      return true;
    
    if (P.Tok.is(tok::comma) && !peekSILDebugLocation(P)) {
      P.consumeToken(tok::comma);
      if (parseTypedValueRef(Operand, B))
        return true;
    }
    
    if (parseSILDebugLocation(InstLoc, B))
      return true;
    ResultVal = B.createEnum(InstLoc, Operand,
                              cast<EnumElementDecl>(Elt.getDecl()), Ty);
    break;
  }
  case SILInstructionKind::InitEnumDataAddrInst:
  case SILInstructionKind::UncheckedEnumDataInst:
  case SILInstructionKind::UncheckedTakeEnumDataAddrInst: {
    SILValue Operand;
    SILDeclRef EltRef;
    if (parseTypedValueRef(Operand, B) ||
        P.parseToken(tok::comma, diag::expected_tok_in_sil_instr, ",") ||
        parseSILDeclRef(EltRef) ||
        parseSILDebugLocation(InstLoc, B))
      return true;
    
    EnumElementDecl *Elt = cast<EnumElementDecl>(EltRef.getDecl());
    auto ResultTy = Operand->getType().getEnumElementType(Elt, SILMod);
    
    switch (Opcode) {
    case swift::SILInstructionKind::InitEnumDataAddrInst:
      ResultVal = B.createInitEnumDataAddr(InstLoc, Operand, Elt, ResultTy);
      break;
    case swift::SILInstructionKind::UncheckedTakeEnumDataAddrInst:
      ResultVal = B.createUncheckedTakeEnumDataAddr(InstLoc, Operand, Elt,
                                                    ResultTy);
      break;
    case swift::SILInstructionKind::UncheckedEnumDataInst:
      ResultVal = B.createUncheckedEnumData(InstLoc, Operand, Elt, ResultTy);
      break;
    default:
      llvm_unreachable("switch out of sync");
    }
    break;
  }
  case SILInstructionKind::InjectEnumAddrInst: {
    SILValue Operand;
    SILDeclRef EltRef;
    if (parseTypedValueRef(Operand, B) ||
        P.parseToken(tok::comma, diag::expected_tok_in_sil_instr, ",") ||
        parseSILDeclRef(EltRef) ||
        parseSILDebugLocation(InstLoc, B))
      return true;
    
    EnumElementDecl *Elt = cast<EnumElementDecl>(EltRef.getDecl());
    ResultVal = B.createInjectEnumAddr(InstLoc, Operand, Elt);
    break;
  }
  case SILInstructionKind::TupleElementAddrInst:
  case SILInstructionKind::TupleExtractInst: {
    SourceLoc NameLoc;
    if (parseTypedValueRef(Val, B) ||
        P.parseToken(tok::comma, diag::expected_tok_in_sil_instr, ","))
      return true;

    unsigned Field = 0;
    TupleType *TT = Val->getType().getAs<TupleType>();
    if (P.Tok.isNot(tok::integer_literal) ||
        parseIntegerLiteral(P.Tok.getText(), 10, Field) ||
        Field >= TT->getNumElements()) {
      P.diagnose(P.Tok, diag::sil_tuple_inst_wrong_field);
      return true;
    }
    P.consumeToken(tok::integer_literal);
    if (parseSILDebugLocation(InstLoc, B))
      return true;
    auto ResultTy = TT->getElement(Field).getType()->getCanonicalType();
    if (Opcode == SILInstructionKind::TupleElementAddrInst)
      ResultVal = B.createTupleElementAddr(InstLoc, Val, Field,
                                  SILType::getPrimitiveAddressType(ResultTy));
    else
      ResultVal = B.createTupleExtract(InstLoc, Val, Field,
                          SILType::getPrimitiveObjectType(ResultTy));
    break;
  }
  case SILInstructionKind::ReturnInst: {
    if (parseTypedValueRef(Val, B) ||
        parseSILDebugLocation(InstLoc, B))
      return true;
    ResultVal = B.createReturn(InstLoc, Val);
    break;
  }
  case SILInstructionKind::ThrowInst: {
    if (parseTypedValueRef(Val, B) ||
        parseSILDebugLocation(InstLoc, B))
      return true;
    ResultVal = B.createThrow(InstLoc, Val);
    break;
  }
  case SILInstructionKind::UnwindInst: {
    if (parseSILDebugLocation(InstLoc, B))
      return true;
    ResultVal = B.createUnwind(InstLoc);
    break;
  }
  case SILInstructionKind::YieldInst: {
    SmallVector<SILValue, 6> values;

    // Parse a parenthesized (unless length-1), comma-separated list
    // of yielded values.
    if (P.consumeIf(tok::l_paren)) {
      if (!P.Tok.is(tok::r_paren)) {
        do {
          if (parseTypedValueRef(Val, B))
            return true;
          values.push_back(Val);
        } while (P.consumeIf(tok::comma));
      }

      if (P.parseToken(tok::r_paren, diag::expected_tok_in_sil_instr, ")"))
        return true;

    } else {
      if (parseTypedValueRef(Val, B))
        return true;
      values.push_back(Val);
    }

    Identifier resumeName, unwindName;
    SourceLoc resumeLoc, unwindLoc;
    if (P.parseToken(tok::comma, diag::expected_tok_in_sil_instr, ",") ||
        parseVerbatim("resume") ||
        parseSILIdentifier(resumeName, resumeLoc,
                           diag::expected_sil_block_name) ||
        P.parseToken(tok::comma, diag::expected_tok_in_sil_instr, ",") ||
        parseVerbatim("unwind") ||
        parseSILIdentifier(unwindName, unwindLoc,
                           diag::expected_sil_block_name) ||
        parseSILDebugLocation(InstLoc, B))
      return true;

    auto resumeBB = getBBForReference(resumeName, resumeLoc);
    auto unwindBB = getBBForReference(unwindName, unwindLoc);
    ResultVal = B.createYield(InstLoc, values, resumeBB, unwindBB);
    break;
  }
  case SILInstructionKind::BranchInst: {
    Identifier BBName;
    SourceLoc NameLoc;
    if (parseSILIdentifier(BBName, NameLoc, diag::expected_sil_block_name))
      return true;

    SmallVector<SILValue, 6> Args;
    if (parseSILBBArgsAtBranch(Args, B))
      return true;

    if (parseSILDebugLocation(InstLoc, B))
      return true;

    // Note, the basic block here could be a reference to an undefined
    // basic block, which will be parsed later on.
    ResultVal = B.createBranch(InstLoc, getBBForReference(BBName, NameLoc),
                               Args);
    break;
  }
  case SILInstructionKind::CondBranchInst: {
    UnresolvedValueName Cond;
    Identifier BBName, BBName2;
    SourceLoc NameLoc, NameLoc2;
    SmallVector<SILValue, 6> Args, Args2;
    if (parseValueName(Cond) ||
        P.parseToken(tok::comma, diag::expected_tok_in_sil_instr, ",") ||
        parseSILIdentifier(BBName, NameLoc, diag::expected_sil_block_name) ||
        parseSILBBArgsAtBranch(Args, B) ||
        P.parseToken(tok::comma, diag::expected_tok_in_sil_instr, ",") ||
        parseSILIdentifier(BBName2, NameLoc2,
                           diag::expected_sil_block_name) ||
        parseSILBBArgsAtBranch(Args2, B) ||
        parseSILDebugLocation(InstLoc, B))
      return true;

    auto I1Ty =
      SILType::getBuiltinIntegerType(1, SILMod.getASTContext());
    SILValue CondVal = getLocalValue(Cond, I1Ty, InstLoc, B);
    ResultVal = B.createCondBranch(InstLoc, CondVal,
                                   getBBForReference(BBName, NameLoc),
                                   Args,
                                   getBBForReference(BBName2, NameLoc2),
                                   Args2);
    break;
  }
  case SILInstructionKind::UnreachableInst:
    if (parseSILDebugLocation(InstLoc, B))
      return true;
    ResultVal = B.createUnreachable(InstLoc);
    break;
    
  case SILInstructionKind::ClassMethodInst:
  case SILInstructionKind::SuperMethodInst:
  case SILInstructionKind::ObjCMethodInst:
  case SILInstructionKind::ObjCSuperMethodInst: {
    SILDeclRef Member;
    SILType MethodTy;
    SourceLoc TyLoc;
    SmallVector<ValueDecl *, 4> values;
    if (parseTypedValueRef(Val, B) ||
        P.parseToken(tok::comma, diag::expected_tok_in_sil_instr, ","))
      return true;

    if (parseSILDeclRef(Member, true))
      return true;

    if (P.parseToken(tok::comma, diag::expected_tok_in_sil_instr, ",") ||
        parseSILType(MethodTy, TyLoc) ||
        parseSILDebugLocation(InstLoc, B))
      return true;

    switch (Opcode) {
    default: llvm_unreachable("Out of sync with parent switch");
    case SILInstructionKind::ClassMethodInst:
      ResultVal = B.createClassMethod(InstLoc, Val, Member, MethodTy);
      break;
    case SILInstructionKind::SuperMethodInst:
      ResultVal = B.createSuperMethod(InstLoc, Val, Member, MethodTy);
      break;
    case SILInstructionKind::ObjCMethodInst:
      ResultVal = B.createObjCMethod(InstLoc, Val, Member, MethodTy);
      break;
    case SILInstructionKind::ObjCSuperMethodInst:
      ResultVal = B.createObjCSuperMethod(InstLoc, Val, Member, MethodTy);
      break;
    }
    break;
  }
  case SILInstructionKind::WitnessMethodInst: {
    CanType LookupTy;
    SILDeclRef Member;
    SILType MethodTy;
    SourceLoc TyLoc;
    if (P.parseToken(tok::sil_dollar, diag::expected_tok_in_sil_instr, "$") ||
        parseASTType(LookupTy) ||
        P.parseToken(tok::comma, diag::expected_tok_in_sil_instr, ","))
      return true;
    if (parseSILDeclRef(Member, true))
      return true;
    // Optional operand.
    SILValue Operand;
    if (P.Tok.is(tok::comma)) {
      P.consumeToken(tok::comma);
      if (parseTypedValueRef(Operand, B))
        return true;
    }
    if (P.parseToken(tok::colon, diag::expected_tok_in_sil_instr, ":") ||
        parseSILType(MethodTy, TyLoc) ||
        parseSILDebugLocation(InstLoc, B))
      return true;

    // If LookupTy is a non-archetype, look up its conformance.
    ProtocolDecl *proto
      = dyn_cast<ProtocolDecl>(Member.getDecl()->getDeclContext());
    if (!proto) {
      P.diagnose(TyLoc, diag::sil_witness_method_not_protocol);
      return true;
    }
    auto conformance = P.SF.getParentModule()->lookupConformance(LookupTy, proto);
    if (!conformance) {
      P.diagnose(TyLoc, diag::sil_witness_method_type_does_not_conform);
      return true;
    }

    ResultVal = B.createWitnessMethod(InstLoc, LookupTy, *conformance, Member,
                                      MethodTy);
    break;
  }
  case SILInstructionKind::CopyAddrInst: {
    bool IsTake = false, IsInit = false;
    UnresolvedValueName SrcLName;
    SILValue DestLVal;
    SourceLoc ToLoc, DestLoc;
    Identifier ToToken;
    if (parseSILOptional(IsTake, *this, "take") || parseValueName(SrcLName) ||
        parseSILIdentifier(ToToken, ToLoc,
                           diag::expected_tok_in_sil_instr, "to") ||
        parseSILOptional(IsInit, *this, "initialization") ||
        parseTypedValueRef(DestLVal, DestLoc, B) ||
        parseSILDebugLocation(InstLoc, B))
      return true;

    if (ToToken.str() != "to") {
      P.diagnose(ToLoc, diag::expected_tok_in_sil_instr, "to");
      return true;
    }

    if (!DestLVal->getType().isAddress()) {
      P.diagnose(DestLoc, diag::sil_invalid_instr_operands);
      return true;
    }

    SILValue SrcLVal = getLocalValue(SrcLName, DestLVal->getType(), InstLoc, B);
    ResultVal = B.createCopyAddr(InstLoc, SrcLVal, DestLVal,
                                 IsTake_t(IsTake),
                                 IsInitialization_t(IsInit));
    break;
  }
  case SILInstructionKind::BindMemoryInst: {
    SILValue IndexVal;
    Identifier ToToken;
    SourceLoc ToLoc;
    SILType EltTy;
    if (parseTypedValueRef(Val, B) ||
        P.parseToken(tok::comma, diag::expected_tok_in_sil_instr, ",") ||
        parseTypedValueRef(IndexVal, B) ||
        parseSILIdentifier(ToToken, ToLoc,
                           diag::expected_tok_in_sil_instr, "to") ||
        parseSILType(EltTy) ||
        parseSILDebugLocation(InstLoc, B))
      return true;

    if (ToToken.str() != "to") {
      P.diagnose(ToLoc, diag::expected_tok_in_sil_instr, "to");
      return true;
    }
    ResultVal = B.createBindMemory(InstLoc, Val, IndexVal, EltTy);
    break;
  }
  case SILInstructionKind::ObjectInst:
  case SILInstructionKind::StructInst: {
    SILType Ty;
    if (parseSILType(Ty) ||
        P.parseToken(tok::l_paren, diag::expected_tok_in_sil_instr, "("))
      return true;

    // Parse a list of SILValue.
    bool OpsAreTailElems = false;
    unsigned NumBaseElems = 0;
    if (P.Tok.isNot(tok::r_paren)) {
      do {
        if (Opcode == SILInstructionKind::ObjectInst) {
          if (parseSILOptional(OpsAreTailElems, *this, "tail_elems"))
            return true;
        }
        if (parseTypedValueRef(Val, B)) return true;
        OpList.push_back(Val);
        if (!OpsAreTailElems)
          NumBaseElems = OpList.size();
      } while (P.consumeIf(tok::comma));
    }
    if (P.parseToken(tok::r_paren,
                     diag::expected_tok_in_sil_instr,")") ||
        parseSILDebugLocation(InstLoc, B))
      return true;

    if (Opcode == SILInstructionKind::StructInst) {
      ResultVal = B.createStruct(InstLoc, Ty, OpList);
    } else {
      ResultVal = B.createObject(InstLoc, Ty, OpList, NumBaseElems);
    }
    break;
  }
  case SILInstructionKind::StructElementAddrInst:
  case SILInstructionKind::StructExtractInst: {
    ValueDecl *FieldV;
    SourceLoc NameLoc = P.Tok.getLoc();
    if (parseTypedValueRef(Val, B) ||
        P.parseToken(tok::comma, diag::expected_tok_in_sil_instr, ",") ||
        parseSILDottedPath(FieldV) ||
        parseSILDebugLocation(InstLoc, B))
      return true;
    if (!FieldV || !isa<VarDecl>(FieldV)) {
      P.diagnose(NameLoc, diag::sil_struct_inst_wrong_field);
      return true;
    }
    VarDecl *Field = cast<VarDecl>(FieldV);

    // FIXME: substitution means this type should be explicit to improve
    // performance.
    auto ResultTy = Val->getType().getFieldType(Field, SILMod);
    if (Opcode == SILInstructionKind::StructElementAddrInst)
      ResultVal = B.createStructElementAddr(InstLoc, Val, Field,
                                            ResultTy.getAddressType());
    else
      ResultVal = B.createStructExtract(InstLoc, Val, Field,
                                        ResultTy.getObjectType());
    break;
  }
  case SILInstructionKind::RefElementAddrInst: {
    ValueDecl *FieldV;
    SourceLoc NameLoc;
    if (parseTypedValueRef(Val, B) ||
        P.parseToken(tok::comma, diag::expected_tok_in_sil_instr, ",") ||
        parseSILDottedPath(FieldV) ||
        parseSILDebugLocation(InstLoc, B))
      return true;
    if (!FieldV || !isa<VarDecl>(FieldV)) {
      P.diagnose(NameLoc, diag::sil_ref_inst_wrong_field);
      return true;
    }
    VarDecl *Field = cast<VarDecl>(FieldV);
    auto ResultTy = Val->getType().getFieldType(Field, SILMod);
    ResultVal = B.createRefElementAddr(InstLoc, Val, Field, ResultTy);
    break;
  }
  case SILInstructionKind::RefTailAddrInst: {
    SourceLoc NameLoc;
    SILType ResultObjTy;
    if (parseTypedValueRef(Val, B) ||
        P.parseToken(tok::comma, diag::expected_tok_in_sil_instr, ",") ||
        parseSILType(ResultObjTy) ||
        parseSILDebugLocation(InstLoc, B))
      return true;
    SILType ResultTy = ResultObjTy.getAddressType();
    ResultVal = B.createRefTailAddr(InstLoc, Val, ResultTy);
    break;
  }
  case SILInstructionKind::IndexAddrInst: {
    SILValue IndexVal;
    if (parseTypedValueRef(Val, B) ||
        P.parseToken(tok::comma, diag::expected_tok_in_sil_instr, ",") ||
        parseTypedValueRef(IndexVal, B) ||
        parseSILDebugLocation(InstLoc, B))
      return true;
    ResultVal = B.createIndexAddr(InstLoc, Val, IndexVal);
    break;
  }
  case SILInstructionKind::TailAddrInst: {
    SILValue IndexVal;
    SILType ResultObjTy;
    if (parseTypedValueRef(Val, B) ||
        P.parseToken(tok::comma, diag::expected_tok_in_sil_instr, ",") ||
        parseTypedValueRef(IndexVal, B) ||
        P.parseToken(tok::comma, diag::expected_tok_in_sil_instr, ",") ||
        parseSILType(ResultObjTy) ||
        parseSILDebugLocation(InstLoc, B))
      return true;
    SILType ResultTy = ResultObjTy.getAddressType();
    ResultVal = B.createTailAddr(InstLoc, Val, IndexVal, ResultTy);
    break;
  }
  case SILInstructionKind::IndexRawPointerInst: {
    SILValue IndexVal;
    if (parseTypedValueRef(Val, B) ||
        P.parseToken(tok::comma, diag::expected_tok_in_sil_instr, ",") ||
        parseTypedValueRef(IndexVal, B) ||
        parseSILDebugLocation(InstLoc, B))
      return true;
    ResultVal = B.createIndexRawPointer(InstLoc, Val, IndexVal);
    break;
  }
  case SILInstructionKind::ObjCProtocolInst: {
    Identifier ProtocolName;
    SILType Ty;
    if (P.parseToken(tok::pound, diag::expected_sil_constant) ||
        parseSILIdentifier(ProtocolName, diag::expected_sil_constant) ||
        P.parseToken(tok::colon, diag::expected_tok_in_sil_instr, ":") ||
        parseSILType(Ty) ||
        parseSILDebugLocation(InstLoc, B))
      return true;
    // Find the decl for the protocol name.
    ValueDecl *VD;
    SmallVector<ValueDecl*, 4> CurModuleResults;
    // Perform a module level lookup on the first component of the
    // fully-qualified name.
    P.SF.getParentModule()->lookupValue(ModuleDecl::AccessPathTy(), ProtocolName,
                                        NLKind::UnqualifiedLookup,
                                        CurModuleResults);
    assert(CurModuleResults.size() == 1);
    VD = CurModuleResults[0];
    ResultVal = B.createObjCProtocol(InstLoc, cast<ProtocolDecl>(VD), Ty);
    break;
  }
  case SILInstructionKind::AllocGlobalInst: {
    Identifier GlobalName;
    SourceLoc IdLoc;
    if (P.parseToken(tok::at_sign, diag::expected_sil_value_name) ||
        parseSILIdentifier(GlobalName, IdLoc, diag::expected_sil_value_name) ||
        parseSILDebugLocation(InstLoc, B))
      return true;

    // Go through list of global variables in the SILModule.
    SILGlobalVariable *global = SILMod.lookUpGlobalVariable(GlobalName.str());
    if (!global) {
      P.diagnose(IdLoc, diag::sil_global_variable_not_found, GlobalName);
      return true;
    }

    ResultVal = B.createAllocGlobal(InstLoc, global);
    break;
  }
  case SILInstructionKind::GlobalAddrInst:
  case SILInstructionKind::GlobalValueInst: {
    Identifier GlobalName;
    SourceLoc IdLoc;
    SILType Ty;
    if (P.parseToken(tok::at_sign, diag::expected_sil_value_name) ||
        parseSILIdentifier(GlobalName, IdLoc, diag::expected_sil_value_name) ||
        P.parseToken(tok::colon, diag::expected_tok_in_sil_instr, ":") ||
        parseSILType(Ty) ||
        parseSILDebugLocation(InstLoc, B))
      return true;

    // Go through list of global variables in the SILModule.
    SILGlobalVariable *global = SILMod.lookUpGlobalVariable(GlobalName.str());
    if (!global) {
      P.diagnose(IdLoc, diag::sil_global_variable_not_found, GlobalName);
      return true;
    }

    SILType expectedType = (Opcode == SILInstructionKind::GlobalAddrInst ?
                            global->getLoweredType().getAddressType() :
                            global->getLoweredType());
    if (expectedType != Ty) {
      P.diagnose(IdLoc, diag::sil_value_use_type_mismatch, GlobalName.str(),
                 global->getLoweredType().getASTType(),
                 Ty.getASTType());
      return true;
    }

    if (Opcode == SILInstructionKind::GlobalAddrInst) {
      ResultVal = B.createGlobalAddr(InstLoc, global);
    } else {
      ResultVal = B.createGlobalValue(InstLoc, global);
    }
    break;
  }
  case SILInstructionKind::SelectEnumInst:
  case SILInstructionKind::SelectEnumAddrInst: {
    if (parseTypedValueRef(Val, B))
      return true;

    SmallVector<std::pair<EnumElementDecl*, UnresolvedValueName>, 4>
      CaseValueNames;
    Optional<UnresolvedValueName> DefaultValueName;
    while (P.consumeIf(tok::comma)) {
      Identifier BBName;
      SourceLoc BBLoc;
      // Parse 'default' sil-value.
     UnresolvedValueName tmp;
      if (P.consumeIf(tok::kw_default)) {
        if (parseValueName(tmp))
          return true;
        DefaultValueName = tmp;
        break;
      }

      // Parse 'case' sil-decl-ref ':' sil-value.
      if (P.consumeIf(tok::kw_case)) {
        SILDeclRef ElemRef;
        if (parseSILDeclRef(ElemRef))
          return true;
        assert(ElemRef.hasDecl() && isa<EnumElementDecl>(ElemRef.getDecl()));
        P.parseToken(tok::colon, diag::expected_tok_in_sil_instr, ":");
        parseValueName(tmp);
        CaseValueNames.push_back(std::make_pair(
                                     cast<EnumElementDecl>(ElemRef.getDecl()),
                                     tmp));
        continue;
      }

      P.diagnose(P.Tok, diag::expected_tok_in_sil_instr, "case or default");
      return true;
    }
    
    // Parse the type of the result operands.
    SILType ResultType;
    if (P.parseToken(tok::colon, diag::expected_tok_in_sil_instr, ":")
        || parseSILType(ResultType) ||
        parseSILDebugLocation(InstLoc, B))
      return true;
    
    // Resolve the results.
    SmallVector<std::pair<EnumElementDecl*, SILValue>, 4> CaseValues;
    SILValue DefaultValue;
    if (DefaultValueName)
      DefaultValue = getLocalValue(*DefaultValueName, ResultType, InstLoc, B);
    for (auto &caseName : CaseValueNames)
      CaseValues.push_back(std::make_pair(
          caseName.first,
          getLocalValue(caseName.second, ResultType, InstLoc, B)));

    if (Opcode == SILInstructionKind::SelectEnumInst)
      ResultVal = B.createSelectEnum(InstLoc, Val, ResultType,
                                     DefaultValue, CaseValues);
    else
      ResultVal = B.createSelectEnumAddr(InstLoc, Val, ResultType,
                                         DefaultValue, CaseValues);
    break;
  }
      
  case SILInstructionKind::SwitchEnumInst:
  case SILInstructionKind::SwitchEnumAddrInst: {
    if (parseTypedValueRef(Val, B))
      return true;

    SmallVector<std::pair<EnumElementDecl*, SILBasicBlock*>, 4> CaseBBs;
    SILBasicBlock *DefaultBB = nullptr;
    while (!peekSILDebugLocation(P) && P.consumeIf(tok::comma)) {
      Identifier BBName;
      SourceLoc BBLoc;
      // Parse 'default' sil-identifier.
      if (P.consumeIf(tok::kw_default)) {
        parseSILIdentifier(BBName, BBLoc, diag::expected_sil_block_name);
        DefaultBB = getBBForReference(BBName, BBLoc);
        break;
      }

      // Parse 'case' sil-decl-ref ':' sil-identifier.
      if (P.consumeIf(tok::kw_case)) {
        SILDeclRef ElemRef;
        if (parseSILDeclRef(ElemRef))
          return true;
        assert(ElemRef.hasDecl() && isa<EnumElementDecl>(ElemRef.getDecl()));
        P.parseToken(tok::colon, diag::expected_tok_in_sil_instr, ":");
        parseSILIdentifier(BBName, BBLoc, diag::expected_sil_block_name);
        CaseBBs.push_back( {cast<EnumElementDecl>(ElemRef.getDecl()),
                            getBBForReference(BBName, BBLoc)} );
        continue;
      }

      P.diagnose(P.Tok, diag::expected_tok_in_sil_instr, "case or default");
      return true;
    }
    if (parseSILDebugLocation(InstLoc, B))
      return true;
    if (Opcode == SILInstructionKind::SwitchEnumInst)
      ResultVal = B.createSwitchEnum(InstLoc, Val, DefaultBB, CaseBBs);
    else
      ResultVal = B.createSwitchEnumAddr(InstLoc, Val, DefaultBB, CaseBBs);
    break;
  }
  case SILInstructionKind::SwitchValueInst: {
    if (parseTypedValueRef(Val, B))
      return true;

    SmallVector<std::pair<SILValue, SILBasicBlock *>, 4> CaseBBs;
    SILBasicBlock *DefaultBB = nullptr;
    while (!peekSILDebugLocation(P) && P.consumeIf(tok::comma)) {
      Identifier BBName;
      SourceLoc BBLoc;
      SILValue CaseVal;
      
      // Parse 'default' sil-identifier.
      if (P.consumeIf(tok::kw_default)) {
        parseSILIdentifier(BBName, BBLoc, diag::expected_sil_block_name);
        DefaultBB = getBBForReference(BBName, BBLoc);
        break;
      }

      // Parse 'case' value-ref ':' sil-identifier.
      if (P.consumeIf(tok::kw_case)) {
        if (parseValueRef(CaseVal, Val->getType(),
                          RegularLocation(P.Tok.getLoc()), B)) {
          // TODO: Issue a proper error message here
          P.diagnose(P.Tok, diag::expected_tok_in_sil_instr, "reference to a value");
          return true;
        }

        auto intTy = Val->getType().getAs<BuiltinIntegerType>();
        auto functionTy = Val->getType().getAs<SILFunctionType>();
        if (!intTy && !functionTy) {
          P.diagnose(P.Tok, diag::sil_integer_literal_not_integer_type);
          return true;
        }

        if (intTy) {
          // If it is a switch on an integer type, check that all case values
          // are integer literals or undef.
          if (!isa<SILUndef>(CaseVal)) {
            auto *IL = dyn_cast<IntegerLiteralInst>(CaseVal);
            if (!IL) {
              P.diagnose(P.Tok, diag::sil_integer_literal_not_integer_type);
              return true;
            }
            APInt CaseValue = IL->getValue();

            if (CaseValue.getBitWidth() != intTy->getGreatestWidth())
              CaseVal = B.createIntegerLiteral(
                  IL->getLoc(), Val->getType(),
                  CaseValue.zextOrTrunc(intTy->getGreatestWidth()));
          }
        }

        if (functionTy) {
          // If it is a switch on a function type, check that all case values
          // are function references or undef.
          if (!isa<SILUndef>(CaseVal)) {
            auto *FR = dyn_cast<FunctionRefInst>(CaseVal);
            if (!FR) {
              if (auto *CF = dyn_cast<ConvertFunctionInst>(CaseVal)) {
                FR = dyn_cast<FunctionRefInst>(CF->getOperand());
              }
            }
            if (!FR) {
              P.diagnose(P.Tok, diag::sil_integer_literal_not_integer_type);
              return true;
            }
          }
        }

        P.parseToken(tok::colon, diag::expected_tok_in_sil_instr, ":");
        parseSILIdentifier(BBName, BBLoc, diag::expected_sil_block_name);
        CaseBBs.push_back({CaseVal, getBBForReference(BBName, BBLoc)});
        continue;
      }

      P.diagnose(P.Tok, diag::expected_tok_in_sil_instr, "case or default");
      return true;
    }
    if (parseSILDebugLocation(InstLoc, B))
      return true;
    ResultVal = B.createSwitchValue(InstLoc, Val, DefaultBB, CaseBBs);
    break;
  }
  case SILInstructionKind::SelectValueInst: {
    if (parseTypedValueRef(Val, B))
      return true;

    SmallVector<std::pair<UnresolvedValueName, UnresolvedValueName>, 4>
      CaseValueAndResultNames;
    Optional<UnresolvedValueName> DefaultResultName;
    while (P.consumeIf(tok::comma)) {
      Identifier BBName;
      SourceLoc BBLoc;
      // Parse 'default' sil-value.
      UnresolvedValueName tmp;
      if (P.consumeIf(tok::kw_default)) {
        if (parseValueName(tmp))
          return true;
        DefaultResultName = tmp;
        break;
      }

      // Parse 'case' sil-decl-ref ':' sil-value.
      if (P.consumeIf(tok::kw_case)) {
        UnresolvedValueName casevalue;
        parseValueName(casevalue);
        P.parseToken(tok::colon, diag::expected_tok_in_sil_instr, ":");
        parseValueName(tmp);
        CaseValueAndResultNames.push_back(std::make_pair(
                                          casevalue,
                                          tmp));
        continue;
      }

      P.diagnose(P.Tok, diag::expected_tok_in_sil_instr, "case or default");
      return true;
    }

    if (!DefaultResultName) {
      P.diagnose(P.Tok, diag::expected_tok_in_sil_instr, "default");
      return true;
    }

    // Parse the type of the result operands.
    SILType ResultType;
    if (P.parseToken(tok::colon, diag::expected_tok_in_sil_instr, ":") ||
        parseSILType(ResultType) ||
        parseSILDebugLocation(InstLoc, B))
      return true;

    // Resolve the results.
    SmallVector<std::pair<SILValue, SILValue>, 4> CaseValues;
    SILValue DefaultValue;
    if (DefaultResultName)
      DefaultValue = getLocalValue(*DefaultResultName, ResultType, InstLoc, B);
    SILType ValType = Val->getType();
    for (auto &caseName : CaseValueAndResultNames)
      CaseValues.push_back(std::make_pair(
          getLocalValue(caseName.first, ValType, InstLoc, B),
          getLocalValue(caseName.second, ResultType, InstLoc, B)));

    ResultVal = B.createSelectValue(InstLoc, Val, ResultType,
                                    DefaultValue, CaseValues);
    break;
  }
  case SILInstructionKind::DeinitExistentialAddrInst: {
    if (parseTypedValueRef(Val, B) ||
        parseSILDebugLocation(InstLoc, B))
      return true;
    ResultVal = B.createDeinitExistentialAddr(InstLoc, Val);
    break;
  }
  case SILInstructionKind::DeinitExistentialValueInst: {
    if (parseTypedValueRef(Val, B) || parseSILDebugLocation(InstLoc, B))
      return true;
    ResultVal = B.createDeinitExistentialValue(InstLoc, Val);
    break;
  }
  case SILInstructionKind::InitExistentialAddrInst: {
    CanType Ty;
    SourceLoc TyLoc;
    if (parseTypedValueRef(Val, B) ||
        P.parseToken(tok::comma, diag::expected_tok_in_sil_instr, ",") ||
        P.parseToken(tok::sil_dollar, diag::expected_tok_in_sil_instr, "$") ||
        parseASTType(Ty, TyLoc) ||
        parseSILDebugLocation(InstLoc, B))
      return true;
    
    // Lower the type at the abstraction level of the existential.
    auto archetype
      = ArchetypeType::getOpened(Val->getType().getASTType())
        ->getCanonicalType();
    
    SILType LoweredTy = SILMod.Types.getLoweredType(
                                    Lowering::AbstractionPattern(archetype), Ty)
      .getAddressType();
    
    // Collect conformances for the type.
    ArrayRef<ProtocolConformanceRef> conformances
      = collectExistentialConformances(P, Ty, TyLoc,
                                       Val->getType().getASTType());
    
    ResultVal = B.createInitExistentialAddr(InstLoc, Val, Ty, LoweredTy,
                                        conformances);
    break;
  }
  case SILInstructionKind::InitExistentialValueInst: {
    CanType FormalConcreteTy;
    SILType ExistentialTy;
    SourceLoc TyLoc;

    if (parseTypedValueRef(Val, B) ||
        P.parseToken(tok::comma, diag::expected_tok_in_sil_instr, ",") ||
        P.parseToken(tok::sil_dollar, diag::expected_tok_in_sil_instr, "$") ||
        parseASTType(FormalConcreteTy, TyLoc) ||
        P.parseToken(tok::comma, diag::expected_tok_in_sil_instr, ",") ||
        parseSILType(ExistentialTy) || parseSILDebugLocation(InstLoc, B))
      return true;

    ArrayRef<ProtocolConformanceRef> conformances =
        collectExistentialConformances(P, FormalConcreteTy, TyLoc,
                                       ExistentialTy.getASTType());

    ResultVal = B.createInitExistentialValue(
        InstLoc, ExistentialTy, FormalConcreteTy, Val, conformances);
    break;
  }
  case SILInstructionKind::AllocExistentialBoxInst: {
    SILType ExistentialTy;
    CanType ConcreteFormalTy;
    SourceLoc TyLoc;
    
    if (parseSILType(ExistentialTy) ||
        P.parseToken(tok::comma, diag::expected_tok_in_sil_instr, ",") ||
        P.parseToken(tok::sil_dollar, diag::expected_tok_in_sil_instr, "$") ||
        parseASTType(ConcreteFormalTy, TyLoc) ||
        parseSILDebugLocation(InstLoc, B))
      return true;
    
    // Collect conformances for the type.
    ArrayRef<ProtocolConformanceRef> conformances
      = collectExistentialConformances(P, ConcreteFormalTy, TyLoc,
                                       ExistentialTy.getASTType());
    
    ResultVal = B.createAllocExistentialBox(InstLoc, ExistentialTy,
                                            ConcreteFormalTy, conformances);
    
    break;
  }
  case SILInstructionKind::InitExistentialRefInst: {
    CanType FormalConcreteTy;
    SILType ExistentialTy;
    SourceLoc TyLoc;

    if (parseTypedValueRef(Val, B) ||
        P.parseToken(tok::colon, diag::expected_tok_in_sil_instr, ":") ||
        P.parseToken(tok::sil_dollar, diag::expected_tok_in_sil_instr, "$") ||
        parseASTType(FormalConcreteTy, TyLoc) ||
        P.parseToken(tok::comma, diag::expected_tok_in_sil_instr, ",") ||
        parseSILType(ExistentialTy) ||
        parseSILDebugLocation(InstLoc, B))
      return true;
    
    ArrayRef<ProtocolConformanceRef> conformances
      = collectExistentialConformances(P, FormalConcreteTy, TyLoc,
                            ExistentialTy.getASTType());

    // FIXME: Conformances in InitExistentialRefInst is currently not included
    // in SIL.rst.
    ResultVal = B.createInitExistentialRef(InstLoc, ExistentialTy,
                                           FormalConcreteTy, Val,
                                           conformances);
    break;
  }
  case SILInstructionKind::InitExistentialMetatypeInst: {
    SourceLoc TyLoc;
    SILType ExistentialTy;
    if (parseTypedValueRef(Val, B) ||
        P.parseToken(tok::comma, diag::expected_tok_in_sil_instr, ",") ||
        parseSILType(ExistentialTy, TyLoc) ||
        parseSILDebugLocation(InstLoc, B))
      return true;

    auto baseExType = ExistentialTy.getASTType();
    auto formalConcreteType = Val->getType().getASTType();
    while (auto instExType = dyn_cast<ExistentialMetatypeType>(baseExType)) {
      baseExType = instExType.getInstanceType();
      formalConcreteType =
        cast<MetatypeType>(formalConcreteType).getInstanceType();
    }

    ArrayRef<ProtocolConformanceRef> conformances
      = collectExistentialConformances(P, formalConcreteType, TyLoc,
                                       baseExType);
    
    ResultVal = B.createInitExistentialMetatype(InstLoc, Val, ExistentialTy,
                                                conformances);
    break;
  }
  case SILInstructionKind::DynamicMethodBranchInst: {
    SILDeclRef Member;
    Identifier BBName, BBName2;
    SourceLoc NameLoc, NameLoc2;
    if (parseTypedValueRef(Val, B) ||
        P.parseToken(tok::comma, diag::expected_tok_in_sil_instr, ",") ||
        parseSILDeclRef(Member) ||
        P.parseToken(tok::comma, diag::expected_tok_in_sil_instr, ",") ||
        parseSILIdentifier(BBName, NameLoc, diag::expected_sil_block_name) ||
        P.parseToken(tok::comma, diag::expected_tok_in_sil_instr, ",") ||
        parseSILIdentifier(BBName2, NameLoc2,
                           diag::expected_sil_block_name) ||
        parseSILDebugLocation(InstLoc, B))
      return true;

    ResultVal = B.createDynamicMethodBranch(InstLoc, Val, Member,
                                            getBBForReference(BBName, NameLoc),
                                            getBBForReference(BBName2,
                                                              NameLoc2));
    break;
  }
  case SILInstructionKind::ProjectBlockStorageInst: {
    if (parseTypedValueRef(Val, B) ||
        parseSILDebugLocation(InstLoc, B))
      return true;
    
    ResultVal = B.createProjectBlockStorage(InstLoc, Val);
    break;
  }
  case SILInstructionKind::InitBlockStorageHeaderInst: {
    Identifier invoke, type;
    SourceLoc invokeLoc, typeLoc;
    
    UnresolvedValueName invokeName;
    SILType invokeTy;
    GenericEnvironment *invokeGenericEnv;
    
    SILType blockType;
    SmallVector<ParsedSubstitution, 4> parsedSubs;

    
    if (parseTypedValueRef(Val, B) ||
        P.parseToken(tok::comma, diag::expected_tok_in_sil_instr, ",") ||
        parseSILIdentifier(invoke, invokeLoc,
                           diag::expected_tok_in_sil_instr, "invoke") ||
        parseValueName(invokeName) ||
        parseSubstitutions(parsedSubs) ||
        P.parseToken(tok::colon, diag::expected_tok_in_sil_instr, ":") ||
        parseSILType(invokeTy, invokeGenericEnv) ||
        P.parseToken(tok::comma, diag::expected_tok_in_sil_instr, ",") ||
        parseSILIdentifier(type, typeLoc,
                           diag::expected_tok_in_sil_instr, "type") ||
        parseSILType(blockType) ||
        parseSILDebugLocation(InstLoc, B))
      return true;
    
    if (invoke.str() != "invoke") {
      P.diagnose(invokeLoc, diag::expected_tok_in_sil_instr, "invoke");
      return true;
    }
    if (type.str() != "type") {
      P.diagnose(invokeLoc, diag::expected_tok_in_sil_instr, "type");
      return true;
    }
    
    auto invokeVal = getLocalValue(invokeName, invokeTy, InstLoc, B);

    SubstitutionMap subMap;
    if (!parsedSubs.empty()) {
      if (!invokeGenericEnv) {
        P.diagnose(typeLoc, diag::sil_substitutions_on_non_polymorphic_type);
        return true;
      }

      subMap = getApplySubstitutionsFromParsed(*this, invokeGenericEnv,
                                               parsedSubs);
      if (!subMap)
        return true;
    }
    
    ResultVal = B.createInitBlockStorageHeader(InstLoc, Val, invokeVal,
                                               blockType, subMap);
    break;
  }
  }

  // Match the results clause if we had one.
  if (resultClauseBegin.isValid()) {
    auto results = ResultVal->getResults();
    if (results.size() != resultNames.size()) {
      P.diagnose(resultClauseBegin, diag::wrong_result_count_in_sil_instr,
                 results.size());
    } else {
      for (size_t i : indices(results)) {
        setLocalValue(results[i], resultNames[i].first, resultNames[i].second);
      }
    }
  }

  return false;
}

bool SILParser::parseCallInstruction(SILLocation InstLoc,
                                     SILInstructionKind Opcode, SILBuilder &B,
                                     SILInstruction *&ResultVal) {
  UnresolvedValueName FnName;
  SmallVector<UnresolvedValueName, 4> ArgNames;

  auto PartialApplyConvention = ParameterConvention::Direct_Owned;
  bool IsNonThrowingApply = false;
  StringRef AttrName;
  
  if (parseSILOptional(AttrName, *this)) {
    if (AttrName.equals("nothrow"))
      IsNonThrowingApply = true;
    else if (AttrName.equals("callee_guaranteed"))
      PartialApplyConvention = ParameterConvention::Direct_Guaranteed;
    else
      return true;
  }
  
  if (parseValueName(FnName))
    return true;
  SmallVector<ParsedSubstitution, 4> parsedSubs;
  if (parseSubstitutions(parsedSubs))
    return true;
    
  if (P.parseToken(tok::l_paren, diag::expected_tok_in_sil_instr, "("))
    return true;

  if (P.Tok.isNot(tok::r_paren)) {
    do {
      UnresolvedValueName Arg;
      if (parseValueName(Arg)) return true;
      ArgNames.push_back(Arg);
    } while (P.consumeIf(tok::comma));
  }

  SILType Ty;
  SourceLoc TypeLoc;
  GenericEnvironment *GenericEnv = nullptr;
  if (P.parseToken(tok::r_paren, diag::expected_tok_in_sil_instr, ")") ||
      P.parseToken(tok::colon, diag::expected_tok_in_sil_instr, ":") ||
      parseSILType(Ty, TypeLoc, GenericEnv))
    return true;

  auto FTI = Ty.getAs<SILFunctionType>();
  if (!FTI) {
    P.diagnose(TypeLoc, diag::expected_sil_type_kind, "be a function");
    return true;
  }

  SubstitutionMap subs;
  if (!parsedSubs.empty()) {
    if (!GenericEnv) {
      P.diagnose(TypeLoc, diag::sil_substitutions_on_non_polymorphic_type);
      return true;
    }
    subs = getApplySubstitutionsFromParsed(*this, GenericEnv, parsedSubs);
    if (!subs)
      return true;
  }

  SILValue FnVal = getLocalValue(FnName, Ty, InstLoc, B);

  SILType FnTy = FnVal->getType();
  CanSILFunctionType substFTI = FTI;
  if (!subs.empty()) {
    auto silFnTy = FnTy.castTo<SILFunctionType>();
    substFTI
      = silFnTy->substGenericArgs(SILMod, subs);
    FnTy = SILType::getPrimitiveObjectType(substFTI);
  }
  SILFunctionConventions substConv(substFTI, B.getModule());

  // Validate the operand count.
  if (substConv.getNumSILArguments() != ArgNames.size() &&
      Opcode != SILInstructionKind::PartialApplyInst) {
    P.diagnose(TypeLoc, diag::expected_sil_type_kind,
               "to have the same number of arg names as arg types");
    return true;
  }

  // Validate the coroutine kind.
  if (Opcode == SILInstructionKind::ApplyInst ||
      Opcode == SILInstructionKind::TryApplyInst) {
    if (FTI->getCoroutineKind() != SILCoroutineKind::None) {
      P.diagnose(TypeLoc, diag::expected_sil_type_kind,
                 "to not be a coroutine");
      return true;
    }
  } else if (Opcode == SILInstructionKind::BeginApplyInst) {
    if (FTI->getCoroutineKind() != SILCoroutineKind::YieldOnce) {
      P.diagnose(TypeLoc, diag::expected_sil_type_kind,
                 "to be a yield_once coroutine");
      return true;
    }
  } else {
    assert(Opcode == SILInstructionKind::PartialApplyInst);
    // partial_apply accepts all kinds of function
  }

  switch (Opcode) {
  default: llvm_unreachable("Unexpected case");
  case SILInstructionKind::ApplyInst : {
    if (parseSILDebugLocation(InstLoc, B))
      return true;

    unsigned ArgNo = 0;
    SmallVector<SILValue, 4> Args;
    for (auto &ArgName : ArgNames) {
      SILType expectedTy = substConv.getSILArgumentType(ArgNo++);
      Args.push_back(getLocalValue(ArgName, expectedTy, InstLoc, B));
    }

    ResultVal = B.createApply(InstLoc, FnVal, subs, Args, IsNonThrowingApply);
    break;
  }
  case SILInstructionKind::BeginApplyInst: {
    if (parseSILDebugLocation(InstLoc, B))
      return true;
    
    unsigned ArgNo = 0;
    SmallVector<SILValue, 4> Args;
    for (auto &ArgName : ArgNames) {
      SILType expectedTy = substConv.getSILArgumentType(ArgNo++);
      Args.push_back(getLocalValue(ArgName, expectedTy, InstLoc, B));
    }

    ResultVal =
      B.createBeginApply(InstLoc, FnVal, subs, Args, IsNonThrowingApply);
    break;
  }
  case SILInstructionKind::PartialApplyInst: {
    if (parseSILDebugLocation(InstLoc, B))
      return true;

    // Compute the result type of the partial_apply, based on which arguments
    // are getting applied.
    SmallVector<SILValue, 4> Args;
    unsigned ArgNo = substConv.getNumSILArguments() - ArgNames.size();
    for (auto &ArgName : ArgNames) {
      SILType expectedTy = substConv.getSILArgumentType(ArgNo++);
      Args.push_back(getLocalValue(ArgName, expectedTy, InstLoc, B));
    }

    // FIXME: Why the arbitrary order difference in IRBuilder type argument?
    ResultVal = B.createPartialApply(InstLoc, FnVal, subs, Args,
                                     PartialApplyConvention);
    break;
  }
  case SILInstructionKind::TryApplyInst: {
    Identifier normalBBName, errorBBName;
    SourceLoc normalBBLoc, errorBBLoc;
    if (P.parseToken(tok::comma, diag::expected_tok_in_sil_instr, ",") ||
        parseVerbatim("normal") ||
        parseSILIdentifier(normalBBName, normalBBLoc,
                           diag::expected_sil_block_name) ||
        P.parseToken(tok::comma, diag::expected_tok_in_sil_instr, ",") ||
        parseVerbatim("error") ||
        parseSILIdentifier(errorBBName, errorBBLoc,
                           diag::expected_sil_block_name) ||
        parseSILDebugLocation(InstLoc, B))
      return true;

    unsigned argNo = 0;
    SmallVector<SILValue, 4> args;
    for (auto &argName : ArgNames) {
      SILType expectedTy = substConv.getSILArgumentType(argNo++);
      args.push_back(getLocalValue(argName, expectedTy, InstLoc, B));
    }

    SILBasicBlock *normalBB = getBBForReference(normalBBName, normalBBLoc);
    SILBasicBlock *errorBB = getBBForReference(errorBBName, errorBBLoc);
    ResultVal = B.createTryApply(InstLoc, FnVal, subs, args, normalBB, errorBB);
    break;
  }
  }
  return false;
}

bool SILParser::parseSILFunctionRef(SILLocation InstLoc,
                                    SILFunction *&ResultFn) {
  Identifier Name;
  SILType Ty;
  SourceLoc Loc = P.Tok.getLoc();
  if (parseGlobalName(Name) ||
      P.parseToken(tok::colon, diag::expected_sil_colon_value_ref) ||
      parseSILType(Ty))
    return true;

  auto FnTy = Ty.getAs<SILFunctionType>();
  if (!FnTy || !Ty.isObject()) {
    P.diagnose(Loc, diag::expected_sil_function_type);
    return true;
  }
  
  ResultFn = getGlobalNameForReference(Name, FnTy, Loc);
  return false;
}

/// True if the current token sequence looks like the start of a SIL
/// instruction. This can be one of:
///
/// 1. %name
/// 2. ()
/// 3. (%name1
/// 4. identifier | keyword
///   where the identifier is not followed by a ':' or '(', or it is
///   followed by '(' and is an instruction name.  The exceptions here
///   are for recognizing block names.
bool SILParser::isStartOfSILInstruction() {
  if (P.Tok.is(tok::sil_local_name))
    return true;
  if (P.Tok.is(tok::l_paren) &&
      (P.peekToken().is(tok::sil_local_name) || P.peekToken().is(tok::r_paren)))
    return true;
  if (P.Tok.is(tok::identifier) || P.Tok.isKeyword()) {
    auto &peek = P.peekToken();
    if (peek.is(tok::l_paren))
      return getOpcodeByName(P.Tok.getText()).hasValue();
    return !peek.is(tok::colon);
  }
  return false;
}

///   sil-basic-block:
///     sil-instruction+
///     identifier sil-bb-argument-list? ':' sil-instruction+
///   sil-bb-argument-list:
///     '(' sil-typed-valueref (',' sil-typed-valueref)+ ')'
bool SILParser::parseSILBasicBlock(SILBuilder &B) {
  SILBasicBlock *BB;

  // The basic block name is optional.
  if (P.Tok.is(tok::sil_local_name)) {
    BB = getBBForDefinition(Identifier(), SourceLoc());
  } else {
    Identifier BBName;
    SourceLoc NameLoc;
    if (parseSILIdentifier(BBName, NameLoc, diag::expected_sil_block_name))
      return true;

    BB = getBBForDefinition(BBName, NameLoc);
    // For now, since we always assume that PhiArguments have
    // ValueOwnershipKind::Any, do not parse or do anything special. Eventually
    // we will parse the convention.
    bool IsEntry = BB->isEntry();

    // If there is a basic block argument list, process it.
    if (P.consumeIf(tok::l_paren)) {
      do {
        SILType Ty;
        ValueOwnershipKind OwnershipKind = ValueOwnershipKind::Any;
        SourceLoc NameLoc;
        StringRef Name = P.Tok.getText();
        if (P.parseToken(tok::sil_local_name, NameLoc,
                         diag::expected_sil_value_name) ||
            P.parseToken(tok::colon, diag::expected_sil_colon_value_ref))
          return true;

        // If SILOwnership is enabled and we are not assuming that we are
        // parsing unqualified SIL, look for printed value ownership kinds.
        if (!F->getModule()
                 .getOptions()
                 .AssumeUnqualifiedOwnershipWhenParsing &&
            parseSILOwnership(OwnershipKind))
          return true;

        if (parseSILType(Ty))
          return true;

        SILArgument *Arg;
        if (IsEntry) {
          Arg = BB->createFunctionArgument(Ty);
        } else {
          Arg = BB->createPhiArgument(Ty, OwnershipKind);
        }
        setLocalValue(Arg, Name, NameLoc);
      } while (P.consumeIf(tok::comma));
      
      if (P.parseToken(tok::r_paren, diag::sil_basicblock_arg_rparen))
        return true;
    }
    
    if (P.parseToken(tok::colon, diag::expected_sil_block_colon))
      return true;
  }
  
  // Make sure the block is at the end of the function so that forward
  // references don't affect block layout.
  F->getBlocks().remove(BB);
  F->getBlocks().push_back(BB);

  bool AssumeUnqualifiedOwnershipWhenParsing =
    F->getModule().getOptions().AssumeUnqualifiedOwnershipWhenParsing;
  if (AssumeUnqualifiedOwnershipWhenParsing) {
    F->setUnqualifiedOwnership();
  }
  B.setInsertionPoint(BB);
  B.setHasOwnership(F->hasQualifiedOwnership());
  do {
    if (parseSILInstruction(B))
      return true;
    // Evaluate how the just parsed instruction effects this functions Ownership
    // Qualification. For more details, see the comment on the
    // FunctionOwnershipEvaluator class.
    SILInstruction *ParsedInst = &*BB->rbegin();
    if (!AssumeUnqualifiedOwnershipWhenParsing &&
        !OwnershipEvaluator.evaluate(ParsedInst)) {
      P.diagnose(ParsedInst->getLoc().getSourceLoc(),
                 diag::found_unqualified_instruction_in_qualified_function,
                 F->getName());
    }
  } while (isStartOfSILInstruction());

  return false;
}

///   decl-sil:   [[only in SIL mode]]
///     'sil' sil-linkage '@' identifier ':' sil-type decl-sil-body?
///   decl-sil-body:
///     '{' sil-basic-block+ '}'
bool SILParserTUState::parseDeclSIL(Parser &P) {
  // Inform the lexer that we're lexing the body of the SIL declaration.  Do
  // this before we consume the 'sil' token so that all later tokens are
  // properly handled.
  Lexer::SILBodyRAII Tmp(*P.L);

  P.consumeToken(tok::kw_sil);

  SILParser FunctionState(P);

  Optional<SILLinkage> FnLinkage;
  Identifier FnName;
  SILType FnType;
  SourceLoc FnNameLoc;

  Scope S(&P, ScopeKind::TopLevel);
  bool isTransparent = false;
  IsSerialized_t isSerialized = IsNotSerialized;
  bool isCanonical = false;
  IsDynamicallyReplaceable_t isDynamic = IsNotDynamic;
  IsThunk_t isThunk = IsNotThunk;
  bool isGlobalInit = false, isWeakLinked = false;
  bool isWithoutActuallyEscapingThunk = false;
  Inline_t inlineStrategy = InlineDefault;
  OptimizationMode optimizationMode = OptimizationMode::NotSet;
  SmallVector<std::string, 1> Semantics;
  SmallVector<ParsedSpecAttr, 4> SpecAttrs;
  // SWIFT_ENABLE_TENSORFLOW
  SmallVector<SILDifferentiableAttr *, 4> DiffAttrs;
  ValueDecl *ClangDecl = nullptr;
  EffectsKind MRK = EffectsKind::Unspecified;
  SILFunction *DynamicallyReplacedFunction = nullptr;
  Identifier objCReplacementFor;
  if (parseSILLinkage(FnLinkage, P) ||
      parseDeclSILOptional(&isTransparent, &isSerialized, &isCanonical,
<<<<<<< HEAD
                           &isThunk, &isGlobalInit,
                           &inlineStrategy, &optimizationMode, nullptr,
                           &isWeakLinked, &isWithoutActuallyEscapingThunk,
                           // SWIFT_ENABLE_TENSORFLOW
                           &Semantics, &SpecAttrs, &DiffAttrs,
                           &ClangDecl, &MRK, FunctionState) ||
=======
                           &isThunk, &isDynamic, &DynamicallyReplacedFunction,
                           &objCReplacementFor, &isGlobalInit, &inlineStrategy,
                           &optimizationMode, nullptr, &isWeakLinked,
                           &isWithoutActuallyEscapingThunk, &Semantics,
                           &SpecAttrs, &ClangDecl, &MRK, FunctionState, M) ||
>>>>>>> a820992c
      P.parseToken(tok::at_sign, diag::expected_sil_function_name) ||
      P.parseIdentifier(FnName, FnNameLoc, diag::expected_sil_function_name) ||
      P.parseToken(tok::colon, diag::expected_sil_type))
    return true;
  {
    // Construct a Scope for the function body so TypeAliasDecl can be added to
    // the scope.
    Scope Body(&P, ScopeKind::FunctionBody);
    GenericEnvironment *GenericEnv;
    if (FunctionState.parseSILType(FnType, GenericEnv, true /*IsFuncDecl*/))
      return true;
    auto SILFnType = FnType.getAs<SILFunctionType>();
    if (!SILFnType || !FnType.isObject()) {
      P.diagnose(FnNameLoc, diag::expected_sil_function_type);
      return true;
    }
  
    FunctionState.F =
      FunctionState.getGlobalNameForDefinition(FnName, SILFnType, FnNameLoc);
    FunctionState.F->setBare(IsBare);
    FunctionState.F->setTransparent(IsTransparent_t(isTransparent));
    FunctionState.F->setSerialized(IsSerialized_t(isSerialized));
    FunctionState.F->setWasDeserializedCanonical(isCanonical);
    FunctionState.F->setThunk(IsThunk_t(isThunk));
    FunctionState.F->setIsDynamic(isDynamic);
    FunctionState.F->setDynamicallyReplacedFunction(
        DynamicallyReplacedFunction);
    if (!objCReplacementFor.empty())
      FunctionState.F->setObjCReplacement(objCReplacementFor);
    FunctionState.F->setGlobalInit(isGlobalInit);
    FunctionState.F->setWeakLinked(isWeakLinked);
    FunctionState.F->setWithoutActuallyEscapingThunk(
      isWithoutActuallyEscapingThunk);
    FunctionState.F->setInlineStrategy(inlineStrategy);
    FunctionState.F->setOptimizationMode(optimizationMode);
    // SWIFT_ENABLE_TENSORFLOW
    for (auto &Attr : DiffAttrs)
      FunctionState.F->addDifferentiableAttr(Attr);
    FunctionState.F->setEffectsKind(MRK);
    if (ClangDecl)
      FunctionState.F->setClangNodeOwner(ClangDecl);
    for (auto &Attr : Semantics) {
      FunctionState.F->addSemanticsAttr(Attr);
    }
    // Now that we have a SILFunction parse the body, if present.

    bool isDefinition = false;
    SourceLoc LBraceLoc = P.Tok.getLoc();

    if (P.consumeIf(tok::l_brace)) {
      isDefinition = true;

      FunctionState.ContextGenericEnv = GenericEnv;
      FunctionState.F->setGenericEnvironment(GenericEnv);

      if (GenericEnv && !SpecAttrs.empty()) {
        for (auto &Attr : SpecAttrs) {
          SmallVector<Requirement, 4> requirements;
          // Resolve types and convert requirements.
          FunctionState.convertRequirements(FunctionState.F,
                                            Attr.requirements, requirements);
          FunctionState.F->addSpecializeAttr(SILSpecializeAttr::create(
              FunctionState.F->getModule(), requirements, Attr.exported,
              Attr.kind));
        }
      }

      // Parse the basic block list.
      FunctionState.OwnershipEvaluator.reset(FunctionState.F);
      SILOpenedArchetypesTracker OpenedArchetypesTracker(FunctionState.F);
      SILBuilder B(*FunctionState.F, /*isParsing*/ true);
      // Track the archetypes just like SILGen. This
      // is required for adding typedef operands to instructions.
      B.setOpenedArchetypesTracker(&OpenedArchetypesTracker);

      // Define a callback to be invoked on the deserialized types.
      auto OldParsedTypeCallback = FunctionState.ParsedTypeCallback;
      SWIFT_DEFER {
        FunctionState.ParsedTypeCallback = OldParsedTypeCallback;
      };

      FunctionState.ParsedTypeCallback = [&OpenedArchetypesTracker](Type ty) {
        OpenedArchetypesTracker.registerUsedOpenedArchetypes(
          ty->getCanonicalType());
      };

      do {
        if (FunctionState.parseSILBasicBlock(B))
          return true;
      } while (P.Tok.isNot(tok::r_brace) && P.Tok.isNot(tok::eof));

      SourceLoc RBraceLoc;
      P.parseMatchingToken(tok::r_brace, RBraceLoc, diag::expected_sil_rbrace,
                           LBraceLoc);

      // Check that there are no unresolved forward definitions of opened
      // archetypes.
      if (OpenedArchetypesTracker.hasUnresolvedOpenedArchetypeDefinitions())
        llvm_unreachable(
            "All forward definitions of opened archetypes should be resolved");
    }

    FunctionState.F->setLinkage(resolveSILLinkage(FnLinkage, isDefinition));
  }

  if (FunctionState.diagnoseProblems())
    return true;

  // If SIL parsing succeeded, verify the generated SIL.
  if (!P.Diags.hadAnyError())
    FunctionState.F->verify();

  return false;
}

///   decl-sil-stage:   [[only in SIL mode]]
///     'sil_stage' ('raw' | 'canonical')
bool SILParserTUState::parseDeclSILStage(Parser &P) {
  SourceLoc stageLoc = P.consumeToken(tok::kw_sil_stage);
  if (!P.Tok.is(tok::identifier)) {
    P.diagnose(P.Tok, diag::expected_sil_stage_name);
    return true;
  }
  SILStage stage;
  if (P.Tok.isContextualKeyword("raw")) {
    stage = SILStage::Raw;
    P.consumeToken();
  } else if (P.Tok.isContextualKeyword("canonical")) {
    stage = SILStage::Canonical;
    P.consumeToken();
  } else if (P.Tok.isContextualKeyword("lowered")) {
    stage = SILStage::Lowered;
    P.consumeToken();
  } else {
    P.diagnose(P.Tok, diag::expected_sil_stage_name);
    P.consumeToken();
    return true;
  }
  
  if (DidParseSILStage) {
    P.diagnose(stageLoc, diag::multiple_sil_stage_decls);
    return false;
  }
  
  M.setStage(stage);
  DidParseSILStage = true;
  return false;
}

/// Lookup a global variable declaration from its demangled name.
///
/// A variable declaration exists for all sil_global variables defined in
/// Swift. A Swift global defined outside this module will be exposed
/// via an addressor rather than as a sil_global. Globals imported
/// from clang will produce a sil_global but will not have any corresponding
/// VarDecl.
///
/// FIXME: lookupGlobalDecl() can handle collisions between private or
/// fileprivate global variables in the same SIL Module, but the typechecker
/// will still incorrectly diagnose this as an "invalid redeclaration" and give
/// all but the first declaration an error type.
static Optional<VarDecl *> lookupGlobalDecl(Identifier GlobalName,
                                            SILLinkage GlobalLinkage,
                                            SILType GlobalType, Parser &P) {
  // Create a set of DemangleOptions to produce the global variable's
  // identifier, which is used as a search key in the declaration context.
  Demangle::DemangleOptions demangleOpts;
  demangleOpts.QualifyEntities = false;
  demangleOpts.ShowPrivateDiscriminators = false;
  demangleOpts.DisplayEntityTypes = false;
  std::string GlobalDeclName = Demangle::demangleSymbolAsString(
    GlobalName.str(), demangleOpts);

  SmallVector<ValueDecl *, 4> CurModuleResults;
  P.SF.getParentModule()->lookupValue(
      {}, P.Context.getIdentifier(GlobalDeclName), NLKind::UnqualifiedLookup,
      CurModuleResults);
  // Bail-out on clang-imported globals.
  if (CurModuleResults.empty())
    return nullptr;

  // private and fileprivate globals of the same name may be merged into a
  // single SIL module. Find the declaration with the correct type and
  // linkage. (If multiple globals have the same type and linkage then it
  // doesn't matter which declaration we use).
  for (ValueDecl *ValDecl : CurModuleResults) {
    auto *VD = cast<VarDecl>(ValDecl);
    CanType DeclTy = VD->getType()->getCanonicalType();
    if (DeclTy == GlobalType.getASTType()
        && getDeclSILLinkage(VD) == GlobalLinkage) {
      return VD;
    }
  }
  return None;
}

/// decl-sil-global: [[only in SIL mode]]
///   'sil_global' sil-linkage @name : sil-type [external]
bool SILParserTUState::parseSILGlobal(Parser &P) {
  // Inform the lexer that we're lexing the body of the SIL declaration.
  Lexer::SILBodyRAII Tmp(*P.L);

  P.consumeToken(tok::kw_sil_global);
  Optional<SILLinkage> GlobalLinkage;
  Identifier GlobalName;
  SILType GlobalType;
  SourceLoc NameLoc;
  IsSerialized_t isSerialized = IsNotSerialized;
  bool isLet = false;

  Scope S(&P, ScopeKind::TopLevel);
  SILParser State(P);
  if (parseSILLinkage(GlobalLinkage, P) ||
      // SWIFT_ENABLE_TENSORFLOW
      parseDeclSILOptional(nullptr, &isSerialized, nullptr, nullptr, nullptr,
<<<<<<< HEAD
                           nullptr, nullptr, &isLet, nullptr, nullptr, nullptr,
                           nullptr, nullptr, nullptr, nullptr, State) ||
=======
                           nullptr, nullptr, nullptr, nullptr, nullptr, &isLet,
                           nullptr, nullptr, nullptr, nullptr, nullptr, nullptr,
                           State, M) ||
>>>>>>> a820992c
      P.parseToken(tok::at_sign, diag::expected_sil_value_name) ||
      P.parseIdentifier(GlobalName, NameLoc, diag::expected_sil_value_name) ||
      P.parseToken(tok::colon, diag::expected_sil_type))
    return true;

  if (State.parseSILType(GlobalType))
    return true;

  // Non-external global variables are definitions by default.
  if (!GlobalLinkage.hasValue())
    GlobalLinkage = SILLinkage::DefaultForDefinition;

  // Lookup the global variable declaration for this sil_global.
  auto VD =
      lookupGlobalDecl(GlobalName, GlobalLinkage.getValue(), GlobalType, P);
  if (!VD) {
    P.diagnose(NameLoc, diag::sil_global_variable_not_found, GlobalName);
    return true;
  }
  auto *GV = SILGlobalVariable::create(
      M, GlobalLinkage.getValue(), isSerialized, GlobalName.str(), GlobalType,
      RegularLocation(NameLoc), VD.getValue());

  GV->setLet(isLet);
  // Parse static initializer if exists.
  if (State.P.consumeIf(tok::equal) && State.P.consumeIf(tok::l_brace)) {
    SILBuilder B(GV);
    do {
      State.parseSILInstruction(B);
    } while (! State.P.consumeIf(tok::r_brace));
  }
  return false;
}

/// decl-sil-property: [[only in SIL mode]]
///   'sil_property' sil-decl-ref '(' sil-key-path-pattern-component ')'

bool SILParserTUState::parseSILProperty(Parser &P) {
  Lexer::SILBodyRAII Tmp(*P.L);

  auto loc = P.consumeToken(tok::kw_sil_property);
  auto InstLoc = RegularLocation(loc);
  SILParser SP(P);
  
  IsSerialized_t Serialized = IsNotSerialized;
  if (parseDeclSILOptional(nullptr, &Serialized, nullptr, nullptr, nullptr,
                           nullptr, nullptr, nullptr, nullptr, nullptr, nullptr,
<<<<<<< HEAD
                           nullptr, nullptr, nullptr, nullptr, SP))
=======
                           nullptr, nullptr, nullptr, nullptr, nullptr, nullptr,
                           SP, M))
>>>>>>> a820992c
    return true;
  
  ValueDecl *VD;
  
  if (SP.parseSILDottedPath(VD))
    return true;
  
  GenericParamList *generics;
  GenericEnvironment *patternEnv;
  Scope toplevelScope(&P, ScopeKind::TopLevel);
  Scope genericsScope(&P, ScopeKind::Generics);
  generics = P.maybeParseGenericParams().getPtrOrNull();
  patternEnv = handleSILGenericParams(P.Context, generics, &P.SF);
  
  if (patternEnv) {
    if (patternEnv->getGenericSignature()->getCanonicalSignature()
           != VD->getInnermostDeclContext()->getGenericSignatureOfContext()
                ->getCanonicalSignature()) {
      P.diagnose(loc, diag::sil_property_generic_signature_mismatch);
      return true;
    }
  } else {
    if (VD->getInnermostDeclContext()->getGenericSignatureOfContext()) {
      P.diagnose(loc, diag::sil_property_generic_signature_mismatch);
      return true;
    }
  }

  Identifier ComponentKind;
  Optional<KeyPathPatternComponent> Component;
  SourceLoc ComponentLoc;
  SmallVector<SILType, 4> OperandTypes;

  if (P.parseToken(tok::l_paren, diag::expected_tok_in_sil_instr, "("))
    return true;
  
  if (!P.consumeIf(tok::r_paren)) {
    KeyPathPatternComponent parsedComponent;
    if (P.parseIdentifier(ComponentKind, ComponentLoc,
                          diag::expected_tok_in_sil_instr, "component kind")
        || SP.parseKeyPathPatternComponent(parsedComponent, OperandTypes,
                 ComponentLoc, ComponentKind, InstLoc,
                 patternEnv)
        || P.parseToken(tok::r_paren, diag::expected_tok_in_sil_instr, ")"))
      return true;
    
    Component = std::move(parsedComponent);
  }
  
  SILProperty::create(M, Serialized,
                      cast<AbstractStorageDecl>(VD), Component);
  return false;
}

/// decl-sil-vtable: [[only in SIL mode]]
///   'sil_vtable' ClassName decl-sil-vtable-body
/// decl-sil-vtable-body:
///   '{' sil-vtable-entry* '}'
/// sil-vtable-entry:
///   SILDeclRef ':' SILFunctionName
bool SILParserTUState::parseSILVTable(Parser &P) {
  P.consumeToken(tok::kw_sil_vtable);
  SILParser VTableState(P);

  IsSerialized_t Serialized = IsNotSerialized;
  // SWIFT_ENABLE_TENSORFLOW
  if (parseDeclSILOptional(nullptr, &Serialized, nullptr, nullptr, nullptr,
                           nullptr, nullptr, nullptr, nullptr, nullptr, nullptr,
<<<<<<< HEAD
                           nullptr, nullptr, nullptr, nullptr, VTableState))
=======
                           nullptr, nullptr, nullptr, nullptr, nullptr, nullptr,
                           VTableState, M))
>>>>>>> a820992c
    return true;

  // Parse the class name.
  Identifier Name;
  SourceLoc Loc;
  if (VTableState.parseSILIdentifier(Name, Loc,
                                     diag::expected_sil_value_name))
    return true;

  // Find the class decl.
  llvm::PointerUnion<ValueDecl*, ModuleDecl *> Res = lookupTopDecl(P, Name);
  assert(Res.is<ValueDecl*>() && "Class look-up should return a Decl");
  ValueDecl *VD = Res.get<ValueDecl*>();
  if (!VD) {
    P.diagnose(Loc, diag::sil_vtable_class_not_found, Name);
    return true;
  }

  auto *theClass = dyn_cast<ClassDecl>(VD);
  if (!theClass) {
    P.diagnose(Loc, diag::sil_vtable_class_not_found, Name);
    return true;
  }

  SourceLoc LBraceLoc = P.Tok.getLoc();
  P.consumeToken(tok::l_brace);

  // We need to turn on InSILBody to parse SILDeclRef.
  Lexer::SILBodyRAII Tmp(*P.L);
  Scope S(&P, ScopeKind::TopLevel);
  // Parse the entry list.
  std::vector<SILVTable::Entry> vtableEntries;
  if (P.Tok.isNot(tok::r_brace)) {
    do {
      SILDeclRef Ref;
      Identifier FuncName;
      SourceLoc FuncLoc;
      if (VTableState.parseSILDeclRef(Ref, true))
        return true;
      SILFunction *Func = nullptr;
      Optional<SILLinkage> Linkage = SILLinkage::Private;
      if (P.Tok.is(tok::kw_nil)) {
        P.consumeToken();
      } else {
        if (P.parseToken(tok::colon, diag::expected_sil_vtable_colon) ||
            parseSILLinkage(Linkage, P) ||
            P.parseToken(tok::at_sign, diag::expected_sil_function_name) ||
            VTableState.parseSILIdentifier(FuncName, FuncLoc,
                                           diag::expected_sil_value_name))
        return true;
        Func = M.lookUpFunction(FuncName.str());
        if (!Func) {
          P.diagnose(FuncLoc, diag::sil_vtable_func_not_found, FuncName);
          return true;
        }
        if (!Linkage)
          Linkage = stripExternalFromLinkage(Func->getLinkage());
      }

      auto Kind = SILVTable::Entry::Kind::Normal;
      if (P.Tok.is(tok::l_square)) {
        P.consumeToken(tok::l_square);
        if (P.Tok.isNot(tok::identifier)) {
          P.diagnose(P.Tok.getLoc(), diag::sil_vtable_bad_entry_kind);
          return true;
        }

        if (P.Tok.getText() == "override") {
          P.consumeToken();
          Kind = SILVTable::Entry::Kind::Override;
        } else if (P.Tok.getText() == "inherited") {
          P.consumeToken();
          Kind = SILVTable::Entry::Kind::Inherited;
        } else {
          P.diagnose(P.Tok.getLoc(), diag::sil_vtable_bad_entry_kind);
          return true;
        }

        if (P.parseToken(tok::r_square, diag::sil_vtable_expect_rsquare))
          return true;
      }

      vtableEntries.emplace_back(Ref, Func, Kind, Linkage.getValue());
    } while (P.Tok.isNot(tok::r_brace) && P.Tok.isNot(tok::eof));
  }

  SourceLoc RBraceLoc;
  P.parseMatchingToken(tok::r_brace, RBraceLoc, diag::expected_sil_rbrace,
                       LBraceLoc);

  SILVTable::create(M, theClass, Serialized, vtableEntries);
  return false;
}

static ProtocolDecl *parseProtocolDecl(Parser &P, SILParser &SP) {
  Identifier DeclName;
  SourceLoc DeclLoc;
  if (SP.parseSILIdentifier(DeclName, DeclLoc, diag::expected_sil_value_name))
    return nullptr;

  // Find the protocol decl. The protocol can be imported.
  llvm::PointerUnion<ValueDecl*, ModuleDecl *> Res = lookupTopDecl(P, DeclName);
  assert(Res.is<ValueDecl*>() && "Protocol look-up should return a Decl");
  ValueDecl *VD = Res.get<ValueDecl*>();
  if (!VD) {
    P.diagnose(DeclLoc, diag::sil_witness_protocol_not_found, DeclName);
    return nullptr;
  }
  auto *proto = dyn_cast<ProtocolDecl>(VD);
  if (!proto)
    P.diagnose(DeclLoc, diag::sil_witness_protocol_not_found, DeclName);
  return proto;
}

static AssociatedTypeDecl *parseAssociatedTypeDecl(Parser &P, SILParser &SP,
                                                   ProtocolDecl *proto) {
  Identifier DeclName;
  SourceLoc DeclLoc;
  if (SP.parseSILIdentifier(DeclName, DeclLoc, diag::expected_sil_value_name))
    return nullptr;
  // We can return multiple decls, for now, we use the first lookup result.
  // One example is two decls when searching for Generator of Sequence:
  // one from Sequence, the other from _Sequence_Type.
  SmallVector<ValueDecl *, 4> values;
  auto VD = lookupMember(P, proto->getInterfaceType(), DeclName, DeclLoc,
                         values, true/*ExpectMultipleResults*/);
  if (!VD) {
    P.diagnose(DeclLoc, diag::sil_witness_assoc_not_found, DeclName);
    return nullptr;
  }
  return dyn_cast<AssociatedTypeDecl>(VD);
}

static bool parseAssociatedTypePath(SILParser &SP,
                                    SmallVectorImpl<Identifier> &path) {
  do {
    Identifier name;
    SourceLoc loc;
    if (SP.parseSILIdentifier(name, loc, diag::expected_sil_value_name))
      return false;
    path.push_back(name);
  } while (SP.P.consumeIf(tok::period));

  return true;
}

static bool matchesAssociatedTypePath(CanType assocType,
                                      ArrayRef<Identifier> path) {
  if (auto memberType = dyn_cast<DependentMemberType>(assocType)) {
    return (!path.empty() &&
            memberType->getName() == path.back() &&
            matchesAssociatedTypePath(memberType.getBase(), path.drop_back()));
  } else {
    assert(isa<GenericTypeParamType>(assocType));
    return path.empty();
  }
}

static CanType parseAssociatedTypePath(Parser &P, SILParser &SP,
                                       ProtocolDecl *proto) {
  SourceLoc loc = SP.P.Tok.getLoc();
  SmallVector<Identifier, 4> path;
  if (!parseAssociatedTypePath(SP, path))
    return CanType();

  // This is only used for parsing associated conformances, so we can
  // go ahead and just search the requirement signature for something that
  // matches the path.
  for (auto &reqt : proto->getRequirementSignature()) {
    if (reqt.getKind() != RequirementKind::Conformance)
      continue;
    CanType assocType = reqt.getFirstType()->getCanonicalType();
    if (matchesAssociatedTypePath(assocType, path))
      return assocType;
  }

  SmallString<128> name;
  name += path[0].str();
  for (auto elt : makeArrayRef(path).slice(1)) {
    name += '.';
    name += elt.str();
  }
  P.diagnose(loc, diag::sil_witness_assoc_conf_not_found, name);
  return CanType();
}

static bool isSelfConformance(Type conformingType, ProtocolDecl *protocol) {
  if (auto protoTy = conformingType->getAs<ProtocolType>())
    return protoTy->getDecl() == protocol;
  return false;
}

static Optional<ProtocolConformanceRef> parseRootProtocolConformance(Parser &P,
           SILParser &SP, Type ConformingTy, ProtocolDecl *&proto,
           ConformanceContext context) {
  Identifier ModuleKeyword, ModuleName;
  SourceLoc Loc, KeywordLoc;
  proto = parseProtocolDecl(P, SP);
  if (!proto)
    return None;
      
  if (P.parseIdentifier(ModuleKeyword, KeywordLoc,
                        diag::expected_tok_in_sil_instr, "module") ||
      SP.parseSILIdentifier(ModuleName, Loc,
                            diag::expected_sil_value_name))
    return None;

  if (ModuleKeyword.str() != "module") {
    P.diagnose(KeywordLoc, diag::expected_tok_in_sil_instr, "module");
    return None;
  }

  // Calling lookupConformance on a BoundGenericType will return a specialized
  // conformance. We use UnboundGenericType to find the normal conformance.
  Type lookupTy = ConformingTy;
  if (auto bound = lookupTy->getAs<BoundGenericType>())
    lookupTy = bound->getDecl()->getDeclaredType();
  auto lookup = P.SF.getParentModule()->lookupConformance(lookupTy, proto);
  if (!lookup) {
    P.diagnose(KeywordLoc, diag::sil_witness_protocol_conformance_not_found);
    return None;
  }

  // Use a concrete self-conformance if we're parsing this for a witness table.
  if (context == ConformanceContext::WitnessTable &&
      !lookup->isConcrete() &&
      isSelfConformance(ConformingTy, proto)) {
    lookup = ProtocolConformanceRef(P.Context.getSelfConformance(proto));
  }

  return lookup;
}

///  protocol-conformance ::= normal-protocol-conformance
///  protocol-conformance ::=
///    generic-parameter-list? type: 'inherit' '(' protocol-conformance ')'
///  protocol-conformance ::=
///    generic-parameter-list? type: 'specialize' '<' substitution* '>'
///    '(' protocol-conformance ')'
///  normal-protocol-conformance ::=
///    generic-parameter-list? type: protocolName module ModuleName
/// Note that generic-parameter-list is already parsed before calling this.
Optional<ProtocolConformanceRef> SILParser::parseProtocolConformance(
           ProtocolDecl *&proto,
           GenericEnvironment *&genericEnv,
           ConformanceContext context,
           ProtocolDecl *defaultForProto) {
  // Parse generic params for the protocol conformance. We need to make sure
  // they have the right scope.
  Optional<Scope> GenericsScope;
  if (context == ConformanceContext::Ordinary)
    GenericsScope.emplace(&P, ScopeKind::Generics);

  // Make sure we don't leave it uninitialized in the caller
  genericEnv = nullptr;

  auto *genericParams = P.maybeParseGenericParams().getPtrOrNull();
  if (genericParams) {
    genericEnv = handleSILGenericParams(P.Context, genericParams, &P.SF);
  }

  auto retVal = parseProtocolConformanceHelper(proto, genericEnv, context,
                                               defaultForProto);

  if (GenericsScope) {
    GenericsScope.reset();
  }
  return retVal;
}

Optional<ProtocolConformanceRef> SILParser::parseProtocolConformanceHelper(
                                    ProtocolDecl *&proto,
                                    GenericEnvironment *witnessEnv,
                                    ConformanceContext context,
                                    ProtocolDecl *defaultForProto) {
  // Parse AST type.
  ParserResult<TypeRepr> TyR = P.parseType();
  if (TyR.isNull())
    return None;
  TypeLoc Ty = TyR.get();
  if (defaultForProto) {
    bindProtocolSelfInTypeRepr(Ty, defaultForProto);
  }

  if (performTypeLocChecking(Ty, /*IsSILType=*/ false, witnessEnv,
                             defaultForProto))
    return None;
  auto ConformingTy = Ty.getType();

  if (P.parseToken(tok::colon, diag::expected_sil_witness_colon))
    return None;

  if (P.Tok.is(tok::identifier) && P.Tok.getText() == "specialize") {
    P.consumeToken();

    // Parse substitutions for specialized conformance.
    SmallVector<ParsedSubstitution, 4> parsedSubs;
    if (parseSubstitutions(parsedSubs, witnessEnv, defaultForProto))
      return None;

    if (P.parseToken(tok::l_paren, diag::expected_sil_witness_lparen))
      return None;
    ProtocolDecl *dummy;
    GenericEnvironment *specializedEnv;
    auto genericConform =
        parseProtocolConformance(dummy, specializedEnv,
                                 ConformanceContext::Ordinary,
                                 defaultForProto);
    if (!genericConform || !genericConform->isConcrete())
      return None;
    if (P.parseToken(tok::r_paren, diag::expected_sil_witness_rparen))
      return None;

    SubstitutionMap subMap =
      getApplySubstitutionsFromParsed(*this, specializedEnv, parsedSubs);
    if (!subMap)
      return None;

    auto result = P.Context.getSpecializedConformance(
      ConformingTy, genericConform->getConcrete(), subMap);
    return ProtocolConformanceRef(result);
  }

  if (P.Tok.is(tok::identifier) && P.Tok.getText() == "inherit") {
    P.consumeToken();

    if (P.parseToken(tok::l_paren, diag::expected_sil_witness_lparen))
      return None;
    auto baseConform = parseProtocolConformance(defaultForProto,
                                                ConformanceContext::Ordinary);
    if (!baseConform || !baseConform->isConcrete())
      return None;
    if (P.parseToken(tok::r_paren, diag::expected_sil_witness_rparen))
      return None;

    auto result = P.Context.getInheritedConformance(ConformingTy,
                                                    baseConform->getConcrete());
    return ProtocolConformanceRef(result);
  }

  auto retVal =
    parseRootProtocolConformance(P, *this, ConformingTy, proto, context);
  return retVal;
}

/// Parser a single SIL vtable entry and add it to either \p witnessEntries
/// or \c conditionalConformances.
static bool parseSILVTableEntry(
         Parser &P,
         SILModule &M,
         ProtocolDecl *proto,
         GenericEnvironment *witnessEnv,
         SILParser &witnessState,
         bool isDefaultWitnessTable,
         std::vector<SILWitnessTable::Entry> &witnessEntries,
         std::vector<SILWitnessTable::ConditionalConformance>
           &conditionalConformances) {
  ProtocolDecl *defaultForProto = isDefaultWitnessTable ? proto : nullptr;
  Identifier EntryKeyword;
  SourceLoc KeywordLoc;
  if (P.parseIdentifier(EntryKeyword, KeywordLoc,
        diag::expected_tok_in_sil_instr,
        "method, associated_type, associated_type_protocol, base_protocol"
        ", no_default"))
    return true;

  if (EntryKeyword.str() == "no_default") {
    witnessEntries.push_back(SILDefaultWitnessTable::Entry());
    return false;
  }

  if (EntryKeyword.str() == "base_protocol") {
    ProtocolDecl *proto = parseProtocolDecl(P, witnessState);
    if (!proto)
      return true;
    if (P.parseToken(tok::colon, diag::expected_sil_witness_colon))
      return true;
    auto conform =
      witnessState.parseProtocolConformance(defaultForProto,
                                            ConformanceContext::Ordinary);
    if (!conform || !conform->isConcrete()) // Ignore this witness entry for now.
      return false;

    witnessEntries.push_back(SILWitnessTable::BaseProtocolWitness{
      proto, conform->getConcrete()
    });
    return false;
  }

  if (EntryKeyword.str() == "associated_type_protocol" ||
      EntryKeyword.str() == "conditional_conformance") {
    if (P.parseToken(tok::l_paren, diag::expected_sil_witness_lparen))
      return true;
    CanType assocOrSubject;
    if (EntryKeyword.str() == "associated_type_protocol") {
      assocOrSubject = parseAssociatedTypePath(P, witnessState, proto);
    } else {
      // Parse AST type.
      ParserResult<TypeRepr> TyR = P.parseType();
      if (TyR.isNull())
        return true;
      TypeLoc Ty = TyR.get();
      if (isDefaultWitnessTable)
        bindProtocolSelfInTypeRepr(Ty, proto);
      if (swift::performTypeLocChecking(P.Context, Ty,
                                        /*isSILMode=*/false,
                                        /*isSILType=*/false,
                                        witnessEnv,
                                        &P.SF))
        return true;

      assocOrSubject = Ty.getType()->getCanonicalType();
    }
    if (!assocOrSubject)
      return true;
    if (P.parseToken(tok::colon, diag::expected_sil_witness_colon))
      return true;
    ProtocolDecl *proto = parseProtocolDecl(P, witnessState);
    if (!proto)
      return true;
    if (P.parseToken(tok::r_paren, diag::expected_sil_witness_rparen) ||
        P.parseToken(tok::colon, diag::expected_sil_witness_colon))
      return true;

    ProtocolConformanceRef conformance(proto);
    if (P.Tok.getText() != "dependent") {
      auto concrete =
        witnessState.parseProtocolConformance(defaultForProto,
                                              ConformanceContext::Ordinary);
      if (!concrete && !concrete->isConcrete()) // Ignore this for now.
        return false;
      conformance = *concrete;
    } else {
      P.consumeToken();
    }

    if (EntryKeyword.str() == "associated_type_protocol")
      witnessEntries.push_back(
          SILWitnessTable::AssociatedTypeProtocolWitness{assocOrSubject,
                                                         proto,
                                                         conformance});
    else
      conditionalConformances.push_back(
          SILWitnessTable::ConditionalConformance{assocOrSubject,
                                                  conformance});

    return false;
  }

  if (EntryKeyword.str() == "associated_type") {
    AssociatedTypeDecl *assoc = parseAssociatedTypeDecl(P, witnessState,
                                                        proto);
    if (!assoc)
      return true;
    if (P.parseToken(tok::colon, diag::expected_sil_witness_colon))
      return true;

    // Parse AST type.
    ParserResult<TypeRepr> TyR = P.parseType();
    if (TyR.isNull())
      return true;
    TypeLoc Ty = TyR.get();
    if (isDefaultWitnessTable)
      bindProtocolSelfInTypeRepr(Ty, proto);
    if (swift::performTypeLocChecking(P.Context, Ty,
                                      /*isSILMode=*/false,
                                      /*isSILType=*/false,
                                      witnessEnv,
                                      &P.SF))
      return true;

    witnessEntries.push_back(SILWitnessTable::AssociatedTypeWitness{
      assoc, Ty.getType()->getCanonicalType()
    });
    return false;
  }

  if (EntryKeyword.str() != "method") {
    P.diagnose(KeywordLoc, diag::expected_tok_in_sil_instr, "method");
    return true;
  }

  SILDeclRef Ref;
  Identifier FuncName;
  SourceLoc FuncLoc;
  if (witnessState.parseSILDeclRef(Ref, true) ||
      P.parseToken(tok::colon, diag::expected_sil_witness_colon))
    return true;

  SILFunction *Func = nullptr;
  if (P.Tok.is(tok::kw_nil)) {
    P.consumeToken();
  } else {
    if (P.parseToken(tok::at_sign, diag::expected_sil_function_name) ||
        witnessState.parseSILIdentifier(FuncName, FuncLoc,
                                        diag::expected_sil_value_name))
      return true;

    Func = M.lookUpFunction(FuncName.str());
    if (!Func) {
      P.diagnose(FuncLoc, diag::sil_witness_func_not_found, FuncName);
      return true;
    }
  }
  witnessEntries.push_back(SILWitnessTable::MethodWitness{
    Ref, Func
  });

  return false;
}

/// decl-sil-witness ::= 'sil_witness_table' sil-linkage?
///                      normal-protocol-conformance decl-sil-witness-body
/// normal-protocol-conformance ::=
///   generic-parameter-list? type: protocolName module ModuleName
/// decl-sil-witness-body:
///   '{' sil-witness-entry* '}'
/// sil-witness-entry:
///   method SILDeclRef ':' @SILFunctionName
///   associated_type AssociatedTypeDeclName: Type
///   associated_type_protocol (AssocName: ProtocolName):
///                              protocol-conformance|dependent
///   base_protocol ProtocolName: protocol-conformance
bool SILParserTUState::parseSILWitnessTable(Parser &P) {
  P.consumeToken(tok::kw_sil_witness_table);
  SILParser WitnessState(P);
  
  // Parse the linkage.
  Optional<SILLinkage> Linkage;
  parseSILLinkage(Linkage, P);
  
  IsSerialized_t isSerialized = IsNotSerialized;
  // SWIFT_ENABLE_TENSORFLOW
  if (parseDeclSILOptional(nullptr, &isSerialized, nullptr, nullptr, nullptr,
                           nullptr, nullptr, nullptr, nullptr, nullptr, nullptr,
<<<<<<< HEAD
                           nullptr, nullptr, nullptr, nullptr, WitnessState))
=======
                           nullptr, nullptr, nullptr, nullptr, nullptr, nullptr,
                           WitnessState, M))
>>>>>>> a820992c
    return true;

  Scope S(&P, ScopeKind::TopLevel);
  // We should use WitnessTableBody. This ensures that the generic params
  // are visible.
  Optional<Scope> BodyScope;
  BodyScope.emplace(&P, ScopeKind::FunctionBody);

  // Parse the protocol conformance.
  ProtocolDecl *proto;
  GenericEnvironment *witnessEnv;
  auto conf = WitnessState.parseProtocolConformance(proto,
                                                    witnessEnv,
                                              ConformanceContext::WitnessTable,
                                                    nullptr);
  WitnessState.ContextGenericEnv = witnessEnv;

  // FIXME: should we really allow a specialized or inherited conformance here?
  auto theConformance =
    (conf && conf->isConcrete())
      ? conf->getConcrete()->getRootConformance()
      : nullptr;

  SILWitnessTable *wt = nullptr;
  if (theConformance) {
    wt = M.lookUpWitnessTable(theConformance, false);
    assert((!wt || wt->isDeclaration()) &&
           "Attempting to create duplicate witness table.");
  }

  // If we don't have an lbrace, then this witness table is a declaration.
  if (P.Tok.getKind() != tok::l_brace) {
    // Default to public external linkage.
    if (!Linkage)
      Linkage = SILLinkage::PublicExternal;
    // We ignore empty witness table without normal protocol conformance.
    if (!wt && theConformance)
      wt = SILWitnessTable::create(M, *Linkage, theConformance);
    BodyScope.reset();
    return false;
  }

  if (!theConformance) {
    P.diagnose(P.Tok, diag::sil_witness_protocol_conformance_not_found);
    return true;
  }

  SourceLoc LBraceLoc = P.Tok.getLoc();
  P.consumeToken(tok::l_brace);

  // We need to turn on InSILBody to parse SILDeclRef.
  Lexer::SILBodyRAII Tmp(*P.L);
  // Parse the entry list.
  std::vector<SILWitnessTable::Entry> witnessEntries;
  std::vector<SILWitnessTable::ConditionalConformance> conditionalConformances;

  if (P.Tok.isNot(tok::r_brace)) {
    do {
      if (parseSILVTableEntry(P, M, proto, witnessEnv, WitnessState, false,
                              witnessEntries, conditionalConformances))
        return true;
    } while (P.Tok.isNot(tok::r_brace) && P.Tok.isNot(tok::eof));
  }

  SourceLoc RBraceLoc;
  P.parseMatchingToken(tok::r_brace, RBraceLoc, diag::expected_sil_rbrace,
                       LBraceLoc);
  
  // Default to public linkage.
  if (!Linkage)
    Linkage = SILLinkage::Public;

  if (!wt)
    wt = SILWitnessTable::create(M, *Linkage, theConformance);
  wt->convertToDefinition(witnessEntries, conditionalConformances,
                          isSerialized);
  BodyScope.reset();
  return false;
}

/// decl-sil-default-witness ::= 'sil_default_witness_table' 
///                              sil-linkage identifier
///                              decl-sil-default-witness-body
/// decl-sil-default-witness-body:
///   '{' sil-default-witness-entry* '}'
/// sil-default-witness-entry:
///   sil-witness-entry
///   'no_default'
bool SILParserTUState::parseSILDefaultWitnessTable(Parser &P) {
  P.consumeToken(tok::kw_sil_default_witness_table);
  SILParser WitnessState(P);
  
  // Parse the linkage.
  Optional<SILLinkage> Linkage;
  parseSILLinkage(Linkage, P);
  
  Scope S(&P, ScopeKind::TopLevel);
  // We should use WitnessTableBody. This ensures that the generic params
  // are visible.
  Optional<Scope> BodyScope;
  BodyScope.emplace(&P, ScopeKind::FunctionBody);

  // Parse the protocol.
  ProtocolDecl *protocol = parseProtocolDecl(P, WitnessState);
  if (!protocol)
    return true;

  // Parse the body.
  SourceLoc LBraceLoc = P.Tok.getLoc();
  P.consumeToken(tok::l_brace);

  // We need to turn on InSILBody to parse SILDeclRef.
  Lexer::SILBodyRAII Tmp(*P.L);

  // Parse the entry list.
  std::vector<SILWitnessTable::Entry> witnessEntries;
  std::vector<SILWitnessTable::ConditionalConformance> conditionalConformances;

  if (P.Tok.isNot(tok::r_brace)) {
    do {
      if (parseSILVTableEntry(P, M, protocol, protocol->getGenericEnvironment(),
                              WitnessState, true, witnessEntries,
                              conditionalConformances))
        return true;
    } while (P.Tok.isNot(tok::r_brace) && P.Tok.isNot(tok::eof));
  }

  SourceLoc RBraceLoc;
  P.parseMatchingToken(tok::r_brace, RBraceLoc, diag::expected_sil_rbrace,
                       LBraceLoc);
  
  // Default to public linkage.
  if (!Linkage)
    Linkage = SILLinkage::Public;

  SILDefaultWitnessTable::create(M, *Linkage, protocol, witnessEntries);
  BodyScope.reset();
  return false;
}

llvm::Optional<llvm::coverage::Counter> SILParser::parseSILCoverageExpr(
    llvm::coverage::CounterExpressionBuilder &Builder) {
  if (P.Tok.is(tok::integer_literal)) {
    unsigned CounterId;
    if (parseInteger(CounterId, diag::sil_coverage_invalid_counter))
      return None;
    return llvm::coverage::Counter::getCounter(CounterId);
  }

  if (P.Tok.is(tok::identifier)) {
    Identifier Zero;
    SourceLoc Loc;
    if (parseSILIdentifier(Zero, Loc, diag::sil_coverage_invalid_counter))
      return None;
    if (Zero.str() != "zero") {
      P.diagnose(Loc, diag::sil_coverage_invalid_counter);
      return None;
    }
    return llvm::coverage::Counter::getZero();
  }

  if (P.Tok.is(tok::l_paren)) {
    P.consumeToken(tok::l_paren);
    auto LHS = parseSILCoverageExpr(Builder);
    if (!LHS)
      return None;
    Identifier Operator;
    SourceLoc Loc;
    if (P.parseAnyIdentifier(Operator, Loc,
                             diag::sil_coverage_invalid_operator))
      return None;
    if (Operator.str() != "+" && Operator.str() != "-") {
      P.diagnose(Loc, diag::sil_coverage_invalid_operator);
      return None;
    }
    auto RHS = parseSILCoverageExpr(Builder);
    if (!RHS)
      return None;
    if (P.parseToken(tok::r_paren, diag::sil_coverage_expected_rparen))
      return None;

    if (Operator.str() == "+")
      return Builder.add(*LHS, *RHS);
    return Builder.subtract(*LHS, *RHS);
  }

  P.diagnose(P.Tok, diag::sil_coverage_invalid_counter);
  return None;
}

/// decl-sil-coverage-map ::= 'sil_coverage_map' CoveredName PGOFuncName CoverageHash
///                           decl-sil-coverage-body
/// decl-sil-coverage-body:
///   '{' sil-coverage-entry* '}'
/// sil-coverage-entry:
///   sil-coverage-loc ':' sil-coverage-expr
/// sil-coverage-loc:
///   StartLine ':' StartCol '->' EndLine ':' EndCol
/// sil-coverage-expr:
///   ...
bool SILParserTUState::parseSILCoverageMap(Parser &P) {
  P.consumeToken(tok::kw_sil_coverage_map);
  SILParser State(P);

  // Parse the filename.
  Identifier Filename;
  SourceLoc FileLoc;
  if (State.parseSILIdentifier(Filename, FileLoc,
                               diag::expected_sil_value_name))
    return true;

  // Parse the covered name.
  if (!P.Tok.is(tok::string_literal)) {
    P.diagnose(P.Tok, diag::sil_coverage_expected_quote);
    return true;
  }
  StringRef FuncName = P.Tok.getText().drop_front().drop_back();
  P.consumeToken();

  // Parse the PGO func name.
  if (!P.Tok.is(tok::string_literal)) {
    P.diagnose(P.Tok, diag::sil_coverage_expected_quote);
    return true;
  }
  StringRef PGOFuncName = P.Tok.getText().drop_front().drop_back();
  P.consumeToken();

  uint64_t Hash;
  if (State.parseInteger(Hash, diag::sil_coverage_invalid_hash))
    return true;

  if (!P.Tok.is(tok::l_brace)) {
    P.diagnose(P.Tok, diag::sil_coverage_expected_lbrace);
    return true;
  }
  SourceLoc LBraceLoc = P.Tok.getLoc();
  P.consumeToken(tok::l_brace);

  llvm::coverage::CounterExpressionBuilder Builder;
  std::vector<SILCoverageMap::MappedRegion> Regions;
  bool BodyHasError = false;
  if (P.Tok.isNot(tok::r_brace)) {
    do {
      unsigned StartLine, StartCol, EndLine, EndCol;
      if (State.parseInteger(StartLine, diag::sil_coverage_expected_loc) ||
          P.parseToken(tok::colon, diag::sil_coverage_expected_loc) ||
          State.parseInteger(StartCol, diag::sil_coverage_expected_loc) ||
          P.parseToken(tok::arrow, diag::sil_coverage_expected_arrow) ||
          State.parseInteger(EndLine, diag::sil_coverage_expected_loc) ||
          P.parseToken(tok::colon, diag::sil_coverage_expected_loc) ||
          State.parseInteger(EndCol, diag::sil_coverage_expected_loc)) {
        BodyHasError = true;
        break;
      }

      if (P.parseToken(tok::colon, diag::sil_coverage_expected_colon)) {
        BodyHasError = true;
        break;
      }

      auto Counter = State.parseSILCoverageExpr(Builder);
      if (!Counter) {
        BodyHasError = true;
        break;
      }

      Regions.emplace_back(StartLine, StartCol, EndLine, EndCol, *Counter);
    } while (P.Tok.isNot(tok::r_brace) && P.Tok.isNot(tok::eof));
  }
  if (BodyHasError)
    P.skipUntilDeclRBrace();

  SourceLoc RBraceLoc;
  P.parseMatchingToken(tok::r_brace, RBraceLoc, diag::expected_sil_rbrace,
                       LBraceLoc);

  if (!BodyHasError)
    SILCoverageMap::create(M, Filename.str(), FuncName.str(), PGOFuncName.str(),
                           Hash, Regions, Builder.getExpressions());
  return false;
}

/// sil-scope-ref ::= 'scope' [0-9]+
/// sil-scope ::= 'sil_scope' [0-9]+ '{'
///                 debug-loc
///                 'parent' scope-parent
///                 ('inlined_at' sil-scope-ref)?
///               '}'
/// scope-parent ::= sil-function-name ':' sil-type
/// scope-parent ::= sil-scope-ref
/// debug-loc ::= 'loc' string-literal ':' [0-9]+ ':' [0-9]+
bool SILParserTUState::parseSILScope(Parser &P) {
  P.consumeToken(tok::kw_sil_scope);
  SILParser ScopeState(P);

  SourceLoc SlotLoc = P.Tok.getLoc();
  unsigned Slot;
  if (ScopeState.parseInteger(Slot, diag::sil_invalid_scope_slot))
    return true;

  SourceLoc LBraceLoc = P.Tok.getLoc();
  P.consumeToken(tok::l_brace);

  StringRef Key = P.Tok.getText();
  RegularLocation Loc{SILLocation::DebugLoc()};
  if (Key == "loc")
    if (ScopeState.parseSILLocation(Loc))
      return true;
  ScopeState.parseVerbatim("parent");
  Identifier FnName;
  SILDebugScope *Parent = nullptr;
  SILFunction *ParentFn = nullptr;
  if (P.Tok.is(tok::integer_literal)) {
    /// scope-parent ::= sil-scope-ref
    if (ScopeState.parseScopeRef(Parent))
      return true;
  } else {
    /// scope-parent ::= sil-function-name
    SILType Ty;
    SourceLoc FnLoc = P.Tok.getLoc();
    // We need to turn on InSILBody to parse the function reference.
    Lexer::SILBodyRAII Tmp(*P.L);
    GenericEnvironment *IgnoredEnv;
    Scope S(&P, ScopeKind::TopLevel);
    Scope Body(&P, ScopeKind::FunctionBody);
    if ((ScopeState.parseGlobalName(FnName)) ||
        P.parseToken(tok::colon, diag::expected_sil_colon_value_ref) ||
        ScopeState.parseSILType(Ty, IgnoredEnv, true))
      return true;

    // The function doesn't exist yet. Create a zombie forward declaration.
    auto FnTy = Ty.getAs<SILFunctionType>();
    if (!FnTy || !Ty.isObject()) {
      P.diagnose(FnLoc, diag::expected_sil_function_type);
      return true;
    }
    ParentFn = ScopeState.getGlobalNameForReference(FnName, FnTy, FnLoc, true);
    ScopeState.TUState.PotentialZombieFns.insert(ParentFn);
  }

  SILDebugScope *InlinedAt = nullptr;
  if (P.Tok.getText() == "inlined_at") {
    P.consumeToken();
    if (ScopeState.parseScopeRef(InlinedAt))
      return true;
  }

  SourceLoc RBraceLoc;
  P.parseMatchingToken(tok::r_brace, RBraceLoc, diag::expected_sil_rbrace,
                       LBraceLoc);

  auto &Scope = ScopeSlots[Slot];
  if (Scope) {
    P.diagnose(SlotLoc, diag::sil_scope_redefined, Slot);
    return true;
  }

  Scope = new (M) SILDebugScope(Loc, ParentFn, Parent, InlinedAt);
  return false;
}<|MERGE_RESOLUTION|>--- conflicted
+++ resolved
@@ -2928,7 +2928,6 @@
     ResultVal = B.createFunctionRef(InstLoc, Fn);
     break;
   }
-<<<<<<< HEAD
 
   // SWIFT_ENABLE_TENSORFLOW
   case SILInstructionKind::GradientInst: {
@@ -3126,7 +3125,6 @@
     break;
   }
 
-=======
   case SILInstructionKind::DynamicFunctionRefInst: {
     SILFunction *Fn;
     if (parseSILFunctionRef(InstLoc, Fn) ||
@@ -3143,7 +3141,7 @@
     ResultVal = B.createPreviousDynamicFunctionRef(InstLoc, Fn);
     break;
   }
->>>>>>> a820992c
+
   case SILInstructionKind::BuiltinInst: {
     if (P.Tok.getKind() != tok::string_literal) {
       P.diagnose(P.Tok, diag::expected_tok_in_sil_instr,"builtin name");
@@ -5957,20 +5955,13 @@
   Identifier objCReplacementFor;
   if (parseSILLinkage(FnLinkage, P) ||
       parseDeclSILOptional(&isTransparent, &isSerialized, &isCanonical,
-<<<<<<< HEAD
-                           &isThunk, &isGlobalInit,
-                           &inlineStrategy, &optimizationMode, nullptr,
-                           &isWeakLinked, &isWithoutActuallyEscapingThunk,
-                           // SWIFT_ENABLE_TENSORFLOW
-                           &Semantics, &SpecAttrs, &DiffAttrs,
-                           &ClangDecl, &MRK, FunctionState) ||
-=======
                            &isThunk, &isDynamic, &DynamicallyReplacedFunction,
                            &objCReplacementFor, &isGlobalInit, &inlineStrategy,
                            &optimizationMode, nullptr, &isWeakLinked,
                            &isWithoutActuallyEscapingThunk, &Semantics,
-                           &SpecAttrs, &ClangDecl, &MRK, FunctionState, M) ||
->>>>>>> a820992c
+                           // SWIFT_ENABLE_TENSORFLOW
+                           &SpecAttrs, &DiffAttrs, &ClangDecl, &MRK,
+                           FunctionState, M) ||
       P.parseToken(tok::at_sign, diag::expected_sil_function_name) ||
       P.parseIdentifier(FnName, FnNameLoc, diag::expected_sil_function_name) ||
       P.parseToken(tok::colon, diag::expected_sil_type))
@@ -6186,14 +6177,9 @@
   if (parseSILLinkage(GlobalLinkage, P) ||
       // SWIFT_ENABLE_TENSORFLOW
       parseDeclSILOptional(nullptr, &isSerialized, nullptr, nullptr, nullptr,
-<<<<<<< HEAD
-                           nullptr, nullptr, &isLet, nullptr, nullptr, nullptr,
-                           nullptr, nullptr, nullptr, nullptr, State) ||
-=======
                            nullptr, nullptr, nullptr, nullptr, nullptr, &isLet,
                            nullptr, nullptr, nullptr, nullptr, nullptr, nullptr,
-                           State, M) ||
->>>>>>> a820992c
+                           nullptr, State, M) ||
       P.parseToken(tok::at_sign, diag::expected_sil_value_name) ||
       P.parseIdentifier(GlobalName, NameLoc, diag::expected_sil_value_name) ||
       P.parseToken(tok::colon, diag::expected_sil_type))
@@ -6241,12 +6227,8 @@
   IsSerialized_t Serialized = IsNotSerialized;
   if (parseDeclSILOptional(nullptr, &Serialized, nullptr, nullptr, nullptr,
                            nullptr, nullptr, nullptr, nullptr, nullptr, nullptr,
-<<<<<<< HEAD
-                           nullptr, nullptr, nullptr, nullptr, SP))
-=======
                            nullptr, nullptr, nullptr, nullptr, nullptr, nullptr,
-                           SP, M))
->>>>>>> a820992c
+                           nullptr, SP, M))
     return true;
   
   ValueDecl *VD;
@@ -6315,12 +6297,8 @@
   // SWIFT_ENABLE_TENSORFLOW
   if (parseDeclSILOptional(nullptr, &Serialized, nullptr, nullptr, nullptr,
                            nullptr, nullptr, nullptr, nullptr, nullptr, nullptr,
-<<<<<<< HEAD
-                           nullptr, nullptr, nullptr, nullptr, VTableState))
-=======
                            nullptr, nullptr, nullptr, nullptr, nullptr, nullptr,
-                           VTableState, M))
->>>>>>> a820992c
+                           nullptr, VTableState, M))
     return true;
 
   // Parse the class name.
@@ -6856,12 +6834,8 @@
   // SWIFT_ENABLE_TENSORFLOW
   if (parseDeclSILOptional(nullptr, &isSerialized, nullptr, nullptr, nullptr,
                            nullptr, nullptr, nullptr, nullptr, nullptr, nullptr,
-<<<<<<< HEAD
-                           nullptr, nullptr, nullptr, nullptr, WitnessState))
-=======
                            nullptr, nullptr, nullptr, nullptr, nullptr, nullptr,
-                           WitnessState, M))
->>>>>>> a820992c
+                           nullptr, WitnessState, M))
     return true;
 
   Scope S(&P, ScopeKind::TopLevel);
