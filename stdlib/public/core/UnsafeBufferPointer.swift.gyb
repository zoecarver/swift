--- conflicted
+++ resolved
@@ -29,18 +29,14 @@
     return result
   }
 
-<<<<<<< HEAD
+  @_inlineable
+  public init(_position: UnsafePointer<Element>, _end: UnsafePointer<Element>) {
+    self._position = _position
+    self._end = _end
+  }
+  
+  @_versioned
   internal var _position, _end: UnsafePointer<Element>
-=======
-  @_versioned
-  internal var _position, _end: UnsafePointer<Element>?
-
-  @_inlineable
-  public init(_position: UnsafePointer<Element>?, _end: UnsafePointer<Element>?) {
-      self._position = _position
-      self._end = _end
-  }
->>>>>>> f61612cc
 }
 
 % for mutable in (True, False):
@@ -278,12 +274,8 @@
   ///     `MemoryLayout<Element>.alignment`.
   ///   - count: The number of instances in the buffer. `count` must not be
   ///     negative.
-<<<<<<< HEAD
+  @_inlineable
   public init(start: Unsafe${Mutable}Pointer<Element>, count: Int) {
-=======
-  @_inlineable
-  public init(start: Unsafe${Mutable}Pointer<Element>?, count: Int) {
->>>>>>> f61612cc
     _precondition(
       count >= 0, "Unsafe${Mutable}BufferPointer with negative count")
     _position = start
@@ -302,12 +294,8 @@
   ///
   /// If the `baseAddress` of this buffer is `nil`, the count is zero. However,
   /// a buffer can have a `count` of zero even with a non-`nil` base address.
-<<<<<<< HEAD
+  @_inlineable
   public var baseAddress: Unsafe${Mutable}Pointer<Element> {
-=======
-  @_inlineable
-  public var baseAddress: Unsafe${Mutable}Pointer<Element>? {
->>>>>>> f61612cc
     return _position
   }
 
@@ -320,12 +308,8 @@
     return _end - _position
   }
 
-<<<<<<< HEAD
+  @_versioned
   let _position, _end: Unsafe${Mutable}Pointer<Element>
-=======
-  @_versioned
-  let _position, _end: Unsafe${Mutable}Pointer<Element>?
->>>>>>> f61612cc
 }
 
 extension Unsafe${Mutable}BufferPointer : CustomDebugStringConvertible {
