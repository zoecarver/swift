// RUN: %target-sil-opt -mandatory-combine %s | %FileCheck %s

sil_stage canonical

import Builtin

// Trivial declarations

struct MyInt {
  var value: Builtin.Int64
}

// Generic declarations

protocol Addable {
  static var an: Self { get }
}

// Class declarations

class Klass {
  init()
  deinit
}

// Existential declarations

protocol Proto {
  static var an: Proto { get }
}

// Trivial support

sil @first_of_three_ints : $@convention(thin) (MyInt, MyInt, MyInt) -> MyInt

sil @constant_zero : $@convention(thin) () -> MyInt 

sil @identity_int : $@convention(thin) (MyInt) -> MyInt 

// Generic support

sil @first_of_three_addables : $@convention(thin) <A where A : Addable> (@in_guaranteed A, @guaranteed <τ_0_0 where τ_0_0 : Addable> { var τ_0_0 } <A>, @guaranteed <τ_0_0 where τ_0_0 : Addable> { var τ_0_0 } <A>) -> @
out A

// Class support

sil [exact_self_class] @klass_alloc_init : $@convention(method) (@thick Klass.Type) -> @owned Klass

// Klass.init()
sil @klass_init : $@convention(method) (@owned Klass) -> @owned Klass
// Klass.deinit
sil @klass_deinit : $@convention(method) (@guaranteed Klass) -> @owned Builtin.NativeObject

// Klass.__deallocating_deinit
sil @klass_dealloc_deinit : $@convention(method) (@owned Klass) -> ()

sil_vtable Klass {
  #Klass.init!allocator.1: (Klass.Type) -> () -> Klass : @klass_alloc_init
  #Klass.deinit!deallocator.1: @klass_dealloc_deinit
}

sil @first_of_three_klasses : $@convention(thin) (@guaranteed Klass, @guaranteed Klass, @guaranteed Klass) -> @owned Klass

// Existential support

sil @first_of_three_protos : $@convention(thin) (@in_guaranteed Proto, @guaranteed { var Proto }, @guaranteed { var Proto }) -> @out Proto

sil @get_proto : $@convention(thin) () -> @out Proto

// Mixed support

sil @proto_from_proto_and_myint : $@convention(thin) (@in_guaranteed Proto, MyInt) -> @out Proto

sil @myint_from_myint_and_proto : $@convention(thin) (MyInt, @guaranteed { var Proto }) -> MyInt

sil @myint_from_proto_and_myint : $@convention(thin) (@guaranteed { var Proto }, MyInt) -> MyInt

///////////
// Tests //
///////////

////////////////////////
// Trivial, No Return //
////////////////////////

// All trivial arguments.  No partial apply arguments.  No apply arguments.
// CHECK-LABEL: sil hidden @trivial_nocapture_noargs : $@convention(thin) () -> MyInt {
// CHECK-NOT: partial_apply
// CHECK: [[RESULT:%.*]] = apply {{%.*}}()
// CHECK: return [[RESULT]]
// CHECK: } // end sil function 'trivial_nocapture_noargs'
sil hidden @trivial_nocapture_noargs : $@convention(thin) () -> MyInt {
bb0:
  %0 = function_ref @constant_zero : $@convention(thin) () -> MyInt
  %1 = partial_apply [callee_guaranteed] %0() : $@convention(thin) () -> MyInt
  strong_retain %1 : $@callee_guaranteed () -> MyInt
  %2 = apply %1() : $@callee_guaranteed () -> MyInt
  strong_release %1 : $@callee_guaranteed () -> MyInt
  strong_release %1 : $@callee_guaranteed () -> MyInt
  return %2 : $MyInt
} // end sil function 'trivial_nocapture_noargs'

// All trivial arguments.  Partial apply arguments.  No apply arguments.
// CHECK-LABEL: sil hidden @trivial_capture_noargs : $@convention(thin) () -> MyInt {
// CHECK-NOT: partial_apply
// CHECK: [[RESULT:%.*]] = apply {{%.*}}({{%.*}})
// CHECK: return [[RESULT]]
// CHECK: } // end sil function 'trivial_capture_noargs'
sil hidden @trivial_capture_noargs : $@convention(thin) () -> MyInt {
bb0:
  %0 = integer_literal $Builtin.Int64, 5
  %1 = struct $MyInt (%0 : $Builtin.Int64)
  %2 = function_ref @identity_int : $@convention(thin) (MyInt) -> MyInt
  %3 = partial_apply [callee_guaranteed] %2(%1) : $@convention(thin) (MyInt) -> MyInt
  strong_retain %3 : $@callee_guaranteed () -> MyInt
  %4 = apply %3() : $@callee_guaranteed () -> MyInt
  strong_release %3 : $@callee_guaranteed () -> MyInt
  strong_release %3 : $@callee_guaranteed () -> MyInt
  return %4 : $MyInt
} // end sil function 'trivial_capture_noargs'

// All trivial arguments.  No partial apply arguments.  Apply arguments.
// CHECK-LABEL: sil hidden @trivial_nocapture_args : $@convention(thin) () -> MyInt {
// CHECK-NOT: partial_apply
// CHECK: [[RESULT:%.*]] = apply {{%.*}}({{%.*}})
// CHECK: return [[RESULT]]
// CHECK: } // end sil function 'trivial_nocapture_args'
sil hidden @trivial_nocapture_args : $@convention(thin) () -> MyInt {
bb0:
  %0 = integer_literal $Builtin.Int64, 5
  %1 = struct $MyInt (%0 : $Builtin.Int64)
  %2 = function_ref @identity_int : $@convention(thin) (MyInt) -> MyInt
  %3 = partial_apply [callee_guaranteed] %2() : $@convention(thin) (MyInt) -> MyInt
  strong_retain %3 : $@callee_guaranteed (MyInt) -> MyInt
  %4 = apply %3(%1) : $@callee_guaranteed (MyInt) -> MyInt
  strong_release %3 : $@callee_guaranteed (MyInt) -> MyInt
  strong_release %3 : $@callee_guaranteed (MyInt) -> MyInt
  return %4 : $MyInt
} // end sil function 'trivial_nocapture_args'

// All trivial arguments.  Partial apply arguments.  Apply arguments.
// CHECK-LABEL: sil hidden @trivial_capture_args : $@convention(thin) () -> MyInt {
// CHECK-NOT: partial_apply
// CHECK: [[RESULT:%.*]] = apply {{%.*}}({{%.*}}, {{%.*}}, {{%.*}})
// CHECK: return  [[RESULT]]
// CHECK: } // end sil function 'trivial_capture_args'
sil hidden @trivial_capture_args : $@convention(thin) () -> MyInt {
bb0:
  %0 = integer_literal $Builtin.Int64, 5
  %1 = struct $MyInt (%0 : $Builtin.Int64)
  %3 = integer_literal $Builtin.Int64, 10
  %4 = struct $MyInt (%3 : $Builtin.Int64)
  %6 = function_ref @first_of_three_ints : $@convention(thin) (MyInt, MyInt, MyInt) -> MyInt
  %7 = partial_apply [callee_guaranteed] %6(%1, %4) : $@convention(thin) (MyInt, MyInt, MyInt) -> MyInt
  strong_retain %7 : $@callee_guaranteed (MyInt) -> MyInt
  %10 = integer_literal $Builtin.Int64, 15
  %11 = struct $MyInt (%10 : $Builtin.Int64)
  %12 = apply %7(%11) : $@callee_guaranteed (MyInt) -> MyInt
  strong_release %7 : $@callee_guaranteed (MyInt) -> MyInt
  strong_release %7 : $@callee_guaranteed (MyInt) -> MyInt
  return %12 : $MyInt
} // end sil function 'trivial_capture_args'

/////////////////////
// Trivial, Return //
/////////////////////

// All trivial arguments.  No partial apply arguments.  No apply arguments.  Return partial apply.
// CHECK-LABEL: sil hidden @trivial_nocapture_noargs_ret : $@convention(thin) () -> (MyInt, @owned @callee_guaranteed () -> MyInt) {
// CHECK: [[FUNCTION_REF:%.*]] = function_ref @constant_zero
// CHECK: [[PARTIAL_APPLY_RESULT:%.*]] = partial_apply [callee_guaranteed] [[FUNCTION_REF]]() :
// CHECK: [[APPLY_RESULT:%.]] = apply [[FUNCTION_REF]]()
// CHECK: [[TUPLE_RESULT:%.*]] = tuple ([[APPLY_RESULT]] : $MyInt, [[PARTIAL_APPLY_RESULT]] : $@callee_guaranteed () -> MyInt)
// CHECK: return [[TUPLE_RESULT]]
// CHECK: } // end sil function 'trivial_nocapture_noargs_ret'
sil hidden @trivial_nocapture_noargs_ret : $@convention(thin) () -> (MyInt, @owned @callee_guaranteed () -> MyInt) {
bb0:
  %0 = function_ref @constant_zero : $@convention(thin) () -> MyInt
  %1 = partial_apply [callee_guaranteed] %0() : $@convention(thin) () -> MyInt
  strong_retain %1 : $@callee_guaranteed () -> MyInt
  %2 = apply %1() : $@callee_guaranteed () -> MyInt
  strong_release %1 : $@callee_guaranteed () -> MyInt
  strong_release %1 : $@callee_guaranteed () -> MyInt
  %3 = tuple (%2 : $MyInt, %1 : $@callee_guaranteed () -> MyInt)
  return %3 : $(MyInt, @callee_guaranteed () -> MyInt)
} // end sil function 'trivial_nocapture_noargs_ret'

// All trivial arguments.  Partial apply arguments.  No apply arguments.  Return partial apply.
// CHECK-LABEL: sil hidden @trivial_capture_noargs_ret : $@convention(thin) () -> (MyInt, @owned @callee_guaranteed () -> MyInt) {
// CHECK: [[FUNCTION_REF:%.*]] = function_ref @identity_int
// CHECK: [[PARTIAL_APPLY_RESULT:%.*]] = partial_apply [callee_guaranteed] [[FUNCTION_REF]]([[FIRST_ARGUMENT:%.*]]) :
// CHECK: [[APPLY_RESULT:%.]] = apply [[FUNCTION_REF]]([[FIRST_ARGUMENT]])
// CHECK: [[TUPLE_RESULT:%.*]] = tuple ([[APPLY_RESULT]] : $MyInt, [[PARTIAL_APPLY_RESULT]] : $@callee_guaranteed () -> MyInt)
// CHECK: return [[TUPLE_RESULT]]
// CHECK: } // end sil function 'trivial_capture_noargs_ret'
sil hidden @trivial_capture_noargs_ret : $@convention(thin) () -> (MyInt, @owned @callee_guaranteed () -> MyInt) {
bb0:
  %0 = integer_literal $Builtin.Int64, 5
  %1 = struct $MyInt (%0 : $Builtin.Int64)
  %2 = function_ref @identity_int : $@convention(thin) (MyInt) -> MyInt
  %3 = partial_apply [callee_guaranteed] %2(%1) : $@convention(thin) (MyInt) -> MyInt
  strong_retain %3 : $@callee_guaranteed () -> MyInt
  %4 = apply %3() : $@callee_guaranteed () -> MyInt
  strong_release %3 : $@callee_guaranteed () -> MyInt
  strong_release %3 : $@callee_guaranteed () -> MyInt
  %5 = tuple (%4 : $MyInt, %3 : $@callee_guaranteed () -> MyInt)
  return %5 : $(MyInt, @callee_guaranteed () -> MyInt)
} // end sil function 'trivial_capture_noargs_ret'

// All trivial arguments.  No partial apply arguments.  Apply arguments.  Return partial apply.
// CHECK-LABEL: sil hidden @trivial_nocapture_args_ret : $@convention(thin) () -> (MyInt, @owned @callee_guaranteed (MyInt) -> MyInt) {
// CHECK: [[FUNCTION_REF:%.*]] = function_ref @identity_int
// CHECK: [[PARTIAL_APPLY_RESULT:%.*]] = partial_apply [callee_guaranteed] [[FUNCTION_REF]]() :
// CHECK: [[APPLY_RESULT:%.]] = apply [[FUNCTION_REF]]({{%.*}})
// CHECK: [[TUPLE_RESULT:%.*]] = tuple ([[APPLY_RESULT]] : $MyInt, [[PARTIAL_APPLY_RESULT]] : $@callee_guaranteed (MyInt) -> MyInt)
// CHECK: return [[TUPLE_RESULT]]
// CHECK: } // end sil function 'trivial_nocapture_args_ret'
sil hidden @trivial_nocapture_args_ret : $@convention(thin) () -> (MyInt, @owned @callee_guaranteed (MyInt) -> MyInt) {
bb0:
  %0 = integer_literal $Builtin.Int64, 5
  %1 = struct $MyInt (%0 : $Builtin.Int64)
  %2 = function_ref @identity_int : $@convention(thin) (MyInt) -> MyInt
  %3 = partial_apply [callee_guaranteed] %2() : $@convention(thin) (MyInt) -> MyInt
  strong_retain %3 : $@callee_guaranteed (MyInt) -> MyInt
  %4 = apply %3(%1) : $@callee_guaranteed (MyInt) -> MyInt
  strong_release %3 : $@callee_guaranteed (MyInt) -> MyInt
  strong_release %3 : $@callee_guaranteed (MyInt) -> MyInt
  %5 = tuple (%4 : $MyInt, %3 : $@callee_guaranteed (MyInt) -> MyInt)
  return %5 : $(MyInt, @callee_guaranteed (MyInt) -> MyInt)
} // end sil function 'trivial_nocapture_args_ret'

// All trivial arguments.  Partial apply arguments.  Apply arguments.  Return partial apply.
// CHECK-LABEL: sil hidden @trivial_capture_args_ret : $@convention(thin) () -> (MyInt, @owned @callee_guaranteed (MyInt) -> MyInt) {
// CHECK: [[FUNCTION_REF:%.*]] = function_ref @first_of_three_ints
// CHECK: [[PARTIAL_APPLY_RESULT:%.*]] = partial_apply [callee_guaranteed] [[FUNCTION_REF]]([[FIRST_ARGUMENT:%.*]], [[SECOND_ARGUMENT:%.*]]) :
// CHECK: [[APPLY_RESULT:%.]] = apply [[FUNCTION_REF]]({{%.*}}, [[FIRST_ARGUMENT]], [[SECOND_ARGUMENT]])
// CHECK: [[TUPLE_RESULT:%.*]] = tuple ([[APPLY_RESULT]] : $MyInt, [[PARTIAL_APPLY_RESULT]] : $@callee_guaranteed (MyInt) -> MyInt)
// CHECK: return [[TUPLE_RESULT]]
// CHECK: } // end sil function 'trivial_capture_args_ret'
sil hidden @trivial_capture_args_ret : $@convention(thin) () -> (MyInt, @owned @callee_guaranteed (MyInt) -> MyInt) {
bb0:
  %0 = integer_literal $Builtin.Int64, 5
  %1 = struct $MyInt (%0 : $Builtin.Int64)
  %3 = integer_literal $Builtin.Int64, 10
  %4 = struct $MyInt (%3 : $Builtin.Int64)
  %6 = function_ref @first_of_three_ints : $@convention(thin) (MyInt, MyInt, MyInt) -> MyInt
  %7 = partial_apply [callee_guaranteed] %6(%1, %4) : $@convention(thin) (MyInt, MyInt, MyInt) -> MyInt
  strong_retain %7 : $@callee_guaranteed (MyInt) -> MyInt
  %10 = integer_literal $Builtin.Int64, 15
  %11 = struct $MyInt (%10 : $Builtin.Int64)
  %12 = apply %7(%11) : $@callee_guaranteed (MyInt) -> MyInt
  strong_release %7 : $@callee_guaranteed (MyInt) -> MyInt
  %14 = tuple (%12 : $MyInt, %7 : $@callee_guaranteed (MyInt) -> MyInt)
  return %14 : $(MyInt, @callee_guaranteed (MyInt) -> MyInt)
} // end sil function 'trivial_capture_args_ret'

/////////////
// Generic //
/////////////

// All generic arguments.  Partial apply arguments.  Apply arguments.
// CHECK-LABEL: sil hidden @generic_capture_args : $@convention(thin) <A where A : Addable> () -> @out A {
// CHECK: [[FUNCTION_REF:%.*]] = function_ref @first_of_three_addables
// CHECK: [[PARTIAL_APPLY_RESULT:%.*]] = partial_apply [callee_guaranteed] [[FUNCTION_REF]]<A>
// Use %0 explicitly because that is the out parameter.
// CHECK: apply [[PARTIAL_APPLY_RESULT]](%0, {{%.*}})
// CHECK: [[RESULT:%.*]] = tuple ()
// CHECK: return [[RESULT]] : $()
// CHECK: } // end sil function 'generic_capture_args'
sil hidden @generic_capture_args : $@convention(thin) <A where A : Addable> () -> @out A {
bb0(%0 : $*A):
  %1 = alloc_stack $A, let, name "x"
  %2 = metatype $@thick A.Type
  %3 = witness_method $A, #Addable.an!getter.1 : <Self where Self : Addable> (Self.Type) -> () -> Self : $@convention(witness_method: Addable) <τ_0_0 where τ_0_0 : Addable> (@thick τ_0_0.Type) -> @out τ_0_0
  %4 = apply %3<A>(%1, %2) : $@convention(witness_method: Addable) <τ_0_0 where τ_0_0 : Addable> (@thick τ_0_0.Type) -> @out τ_0_0
  %5 = alloc_stack $A, let, name "y"
  %6 = metatype $@thick A.Type
  %7 = witness_method $A, #Addable.an!getter.1 : <Self where Self : Addable> (Self.Type) -> () -> Self : $@convention(witness_method: Addable) <τ_0_0 where τ_0_0 : Addable> (@thick τ_0_0.Type) -> @out τ_0_0
  %8 = apply %7<A>(%5, %6) : $@convention(witness_method: Addable) <τ_0_0 where τ_0_0 : Addable> (@thick τ_0_0.Type) -> @out τ_0_0
  %9 = function_ref @first_of_three_addables : $@convention(thin) <τ_0_0 where τ_0_0 : Addable> (@in_guaranteed τ_0_0, @guaranteed <τ_0_0 where τ_0_0 : Addable> { var τ_0_0 } <τ_0_0>, @guaranteed <τ_0_0 where τ_0_0 : Addable>
 { var τ_0_0 } <τ_0_0>) -> @out τ_0_0
  %10 = alloc_box $<τ_0_0 where τ_0_0 : Addable> { var τ_0_0 } <A>
  %11 = project_box %10 : $<τ_0_0 where τ_0_0 : Addable> { var τ_0_0 } <A>, 0
  copy_addr %5 to [initialization] %11 : $*A
  %13 = alloc_box $<τ_0_0 where τ_0_0 : Addable> { var τ_0_0 } <A>
  %14 = project_box %13 : $<τ_0_0 where τ_0_0 : Addable> { var τ_0_0 } <A>, 0
  copy_addr %1 to [initialization] %14 : $*A
  %16 = partial_apply [callee_guaranteed] %9<A>(%10, %13) : $@convention(thin) <τ_0_0 where τ_0_0 : Addable> (@in_guaranteed τ_0_0, @guaranteed <τ_0_0 where τ_0_0 : Addable> { var τ_0_0 } <τ_0_0>, @guaranteed <τ_0_0 where τ_0_0 : Addable> { var τ_0_0 } <τ_0_0>) -> @out τ_0_0
  strong_retain %16 : $@callee_guaranteed (@in_guaranteed A) -> @out A
  %19 = metatype $@thick A.Type
  %20 = alloc_stack $A
  %21 = witness_method $A, #Addable.an!getter.1 : <Self where Self : Addable> (Self.Type) -> () -> Self : $@convention(witness_method: Addable) <τ_0_0 where τ_0_0 : Addable> (@thick τ_0_0.Type) -> @out τ_0_0
  %22 = apply %21<A>(%20, %19) : $@convention(witness_method: Addable) <τ_0_0 where τ_0_0 : Addable> (@thick τ_0_0.Type) -> @out τ_0_0
  %23 = apply %16(%0, %20) : $@callee_guaranteed (@in_guaranteed A) -> @out A
  destroy_addr %20 : $*A
  dealloc_stack %20 : $*A
  strong_release %16 : $@callee_guaranteed (@in_guaranteed A) -> @out A
  strong_release %16 : $@callee_guaranteed (@in_guaranteed A) -> @out A
  destroy_addr %5 : $*A
  dealloc_stack %5 : $*A
  destroy_addr %1 : $*A
  dealloc_stack %1 : $*A
  %32 = tuple ()
  return %32 : $()
} // end sil function 'generic_capture_args'


///////////
// Class //
///////////

// All class arguments.  Partial apply arguments.  Apply arguments.
// CHECK-LABEL: sil hidden @class_capture_args : $@convention(thin) () -> @owned Klass {
// CHECK: [[FUNCTION_REF:%.*]] = function_ref @first_of_three_klasses
// CHECK: [[PARTIAL_APPLY_RESULT:%.*]] = partial_apply [callee_guaranteed] [[FUNCTION_REF]]({{%.*}}, {{%.*}}) :
// CHECK: [[RESULT:%.*]] = apply [[PARTIAL_APPLY_RESULT]]({{%.*}})
// CHECK: return [[RESULT]]
// CHECK: } // end sil function 'class_capture_args'
sil hidden @class_capture_args : $@convention(thin) () -> @owned Klass {
bb0:
  %0 = metatype $@thick Klass.Type
  %1 = function_ref @klass_alloc_init : $@convention(method) (@thick Klass.Type) -> @owned Klass
  %2 = apply %1(%0) : $@convention(method) (@thick Klass.Type) -> @owned Klass
  %6 = apply %1(%0) : $@convention(method) (@thick Klass.Type) -> @owned Klass
  %8 = function_ref @first_of_three_klasses : $@convention(thin) (@guaranteed Klass, @guaranteed Klass, @guaranteed Klass) -> @owned Klass
  strong_retain %2 : $Klass
  strong_retain %6 : $Klass
  %11 = partial_apply [callee_guaranteed] %8(%2, %6) : $@convention(thin) (@guaranteed Klass, @guaranteed Klass, @guaranteed Klass) -> @owned Klass
  strong_retain %11 : $@callee_guaranteed (@guaranteed Klass) -> @owned Klass
  %16 = apply %1(%0) : $@convention(method) (@thick Klass.Type) -> @owned Klass
  %17 = apply %11(%16) : $@callee_guaranteed (@guaranteed Klass) -> @owned Klass
  strong_release %16 : $Klass
  strong_release %11 : $@callee_guaranteed (@guaranteed Klass) -> @owned Klass
  strong_release %11 : $@callee_guaranteed (@guaranteed Klass) -> @owned Klass
  strong_release %6 : $Klass
  strong_release %2 : $Klass
  return %17 : $Klass
} // end sil function 'class_capture_args'

/////////////////
// Existential //
/////////////////

// All existential arguments.  Partial apply arguments.  Apply arguments.
// CHECK-LABEL: sil hidden @existential_capture_args : $@convention(thin) () -> @out Proto {
// CHECK: [[FUNCTION_REF:%.*]] = function_ref @first_of_three_protos
// CHECK: [[PARTIAL_APPLY_RESULT:%.*]] = partial_apply [callee_guaranteed] [[FUNCTION_REF]]({{%.*}}, {{%.*}}) :
// Use %0 explicitly because that is the out parameter.
// CHECK: apply [[PARTIAL_APPLY_RESULT]](%0, {{%.*}})
// CHECK: [[RESULT:%.*]] = tuple ()
// CHECK: return [[RESULT]] : $()
// CHECK: } // end sil function 'existential_capture_args'
sil hidden @existential_capture_args : $@convention(thin) () -> @out Proto {
bb0(%0 : $*Proto):
  %1 = alloc_stack $Proto, let, name "x"
  %2 = function_ref @get_proto : $@convention(thin) () -> @out Proto
  %3 = apply %2(%1) : $@convention(thin) () -> @out Proto
  %4 = alloc_stack $Proto, let, name "y"
  %6 = apply %2(%4) : $@convention(thin) () -> @out Proto
  %7 = function_ref @first_of_three_protos : $@convention(thin) (@in_guaranteed Proto, @guaranteed { var Proto }, @guaranteed { var Proto }) -> @out Proto
  %8 = alloc_box ${ var Proto }
  %9 = project_box %8 : ${ var Proto }, 0
  copy_addr %1 to [initialization] %9 : $*Proto
  %11 = alloc_box ${ var Proto }
  %12 = project_box %11 : ${ var Proto }, 0
  copy_addr %4 to [initialization] %12 : $*Proto
  %14 = partial_apply [callee_guaranteed] %7(%8, %11) : $@convention(thin) (@in_guaranteed Proto, @guaranteed { var Proto }, @guaranteed { var Proto }) -> @out Proto
  strong_retain %14 : $@callee_guaranteed (@in_guaranteed Proto) -> @out Proto
  %17 = alloc_stack $Proto
  %19 = apply %2(%17) : $@convention(thin) () -> @out Proto
  %20 = apply %14(%0, %17) : $@callee_guaranteed (@in_guaranteed Proto) -> @out Proto
  destroy_addr %17 : $*Proto
  dealloc_stack %17 : $*Proto
  strong_release %14 : $@callee_guaranteed (@in_guaranteed Proto) -> @out Proto
  strong_release %14 : $@callee_guaranteed (@in_guaranteed Proto) -> @out Proto
  destroy_addr %4 : $*Proto
  dealloc_stack %4 : $*Proto
  destroy_addr %1 : $*Proto
  dealloc_stack %1 : $*Proto
  %29 = tuple ()
  return %29 : $()
} // end sil function 'existential_capture_args'

///////////
// Mixed //
///////////

// Mixed arguments.  Trivial partial apply argument.  Existential argument.
// CHECK-LABEL: sil hidden @mixed_trivialcapture_existentialarg : $@convention(thin) () -> @out Proto {
// CHECK: [[FUNCTION_REF:%.*]] = function_ref @proto_from_proto_and_myint
// CHECK: [[PARTIAL_APPLY_RESULT:%.*]] = partial_apply [callee_guaranteed] [[FUNCTION_REF]]({{%.*}}) :
// Use %0 explicitly because that is the out parameter.
// CHECK: apply [[PARTIAL_APPLY_RESULT]](%0, {{%.*}})
// CHECK: [[RESULT:%.*]] = tuple ()
// CHECK: return [[RESULT]] : $()
// CHECK: } // end sil function 'mixed_trivialcapture_existentialarg'
sil hidden @mixed_trivialcapture_existentialarg : $@convention(thin) () -> @out Proto {
bb0(%0 : $*Proto):
  %1 = integer_literal $Builtin.Int64, 5
  %2 = struct $MyInt (%1 : $Builtin.Int64)
  %4 = function_ref @proto_from_proto_and_myint : $@convention(thin) (@in_guaranteed Proto, MyInt) -> @out Proto
  %5 = partial_apply [callee_guaranteed] %4(%2) : $@convention(thin) (@in_guaranteed Proto, MyInt) -> @out Proto
  strong_retain %5 : $@callee_guaranteed (@in_guaranteed Proto) -> @out Proto
  %8 = alloc_stack $Proto
  %9 = function_ref @get_proto : $@convention(thin) () -> @out Proto
  %10 = apply %9(%8) : $@convention(thin) () -> @out Proto
  %11 = apply %5(%0, %8) : $@callee_guaranteed (@in_guaranteed Proto) -> @out Proto
  destroy_addr %8 : $*Proto
  dealloc_stack %8 : $*Proto
  strong_release %5 : $@callee_guaranteed (@in_guaranteed Proto) -> @out Proto
  strong_release %5 : $@callee_guaranteed (@in_guaranteed Proto) -> @out Proto
  %16 = tuple ()
  return %16 : $()
} // end sil function 'mixed_trivialcapture_existentialarg'

// Mixed arguments.  Existential partial apply argument.  Trivial argument.
// CHECK-LABEL: sil hidden @mixed_existentialcapture_trivialarg : $@convention(thin) () -> MyInt {
// CHECK: [[FUNCTION_REF:%.*]] = function_ref @myint_from_myint_and_proto
// CHECK: [[PARTIAL_APPLY_RESULT:%.*]] = partial_apply [callee_guaranteed] [[FUNCTION_REF]]({{%.*}}) :
// CHECK: [[RESULT:%.*]] = apply [[PARTIAL_APPLY_RESULT]]({{%.*}})
// CHECK: return [[RESULT]]
// CHECK: } // end sil function 'mixed_existentialcapture_trivialarg'
sil hidden @mixed_existentialcapture_trivialarg : $@convention(thin) () -> MyInt {
bb0:
  %0 = alloc_stack $Proto, let, name "x"
  %1 = function_ref @get_proto : $@convention(thin) () -> @out Proto
  %2 = apply %1(%0) : $@convention(thin) () -> @out Proto
  %3 = function_ref @myint_from_myint_and_proto : $@convention(thin) (MyInt, @guaranteed { var Proto }) -> MyInt
  %4 = alloc_box ${ var Proto }
  %5 = project_box %4 : ${ var Proto }, 0
  copy_addr %0 to [initialization] %5 : $*Proto
  %7 = partial_apply [callee_guaranteed] %3(%4) : $@convention(thin) (MyInt, @guaranteed { var Proto }) -> MyInt
  strong_retain %7 : $@callee_guaranteed (MyInt) -> MyInt
  %10 = integer_literal $Builtin.Int64, 5
  %11 = struct $MyInt (%10 : $Builtin.Int64)
  %12 = apply %7(%11) : $@callee_guaranteed (MyInt) -> MyInt
  strong_release %7 : $@callee_guaranteed (MyInt) -> MyInt
  strong_release %7 : $@callee_guaranteed (MyInt) -> MyInt
  destroy_addr %0 : $*Proto
  dealloc_stack %0 : $*Proto
  return %12 : $MyInt
} // end sil function 'mixed_existentialcapture_trivialarg'

// Mixed arguments.  Mixed partial apply arguments.  No arguments.
// CHECK-LABEL: sil hidden @mixed_mixedcapture_noargs : $@convention(thin) () -> MyInt {
// CHECK: [[FUNCTION_REF:%.*]] = function_ref @myint_from_proto_and_myint
// CHECK: [[PARTIAL_APPLY_RESULT:%.*]] = partial_apply [callee_guaranteed] [[FUNCTION_REF]]({{%.*}}, {{%.*}}) :
// CHECK: [[RESULT:%.*]] = apply [[PARTIAL_APPLY_RESULT]]()
// CHECK: return [[RESULT]]
// CHECK: } // end sil function 'mixed_mixedcapture_noargs'
sil hidden @mixed_mixedcapture_noargs : $@convention(thin) () -> MyInt {
bb0:
  %0 = integer_literal $Builtin.Int64, 5
  %1 = struct $MyInt (%0 : $Builtin.Int64)
  %3 = alloc_stack $Proto, let, name "y"
  %4 = function_ref @get_proto : $@convention(thin) () -> @out Proto
  %5 = apply %4(%3) : $@convention(thin) () -> @out Proto
  %6 = function_ref @myint_from_proto_and_myint : $@convention(thin) (@guaranteed { var Proto }, MyInt) -> MyInt
  %7 = alloc_box ${ var Proto }
  %8 = project_box %7 : ${ var Proto }, 0
  copy_addr %3 to [initialization] %8 : $*Proto
  %10 = partial_apply [callee_guaranteed] %6(%7, %1) : $@convention(thin) (@guaranteed { var Proto }, MyInt) -> MyInt
  strong_retain %10 : $@callee_guaranteed () -> MyInt
  %13 = apply %10() : $@callee_guaranteed () -> MyInt
  strong_release %10 : $@callee_guaranteed () -> MyInt
  strong_release %10 : $@callee_guaranteed () -> MyInt
  destroy_addr %3 : $*Proto
  dealloc_stack %3 : $*Proto
  return %13 : $MyInt
} // end sil function 'mixed_mixedcapture_noargs'

// Mixed arguments.  No partial apply arguments.  Mixed arguments.
// CHECK-LABEL: sil hidden @mixed_nocapture_mixedargs : $@convention(thin) () -> MyInt {
// CHECK: [[FUNCTION_REF:%.*]] = function_ref @myint_from_proto_and_myint
// CHECK: [[PARTIAL_APPLY_RESULT:%.*]] = partial_apply [callee_guaranteed] [[FUNCTION_REF]]() :
// CHECK: [[RESULT:%.*]] = apply [[PARTIAL_APPLY_RESULT]]({{%.*}}, {{%.*}})
// CHECK: return [[RESULT]]
// CHECK: } // end sil function 'mixed_nocapture_mixedargs'
sil hidden @mixed_nocapture_mixedargs : $@convention(thin) () -> MyInt {
bb0:
  %0 = integer_literal $Builtin.Int64, 5
  %1 = struct $MyInt (%0 : $Builtin.Int64)
  %3 = alloc_stack $Proto, let, name "y"
  %4 = function_ref @get_proto : $@convention(thin) () -> @out Proto
  %5 = apply %4(%3) : $@convention(thin) () -> @out Proto
  %6 = function_ref @myint_from_proto_and_myint : $@convention(thin) (@guaranteed { var Proto }, MyInt) -> MyInt
  %7 = alloc_box ${ var Proto }
  %8 = project_box %7 : ${ var Proto }, 0
  copy_addr %3 to [initialization] %8 : $*Proto
  %10 = partial_apply [callee_guaranteed] %6() : $@convention(thin) (@guaranteed { var Proto }, MyInt) -> MyInt
  strong_retain %10 : $@callee_guaranteed (@guaranteed { var Proto }, MyInt) -> MyInt
  %13 = apply %10(%7, %1) : $@callee_guaranteed (@guaranteed { var Proto }, MyInt) -> MyInt
  strong_release %10 : $@callee_guaranteed (@guaranteed { var Proto }, MyInt) -> MyInt
  strong_release %10 : $@callee_guaranteed (@guaranteed { var Proto }, MyInt) -> MyInt
  destroy_addr %3 : $*Proto
  dealloc_stack %3 : $*Proto
  return %13 : $MyInt
} // end sil function 'mixed_nocapture_mixedargs'

//////////////
//////////////
//// OSSA ////
//////////////
//////////////

////////////////////////
// Trivial, No Return //
////////////////////////

// All trivial arguments.  No partial apply arguments.  No apply arguments.  OSSA.
// CHECK-LABEL: sil [ossa] @trivial_nocapture_noargs_ossa : $@convention(thin) () -> MyInt {
// CHECK-NOT: partial_apply
// CHECK: [[RESULT:%.*]] = apply {{%.*}}()
// CHECK: return [[RESULT]]
// CHECK: } // end sil function 'trivial_nocapture_noargs_ossa'
sil [ossa] @trivial_nocapture_noargs_ossa : $@convention(thin) () -> MyInt {
bb0:
  %0 = function_ref @constant_zero : $@convention(thin) () -> MyInt
  %1 = partial_apply [callee_guaranteed] %0() : $@convention(thin) () -> MyInt
  %2 = apply %1() : $@callee_guaranteed () -> MyInt
  destroy_value %1 : $@callee_guaranteed () -> MyInt
  return %2 : $MyInt
} // end sil function 'trivial_nocapture_noargs_ossa'

// All trivial arguments.  Partial apply arguments.  No apply arguments.  OSSA.
// CHECK-LABEL: sil [ossa] @trivial_capture_noargs_ossa : $@convention(thin) () -> MyInt {
// CHECK-NOT: partial_apply
// CHECK: [[RESULT:%.*]] = apply {{%.*}}({{%.*}})
// CHECK: return [[RESULT]]
// CHECK: } // end sil function 'trivial_capture_noargs_ossa'
sil [ossa] @trivial_capture_noargs_ossa : $@convention(thin) () -> MyInt {
bb0:
  %0 = integer_literal $Builtin.Int64, 5
  %1 = struct $MyInt (%0 : $Builtin.Int64)
  %2 = function_ref @identity_int : $@convention(thin) (MyInt) -> MyInt
  %3 = partial_apply [callee_guaranteed] %2(%1) : $@convention(thin) (MyInt) -> MyInt
  %4 = apply %3() : $@callee_guaranteed () -> MyInt
  destroy_value %3 : $@callee_guaranteed () -> MyInt
  return %4 : $MyInt
} // end sil function 'trivial_capture_noargs_ossa'

// All trivial arguments.  No partial apply arguments.  Apply arguments.  OSSA.
// CHECK-LABEL: sil [ossa] @trivial_nocapture_args_ossa : $@convention(thin) () -> MyInt {
// CHECK-NOT: partial_apply
// CHECK: [[RESULT:%.*]] = apply {{%.*}}({{%.*}})
// CHECK: return [[RESULT]]
// CHECK: } // end sil function 'trivial_nocapture_args_ossa'
sil [ossa] @trivial_nocapture_args_ossa : $@convention(thin) () -> MyInt {
bb0:
  %0 = integer_literal $Builtin.Int64, 5
  %1 = struct $MyInt (%0 : $Builtin.Int64)
  %2 = function_ref @identity_int : $@convention(thin) (MyInt) -> MyInt
  %3 = partial_apply [callee_guaranteed] %2() : $@convention(thin) (MyInt) -> MyInt
  %4 = apply %3(%1) : $@callee_guaranteed (MyInt) -> MyInt
  destroy_value %3 : $@callee_guaranteed (MyInt) -> MyInt
  return %4 : $MyInt
} // end sil function 'trivial_nocapture_args_ossa'

// All trivial arguments.  Partial apply arguments.  Apply arguments.  OSSA.
// CHECK-LABEL: sil [ossa] @trivial_capture_args_ossa : $@convention(thin) () -> MyInt {
// CHECK-NOT: partial_apply
// CHECK: [[RESULT:%.*]] = apply {{%.*}}({{%.*}}, {{%.*}}, {{%.*}})
// CHECK: return  [[RESULT]]
// CHECK: } // end sil function 'trivial_capture_args_ossa'
sil [ossa] @trivial_capture_args_ossa : $@convention(thin) () -> MyInt {
bb0:
  %0 = integer_literal $Builtin.Int64, 5
  %1 = struct $MyInt (%0 : $Builtin.Int64)
  %3 = integer_literal $Builtin.Int64, 10
  %4 = struct $MyInt (%3 : $Builtin.Int64)
  %6 = function_ref @first_of_three_ints : $@convention(thin) (MyInt, MyInt, MyInt) -> MyInt
  %7 = partial_apply [callee_guaranteed] %6(%1, %4) : $@convention(thin) (MyInt, MyInt, MyInt) -> MyInt
  %10 = integer_literal $Builtin.Int64, 15
  %11 = struct $MyInt (%10 : $Builtin.Int64)
  %12 = apply %7(%11) : $@callee_guaranteed (MyInt) -> MyInt
  destroy_value %7 : $@callee_guaranteed (MyInt) -> MyInt
  return %12 : $MyInt
} // end sil function 'trivial_capture_args_ossa'

/////////////////////
// Trivial, Return //
/////////////////////

// All trivial arguments.  No partial apply arguments.  No apply arguments.  Return partial apply.  OSSA.
// CHECK-LABEL: sil [ossa] @trivial_nocapture_noargs_ret_ossa : $@convention(thin) () -> (MyInt, @owned @callee_guaranteed () -> MyInt) {
// CHECK: [[FUNCTION_REF:%.*]] = function_ref @constant_zero
// CHECK: [[PARTIAL_APPLY_RESULT:%.*]] = partial_apply [callee_guaranteed] [[FUNCTION_REF]]() :
// CHECK: [[APPLY_RESULT:%.]] = apply [[FUNCTION_REF]]()
// CHECK: [[TUPLE_RESULT:%.*]] = tuple ([[APPLY_RESULT]] : $MyInt, [[PARTIAL_APPLY_RESULT]] : $@callee_guaranteed () -> MyInt)
// CHECK: return [[TUPLE_RESULT]]
// CHECK: } // end sil function 'trivial_nocapture_noargs_ret_ossa'
sil [ossa] @trivial_nocapture_noargs_ret_ossa : $@convention(thin) () -> (MyInt, @owned @callee_guaranteed () -> MyInt) {
bb0:
  %0 = function_ref @constant_zero : $@convention(thin) () -> MyInt
  %1 = partial_apply [callee_guaranteed] %0() : $@convention(thin) () -> MyInt
  %2 = apply %1() : $@callee_guaranteed () -> MyInt
  %3 = tuple (%2 : $MyInt, %1 : $@callee_guaranteed () -> MyInt)
  return %3 : $(MyInt, @callee_guaranteed () -> MyInt)
} // end sil function 'trivial_nocapture_noargs_ret_ossa'

// All trivial arguments.  Partial apply arguments.  No apply arguments.  Return partial apply.  OSSA.
// CHECK-LABEL: sil [ossa] @trivial_capture_noargs_ret_ossa : $@convention(thin) () -> (MyInt, @owned @callee_guaranteed () -> MyInt) {
// CHECK: [[FUNCTION_REF:%.*]] = function_ref @identity_int
// CHECK: [[PARTIAL_APPLY_RESULT:%.*]] = partial_apply [callee_guaranteed] [[FUNCTION_REF]]([[FIRST_ARGUMENT:%.*]]) :
// CHECK: [[APPLY_RESULT:%.]] = apply [[FUNCTION_REF]]([[FIRST_ARGUMENT]])
// CHECK: [[TUPLE_RESULT:%.*]] = tuple ([[APPLY_RESULT]] : $MyInt, [[PARTIAL_APPLY_RESULT]] : $@callee_guaranteed () -> MyInt)
// CHECK: return [[TUPLE_RESULT]]
// CHECK: } // end sil function 'trivial_capture_noargs_ret_ossa'
sil [ossa] @trivial_capture_noargs_ret_ossa : $@convention(thin) () -> (MyInt, @owned @callee_guaranteed () -> MyInt) {
bb0:
  %0 = integer_literal $Builtin.Int64, 5
  %1 = struct $MyInt (%0 : $Builtin.Int64)
  %2 = function_ref @identity_int : $@convention(thin) (MyInt) -> MyInt
  %3 = partial_apply [callee_guaranteed] %2(%1) : $@convention(thin) (MyInt) -> MyInt
  %4 = apply %3() : $@callee_guaranteed () -> MyInt
  %5 = tuple (%4 : $MyInt, %3 : $@callee_guaranteed () -> MyInt)
  return %5 : $(MyInt, @callee_guaranteed () -> MyInt)
} // end sil function 'trivial_capture_noargs_ret_ossa'

// All trivial arguments.  No partial apply arguments.  Apply arguments.  Return partial apply.  OSSA.
// CHECK-LABEL: sil [ossa] @trivial_nocapture_args_ret_ossa : $@convention(thin) () -> (MyInt, @owned @callee_guaranteed (MyInt) -> MyInt) {
// CHECK: [[FUNCTION_REF:%.*]] = function_ref @identity_int
// CHECK: [[PARTIAL_APPLY_RESULT:%.*]] = partial_apply [callee_guaranteed] [[FUNCTION_REF]]() :
// CHECK: [[APPLY_RESULT:%.]] = apply [[FUNCTION_REF]]({{%.*}})
// CHECK: [[TUPLE_RESULT:%.*]] = tuple ([[APPLY_RESULT]] : $MyInt, [[PARTIAL_APPLY_RESULT]] : $@callee_guaranteed (MyInt) -> MyInt)
// CHECK: return [[TUPLE_RESULT]]
// CHECK: } // end sil function 'trivial_nocapture_args_ret_ossa'
sil [ossa] @trivial_nocapture_args_ret_ossa : $@convention(thin) () -> (MyInt, @owned @callee_guaranteed (MyInt) -> MyInt) {
bb0:
  %0 = integer_literal $Builtin.Int64, 5
  %1 = struct $MyInt (%0 : $Builtin.Int64)
  %2 = function_ref @identity_int : $@convention(thin) (MyInt) -> MyInt
  %3 = partial_apply [callee_guaranteed] %2() : $@convention(thin) (MyInt) -> MyInt
  %4 = apply %3(%1) : $@callee_guaranteed (MyInt) -> MyInt
  %5 = tuple (%4 : $MyInt, %3 : $@callee_guaranteed (MyInt) -> MyInt)
  return %5 : $(MyInt, @callee_guaranteed (MyInt) -> MyInt)
} // end sil function 'trivial_nocapture_args_ret_ossa'

// All trivial arguments.  Partial apply arguments.  Apply arguments.  Return partial apply.  OSSA.
// CHECK-LABEL: sil [ossa] @trivial_capture_args_ret_ossa : $@convention(thin) () -> (MyInt, @owned @callee_guaranteed (MyInt) -> MyInt) {
// CHECK: [[FUNCTION_REF:%.*]] = function_ref @first_of_three_ints
// CHECK: [[PARTIAL_APPLY_RESULT:%.*]] = partial_apply [callee_guaranteed] [[FUNCTION_REF]]([[FIRST_ARGUMENT:%.*]], [[SECOND_ARGUMENT:%.*]]) :
// CHECK: [[APPLY_RESULT:%.]] = apply [[FUNCTION_REF]]({{%.*}}, [[FIRST_ARGUMENT]], [[SECOND_ARGUMENT]])
// CHECK: [[TUPLE_RESULT:%.*]] = tuple ([[APPLY_RESULT]] : $MyInt, [[PARTIAL_APPLY_RESULT]] : $@callee_guaranteed (MyInt) -> MyInt)
// CHECK: return [[TUPLE_RESULT]]
// CHECK: } // end sil function 'trivial_capture_args_ret_ossa'
sil [ossa] @trivial_capture_args_ret_ossa : $@convention(thin) () -> (MyInt, @owned @callee_guaranteed (MyInt) -> MyInt) {
bb0:
  %0 = integer_literal $Builtin.Int64, 5
  %1 = struct $MyInt (%0 : $Builtin.Int64)
  %3 = integer_literal $Builtin.Int64, 10
  %4 = struct $MyInt (%3 : $Builtin.Int64)
  %6 = function_ref @first_of_three_ints : $@convention(thin) (MyInt, MyInt, MyInt) -> MyInt
  %7 = partial_apply [callee_guaranteed] %6(%1, %4) : $@convention(thin) (MyInt, MyInt, MyInt) -> MyInt
  %10 = integer_literal $Builtin.Int64, 15
  %11 = struct $MyInt (%10 : $Builtin.Int64)
  %12 = apply %7(%11) : $@callee_guaranteed (MyInt) -> MyInt
  %14 = tuple (%12 : $MyInt, %7 : $@callee_guaranteed (MyInt) -> MyInt)
  return %14 : $(MyInt, @callee_guaranteed (MyInt) -> MyInt)
} // end sil function 'trivial_capture_args_ret_ossa'

/////////////
// Generic //
/////////////

// All generic arguments.  Partial apply arguments.  Apply arguments.  OSSA.
// CHECK-LABEL: sil [ossa] @generic_capture_args_ossa : $@convention(thin) <A where A : Addable> () -> @out A {
// CHECK: [[FUNCTION_REF:%.*]] = function_ref @first_of_three_addables
// CHECK: [[PARTIAL_APPLY_RESULT:%.*]] = partial_apply [callee_guaranteed] [[FUNCTION_REF]]<A>
// Use %0 explicitly because that is the out parameter.
// CHECK: apply [[PARTIAL_APPLY_RESULT]](%0, {{%.*}})
// CHECK: [[RESULT:%.*]] = tuple ()
// CHECK: return [[RESULT]] : $()
// CHECK: } // end sil function 'generic_capture_args_ossa'
sil [ossa] @generic_capture_args_ossa : $@convention(thin) <A where A : Addable> () -> @out A {
bb0(%0 : $*A):
  %1 = alloc_stack $A, let, name "x"
  %2 = metatype $@thick A.Type
  %3 = witness_method $A, #Addable.an!getter.1 : <Self where Self : Addable> (Self.Type) -> () -> Self : $@convention(witness_method: Addable) <τ_0_0 where τ_0_0 : Addable> (@thick τ_0_0.Type) -> @out τ_0_0
  %4 = apply %3<A>(%1, %2) : $@convention(witness_method: Addable) <τ_0_0 where τ_0_0 : Addable> (@thick τ_0_0.Type) -> @out τ_0_0
  %5 = alloc_stack $A, let, name "y"
  %6 = metatype $@thick A.Type
  %7 = witness_method $A, #Addable.an!getter.1 : <Self where Self : Addable> (Self.Type) -> () -> Self : $@convention(witness_method: Addable) <τ_0_0 where τ_0_0 : Addable> (@thick τ_0_0.Type) -> @out τ_0_0
  %8 = apply %7<A>(%5, %6) : $@convention(witness_method: Addable) <τ_0_0 where τ_0_0 : Addable> (@thick τ_0_0.Type) -> @out τ_0_0
  %9 = function_ref @first_of_three_addables : $@convention(thin) <τ_0_0 where τ_0_0 : Addable> (@in_guaranteed τ_0_0, @guaranteed <τ_0_0 where τ_0_0 : Addable> { var τ_0_0 } <τ_0_0>, @guaranteed <τ_0_0 where τ_0_0 : Addable>
 { var τ_0_0 } <τ_0_0>) -> @out τ_0_0
  %10 = alloc_box $<τ_0_0 where τ_0_0 : Addable> { var τ_0_0 } <A>
  %11 = project_box %10 : $<τ_0_0 where τ_0_0 : Addable> { var τ_0_0 } <A>, 0
  copy_addr %5 to [initialization] %11 : $*A
  %13 = alloc_box $<τ_0_0 where τ_0_0 : Addable> { var τ_0_0 } <A>
  %14 = project_box %13 : $<τ_0_0 where τ_0_0 : Addable> { var τ_0_0 } <A>, 0
  copy_addr %1 to [initialization] %14 : $*A
  %16 = partial_apply [callee_guaranteed] %9<A>(%10, %13) : $@convention(thin) <τ_0_0 where τ_0_0 : Addable> (@in_guaranteed τ_0_0, @guaranteed <τ_0_0 where τ_0_0 : Addable> { var τ_0_0 } <τ_0_0>, @guaranteed <τ_0_0 where τ_0_0 : Addable> { var τ_0_0 } <τ_0_0>) -> @out τ_0_0
  %19 = metatype $@thick A.Type
  %20 = alloc_stack $A
  %21 = witness_method $A, #Addable.an!getter.1 : <Self where Self : Addable> (Self.Type) -> () -> Self : $@convention(witness_method: Addable) <τ_0_0 where τ_0_0 : Addable> (@thick τ_0_0.Type) -> @out τ_0_0
  %22 = apply %21<A>(%20, %19) : $@convention(witness_method: Addable) <τ_0_0 where τ_0_0 : Addable> (@thick τ_0_0.Type) -> @out τ_0_0
  %23 = apply %16(%0, %20) : $@callee_guaranteed (@in_guaranteed A) -> @out A
  destroy_addr %20 : $*A
  dealloc_stack %20 : $*A
  destroy_value %16 : $@callee_guaranteed (@in_guaranteed A) -> @out A
  destroy_addr %5 : $*A
  dealloc_stack %5 : $*A
  destroy_addr %1 : $*A
  dealloc_stack %1 : $*A
  %32 = tuple ()
  return %32 : $()
} // end sil function 'generic_capture_args_ossa'

///////////
// Class //
///////////

// All class arguments.  Partial apply arguments.  Apply arguments.  OSSA.
// CHECK-LABEL: sil [ossa] @class_capture_args_ossa : $@convention(thin) () -> @owned Klass {
// CHECK: [[FUNCTION_REF:%.*]] = function_ref @first_of_three_klasses
// CHECK: [[PARTIAL_APPLY_RESULT:%.*]] = partial_apply [callee_guaranteed] [[FUNCTION_REF]]({{%.*}}, {{%.*}}) :
// CHECK: [[RESULT:%.*]] = apply [[PARTIAL_APPLY_RESULT]]({{%.*}})
// CHECK: return [[RESULT]]
// CHECK: } // end sil function 'class_capture_args_ossa'
sil [ossa] @class_capture_args_ossa : $@convention(thin) () -> @owned Klass {
bb0:
  %0 = metatype $@thick Klass.Type
  %1 = function_ref @klass_alloc_init : $@convention(method) (@thick Klass.Type) -> @owned Klass
  %2 = apply %1(%0) : $@convention(method) (@thick Klass.Type) -> @owned Klass
  %6 = apply %1(%0) : $@convention(method) (@thick Klass.Type) -> @owned Klass
  %8 = function_ref @first_of_three_klasses : $@convention(thin) (@guaranteed Klass, @guaranteed Klass, @guaranteed Klass) -> @owned Klass
  %2a = copy_value %2 : $Klass
  %6a = copy_value %6 : $Klass
  %11 = partial_apply [callee_guaranteed] %8(%2a, %6a) : $@convention(thin) (@guaranteed Klass, @guaranteed Klass, @guaranteed Klass) -> @owned Klass
  %16 = apply %1(%0) : $@convention(method) (@thick Klass.Type) -> @owned Klass
  %17 = apply %11(%16) : $@callee_guaranteed (@guaranteed Klass) -> @owned Klass
  destroy_value %16 : $Klass
  destroy_value %11 : $@callee_guaranteed (@guaranteed Klass) -> @owned Klass
  destroy_value %6 : $Klass
  destroy_value %2 : $Klass
  return %17 : $Klass
} // end sil function 'class_capture_args_ossa'

/////////////////
// Existential //
/////////////////

// All existential arguments.  Partial apply arguments.  Apply arguments.  OSSA.
// CHECK-LABEL: sil [ossa] @existential_capture_args_ossa : $@convention(thin) () -> @out Proto {
// CHECK: [[FUNCTION_REF:%.*]] = function_ref @first_of_three_protos
// CHECK: [[PARTIAL_APPLY_RESULT:%.*]] = partial_apply [callee_guaranteed] [[FUNCTION_REF]]({{%.*}}, {{%.*}}) :
// Use %0 explicitly because that is the out parameter.
// CHECK: apply [[PARTIAL_APPLY_RESULT]](%0, {{%.*}})
// CHECK: [[RESULT:%.*]] = tuple ()
// CHECK: return [[RESULT]] : $()
// CHECK: } // end sil function 'existential_capture_args_ossa'
sil [ossa] @existential_capture_args_ossa : $@convention(thin) () -> @out Proto {
bb0(%0 : $*Proto):
  %1 = alloc_stack $Proto, let, name "x"
  %2 = function_ref @get_proto : $@convention(thin) () -> @out Proto
  %3 = apply %2(%1) : $@convention(thin) () -> @out Proto
  %4 = alloc_stack $Proto, let, name "y"
  %6 = apply %2(%4) : $@convention(thin) () -> @out Proto
  %7 = function_ref @first_of_three_protos : $@convention(thin) (@in_guaranteed Proto, @guaranteed { var Proto }, @guaranteed { var Proto }) -> @out Proto
  %8 = alloc_box ${ var Proto }
  %9 = project_box %8 : ${ var Proto }, 0
  copy_addr %1 to [initialization] %9 : $*Proto
  %11 = alloc_box ${ var Proto }
  %12 = project_box %11 : ${ var Proto }, 0
  copy_addr %4 to [initialization] %12 : $*Proto
  %14 = partial_apply [callee_guaranteed] %7(%8, %11) : $@convention(thin) (@in_guaranteed Proto, @guaranteed { var Proto }, @guaranteed { var Proto }) -> @out Proto
  %17 = alloc_stack $Proto
  %19 = apply %2(%17) : $@convention(thin) () -> @out Proto
  %20 = apply %14(%0, %17) : $@callee_guaranteed (@in_guaranteed Proto) -> @out Proto
  destroy_addr %17 : $*Proto
  dealloc_stack %17 : $*Proto
  destroy_value %14 : $@callee_guaranteed (@in_guaranteed Proto) -> @out Proto
  destroy_addr %4 : $*Proto
  dealloc_stack %4 : $*Proto
  destroy_addr %1 : $*Proto
  dealloc_stack %1 : $*Proto
  %29 = tuple ()
  return %29 : $()
} // end sil function 'existential_capture_args_ossa'

///////////
// Mixed //
///////////

// Mixed arguments.  Trivial partial apply argument.  Existential argument.  OSSA.
// CHECK-LABEL: sil [ossa] @mixed_trivialcapture_existentialarg_ossa : $@convention(thin) () -> @out Proto {
// CHECK: [[FUNCTION_REF:%.*]] = function_ref @proto_from_proto_and_myint
// CHECK: [[PARTIAL_APPLY_RESULT:%.*]] = partial_apply [callee_guaranteed] [[FUNCTION_REF]]({{%.*}}) :
// Use %0 explicitly because that is the out parameter.
// CHECK: apply [[PARTIAL_APPLY_RESULT]](%0, {{%.*}})
// CHECK: [[RESULT:%.*]] = tuple ()
// CHECK: return [[RESULT]] : $()
// CHECK: } // end sil function 'mixed_trivialcapture_existentialarg_ossa'
sil [ossa] @mixed_trivialcapture_existentialarg_ossa : $@convention(thin) () -> @out Proto {
bb0(%0 : $*Proto):
  %1 = integer_literal $Builtin.Int64, 5
  %2 = struct $MyInt (%1 : $Builtin.Int64)
  %4 = function_ref @proto_from_proto_and_myint : $@convention(thin) (@in_guaranteed Proto, MyInt) -> @out Proto
  %5 = partial_apply [callee_guaranteed] %4(%2) : $@convention(thin) (@in_guaranteed Proto, MyInt) -> @out Proto
  %8 = alloc_stack $Proto
  %9 = function_ref @get_proto : $@convention(thin) () -> @out Proto
  %10 = apply %9(%8) : $@convention(thin) () -> @out Proto
  %11 = apply %5(%0, %8) : $@callee_guaranteed (@in_guaranteed Proto) -> @out Proto
  destroy_addr %8 : $*Proto
  dealloc_stack %8 : $*Proto
  destroy_value %5 : $@callee_guaranteed (@in_guaranteed Proto) -> @out Proto
  %16 = tuple ()
  return %16 : $()
} // end sil function 'mixed_trivialcapture_existentialarg_ossa'

// Mixed arguments.  Existential partial apply argument.  Trivial argument.  OSSA.
// CHECK-LABEL: sil [ossa] @mixed_existentialcapture_trivialarg_ossa : $@convention(thin) () -> MyInt {
// CHECK: [[FUNCTION_REF:%.*]] = function_ref @myint_from_myint_and_proto
// CHECK: [[PARTIAL_APPLY_RESULT:%.*]] = partial_apply [callee_guaranteed] [[FUNCTION_REF]]({{%.*}}) :
// CHECK: [[RESULT:%.*]] = apply [[PARTIAL_APPLY_RESULT]]({{%.*}})
// CHECK: return [[RESULT]]
// CHECK: } // end sil function 'mixed_existentialcapture_trivialarg_ossa'
sil [ossa] @mixed_existentialcapture_trivialarg_ossa : $@convention(thin) () -> MyInt {
bb0:
  %0 = alloc_stack $Proto, let, name "x"
  %1 = function_ref @get_proto : $@convention(thin) () -> @out Proto
  %2 = apply %1(%0) : $@convention(thin) () -> @out Proto
  %3 = function_ref @myint_from_myint_and_proto : $@convention(thin) (MyInt, @guaranteed { var Proto }) -> MyInt
  %4 = alloc_box ${ var Proto }
  %5 = project_box %4 : ${ var Proto }, 0
  copy_addr %0 to [initialization] %5 : $*Proto
  %7 = partial_apply [callee_guaranteed] %3(%4) : $@convention(thin) (MyInt, @guaranteed { var Proto }) -> MyInt
  %10 = integer_literal $Builtin.Int64, 5
  %11 = struct $MyInt (%10 : $Builtin.Int64)
  %12 = apply %7(%11) : $@callee_guaranteed (MyInt) -> MyInt
  destroy_value %7 : $@callee_guaranteed (MyInt) -> MyInt
  destroy_addr %0 : $*Proto
  dealloc_stack %0 : $*Proto
  return %12 : $MyInt
} // end sil function 'mixed_existentialcapture_trivialarg_ossa'

// Mixed arguments.  Mixed partial apply arguments.  No arguments.  OSSA.
// CHECK-LABEL: sil [ossa] @mixed_mixedcapture_noargs_ossa : $@convention(thin) () -> MyInt {
// CHECK: [[FUNCTION_REF:%.*]] = function_ref @myint_from_proto_and_myint
// CHECK: [[PARTIAL_APPLY_RESULT:%.*]] = partial_apply [callee_guaranteed] [[FUNCTION_REF]]({{%.*}}, {{%.*}}) :
// CHECK: [[RESULT:%.*]] = apply [[PARTIAL_APPLY_RESULT]]()
// CHECK: return [[RESULT]]
// CHECK: } // end sil function 'mixed_mixedcapture_noargs_ossa'
sil [ossa] @mixed_mixedcapture_noargs_ossa : $@convention(thin) () -> MyInt {
bb0:
  %0 = integer_literal $Builtin.Int64, 5
  %1 = struct $MyInt (%0 : $Builtin.Int64)
  %3 = alloc_stack $Proto, let, name "y"
  %4 = function_ref @get_proto : $@convention(thin) () -> @out Proto
  %5 = apply %4(%3) : $@convention(thin) () -> @out Proto
  %6 = function_ref @myint_from_proto_and_myint : $@convention(thin) (@guaranteed { var Proto }, MyInt) -> MyInt
  %7 = alloc_box ${ var Proto }
  %8 = project_box %7 : ${ var Proto }, 0
  copy_addr %3 to [initialization] %8 : $*Proto
  %10 = partial_apply [callee_guaranteed] %6(%7, %1) : $@convention(thin) (@guaranteed { var Proto }, MyInt) -> MyInt
  %13 = apply %10() : $@callee_guaranteed () -> MyInt
  destroy_value %10 : $@callee_guaranteed () -> MyInt
  destroy_addr %3 : $*Proto
  dealloc_stack %3 : $*Proto
  return %13 : $MyInt
} // end sil function 'mixed_mixedcapture_noargs_ossa'

// Mixed arguments.  No partial apply arguments.  Mixed arguments.  OSSA.
// CHECK-LABEL: sil [ossa] @mixed_nocapture_mixedargs_ossa : $@convention(thin) () -> MyInt {
// CHECK: [[FUNCTION_REF:%.*]] = function_ref @myint_from_proto_and_myint
// CHECK: [[PARTIAL_APPLY_RESULT:%.*]] = partial_apply [callee_guaranteed] [[FUNCTION_REF]]() :
// CHECK: [[RESULT:%.*]] = apply [[PARTIAL_APPLY_RESULT]]({{%.*}}, {{%.*}})
// CHECK: return [[RESULT]]
// CHECK: } // end sil function 'mixed_nocapture_mixedargs_ossa'
sil [ossa] @mixed_nocapture_mixedargs_ossa : $@convention(thin) () -> MyInt {
bb0:
  %0 = integer_literal $Builtin.Int64, 5
  %1 = struct $MyInt (%0 : $Builtin.Int64)
  %3 = alloc_stack $Proto, let, name "y"
  %4 = function_ref @get_proto : $@convention(thin) () -> @out Proto
  %5 = apply %4(%3) : $@convention(thin) () -> @out Proto
  %6 = function_ref @myint_from_proto_and_myint : $@convention(thin) (@guaranteed { var Proto }, MyInt) -> MyInt
  %7 = alloc_box ${ var Proto }
  %8 = project_box %7 : ${ var Proto }, 0
  copy_addr %3 to [initialization] %8 : $*Proto
  %10 = partial_apply [callee_guaranteed] %6() : $@convention(thin) (@guaranteed { var Proto }, MyInt) -> MyInt
  %13 = apply %10(%7, %1) : $@callee_guaranteed (@guaranteed { var Proto }, MyInt) -> MyInt
  destroy_value %10 : $@callee_guaranteed (@guaranteed { var Proto }, MyInt) -> MyInt
  destroy_value %7  : ${ var Proto }
  destroy_addr %3 : $*Proto
  dealloc_stack %3 : $*Proto
  return %13 : $MyInt
} // end sil function 'mixed_nocapture_mixedargs_ossa'

<<<<<<< HEAD
////////////////////
// Load Promotion //
////////////////////

// CHECK-LABEL: sil [ossa] @multi_block_no_load_promotion
// CHECK: store
// CHECK: load
// CHECK: store
// CHECK: } // end sil function 'multi_block_no_load_promotion'
sil [ossa] @multi_block_no_load_promotion : $@convention(thin) () -> () {
bb0:
  %3 = alloc_stack $MyInt
  cond_br undef, bb1, bb2
  
bb1:
  %0 = integer_literal $Builtin.Int64, 5
  %1 = struct $MyInt (%0 : $Builtin.Int64)
  store %1 to [trivial] %3 : $*MyInt
  cond_br undef, bb2, bb3

bb2:
  %4 = load [trivial] %3 : $*MyInt
  store %4 to [trivial] undef : $*MyInt
  br bb3

bb3:
  destroy_addr %3 : $*MyInt
  dealloc_stack %3 : $*MyInt
  
  %7 = tuple ()
  return %7 : $()
} // end sil function 'multi_block_no_load_promotion'

// CHECK-LABEL: sil [ossa] @multi_block_load_promotion
// CHECK-NOT: load
// CHECK: [[STRUCT:%.*]] = struct
// CHECK: store [[STRUCT]]
// CHECK: store [[STRUCT]]
// CHECK: } // end sil function 'multi_block_load_promotion'
sil [ossa] @multi_block_load_promotion : $@convention(thin) () -> () {
bb0:
  %3 = alloc_stack $MyInt
  br bb1
  
bb1:
  %0 = integer_literal $Builtin.Int64, 5
  %1 = struct $MyInt (%0 : $Builtin.Int64)
  store %1 to [trivial] %3 : $*MyInt
  cond_br undef, bb2, bb3

bb2:
  %4 = load [trivial] %3 : $*MyInt
  store %4 to [trivial] undef : $*MyInt
  br bb3

bb3:
  destroy_addr %3 : $*MyInt
  dealloc_stack %3 : $*MyInt
  
  %7 = tuple ()
  return %7 : $()
} // end sil function 'multi_block_load_promotion'

sil private [transparent] [ossa] @closure0 : $@convention(thin) (@owned { var Builtin.Int32 }) -> Builtin.Int32 {
bb0(%0 : @owned ${ var Builtin.Int32 }):
  %1 = project_box %0 : ${ var Builtin.Int32 }, 0
  %2 = tuple ()
  %3 = load [trivial] %1 : $*Builtin.Int32
  destroy_value %0 : ${ var Builtin.Int32 }
  return %3 : $Builtin.Int32
}

 sil @get_logic_value : $@convention(method) (@inout Builtin.Int32) -> Builtin.Int1

 sil @true_getter : $@convention(thin) () -> Builtin.Int32

// CHECK-LABEL: sil [ossa] @promote_load_box
// CHECK: [[ABOX:%.*]] = alloc_box
// CHECK: [[PBOX:%.*]] = project_box
// CHECK: store %0 to [trivial] [[PBOX]]
// CHECK-NOT: [[PBOX]]
// CHECK: store %0
// CHECK: bb3(%{{.*}} : $Builtin.Int32):
// CHECK-NEXT: destroy_value
// CHECK-NEXT: destroy_value
// CHECK-NEXT: return
// CHECK: } // end sil function 'promote_load_box'
sil [ossa] @promote_load_box : $@convention(thin) (Builtin.Int32) -> Builtin.Int32 {
bb0(%0 : $Builtin.Int32):
  %2 = alloc_box ${ var Builtin.Int32 }
  %3 = project_box %2 : ${ var Builtin.Int32 }, 0

  store %0 to [trivial] %3 : $*Builtin.Int32
  %8 = load [trivial] %3 : $*Builtin.Int32
  
  
  %14 = alloc_box ${ var Builtin.Int32 }
  %15 = project_box %14 : ${ var Builtin.Int32 }, 0
  store %8 to [trivial] %15 : $*Builtin.Int32

  cond_br undef, bb1, bb2

 bb1:
  %24 = function_ref @true_getter : $@convention(thin) () -> Builtin.Int32
  %25 = apply %24() : $@convention(thin) () -> Builtin.Int32
  br bb3(%25 : $Builtin.Int32)

 bb2:
  %27 = function_ref @true_getter : $@convention(thin) () -> Builtin.Int32
  %28 = apply %27() : $@convention(thin) () -> Builtin.Int32
  br bb3(%28 : $Builtin.Int32)

 bb3(%36 : $Builtin.Int32):
  destroy_value %14 : ${ var Builtin.Int32 }
  destroy_value %2 : ${ var Builtin.Int32 }
  return %36 : $Builtin.Int32
}

sil_global @foo : $Builtin.BridgeObject
sil_global @bar : $Builtin.Int32

// CHECK-LABEL: sil [ossa] @skip_global_addr
// CHECK: load [copy]
// CHECK: } // end sil function 'skip_global_addr'
sil [ossa] @skip_global_addr : $@convention(thin) (@owned Builtin.BridgeObject) -> () {
bb0(%0 : @owned $Builtin.BridgeObject):
  %1 = global_addr @foo : $*Builtin.BridgeObject
  store %0 to [init] %1 : $*Builtin.BridgeObject
  %3 = load [copy] %1 : $*Builtin.BridgeObject
  destroy_value %3 : $Builtin.BridgeObject
  %7 = tuple ()
  return %7 : $()
} // end sil function 'mixed_nocapture_mixedargs_ossa'

// CHECK-LABEL: sil [ossa] @opt_trivial_global_addr
// CHECK: store %0
// CHECK-NOT: load
// CHECK: store %0 to [trivial] undef
// CHECK: } // end sil function 'opt_trivial_global_addr'
sil [ossa] @opt_trivial_global_addr : $@convention(thin) (Builtin.Int32) -> () {
bb0(%0 : $Builtin.Int32):
  %1 = global_addr @bar : $*Builtin.Int32
  store %0 to [trivial] %1 : $*Builtin.Int32
  %3 = load [trivial] %1 : $*Builtin.Int32
  store %3 to [trivial] undef : $*Builtin.Int32
  %7 = tuple ()
  return %7 : $()
} // end sil function 'mixed_nocapture_mixedargs_ossa'

// CHECK-LABEL: sil [ossa] @copy_load_promotion
// CHECK-NOT: load
// CHECK: [[AS:%.*]] = alloc_stack
// CHECK-NEXT: [[COPY:%.*]] = copy_value %0
// CHECK-NEXT: store [[COPY]] to [init] [[AS]]
// CHECK-NEXT: [[COPY2:%.*]] = copy_value %0
// CHECK-NEXT: destroy_value [[COPY2]]
// CHECK-NEXT: destroy_value %0
// CHECK-NEXT: destroy_addr [[AS]]
// CHECK-NEXT: dealloc_stack [[AS]]
// CHECK-NEXT: tuple
// CHECK-NEXT: return
// CHECK: } // end sil function 'copy_load_promotion'
sil [ossa] @copy_load_promotion : $@convention(thin) (@owned Builtin.BridgeObject) -> () {
bb0(%0 : @owned $Builtin.BridgeObject):
  %1 = alloc_stack $Builtin.BridgeObject
  store %0 to [init] %1 : $*Builtin.BridgeObject
  %3 = load [copy] %1 : $*Builtin.BridgeObject
  destroy_value %3 : $Builtin.BridgeObject
  destroy_addr %1 : $*Builtin.BridgeObject
  dealloc_stack %1 : $*Builtin.BridgeObject
  %7 = tuple ()
  return %7 : $()
}

// CHECK-LABEL: sil [ossa] @take_load_promotion
// CHECK-NOT: load
// CHECK: [[AS:%.*]] = alloc_stack
// CHECK-NEXT: [[COPY:%.*]] = copy_value %0
// CHECK-NEXT: store [[COPY]] to [init] [[AS]]
// CHECK-NEXT: [[COPY2:%.*]] = copy_value %0
// CHECK-NEXT: destroy_value %0
// CHECK-NEXT: destroy_addr [[AS]]
// CHECK-NEXT: destroy_value [[COPY2]]
// CHECK-NEXT: dealloc_stack [[AS]]
// CHECK-NEXT: tuple
// CHECK-NEXT: return
// CHECK: } // end sil function 'take_load_promotion'
sil [ossa] @take_load_promotion : $@convention(thin) (@owned Builtin.BridgeObject) -> () {
bb0(%0 : @owned $Builtin.BridgeObject):
  %1 = alloc_stack $Builtin.BridgeObject
  store %0 to [init] %1 : $*Builtin.BridgeObject
  %3 = load [take] %1 : $*Builtin.BridgeObject
  destroy_value %3 : $Builtin.BridgeObject
  dealloc_stack %1 : $*Builtin.BridgeObject
  %7 = tuple ()
  return %7 : $()
}

// CHECK-LABEL: sil [ossa] @load_before
// CHECK: load
// CHECK: store
// CHECK: load
// CHECK: } // end sil function 'load_before'
sil [ossa] @load_before : $@convention(thin) (@owned Builtin.BridgeObject, @in_guaranteed Builtin.BridgeObject) -> () {
bb0(%0 : @owned $Builtin.BridgeObject, %dummy : $*Builtin.BridgeObject):
  %1 = alloc_stack $Builtin.BridgeObject
  copy_addr %dummy to [initialization] %1 : $*Builtin.BridgeObject
  %3 = load [copy] %1 : $*Builtin.BridgeObject
  destroy_value %3 : $Builtin.BridgeObject
  store %0 to [assign] %1 : $*Builtin.BridgeObject
  %5 = load [copy] %1 : $*Builtin.BridgeObject
  destroy_value %5 : $Builtin.BridgeObject
  destroy_addr %1 : $*Builtin.BridgeObject
  dealloc_stack %1 : $*Builtin.BridgeObject
  %7 = tuple ()
  return %7 : $()
}

// CHECK-LABEL: sil [ossa] @two_loads_after
// CHECK: store
// CHECK: load
// CHECK: load
// CHECK: } // end sil function 'two_loads_after'
sil [ossa] @two_loads_after : $@convention(thin) (@owned Builtin.BridgeObject) -> () {
bb0(%0 : @owned $Builtin.BridgeObject):
  %1 = alloc_stack $Builtin.BridgeObject
  store %0 to [init] %1 : $*Builtin.BridgeObject
  %3 = load [copy] %1 : $*Builtin.BridgeObject
  %4 = load [copy] %1 : $*Builtin.BridgeObject
  destroy_value %3 : $Builtin.BridgeObject
  destroy_value %4 : $Builtin.BridgeObject
  destroy_addr %1 : $*Builtin.BridgeObject
  dealloc_stack %1 : $*Builtin.BridgeObject
  %7 = tuple ()
  return %7 : $()
=======

// CHECK-LABEL: sil [ossa] @dont_remove_polymorphic_builtin
// CHECK: builtin "generic_add"
// CHECK-LABEL: end sil function 'dont_remove_polymorphic_builtin'
sil [ossa] @dont_remove_polymorphic_builtin : $@convention(thin) (@guaranteed Klass, @guaranteed Klass, @guaranteed Klass) -> () {
bb0(%0 : @guaranteed $Klass, %1 : @guaranteed $Klass, %2 : @guaranteed $Klass):
  %3 = alloc_stack $Klass
  %4 = copy_value %0 : $Klass
  store %4 to [init] %3 : $*Klass

  %6 = alloc_stack $Klass
  %7 = copy_value %0 : $Klass
  store %7 to [init] %6 : $*Klass

  %9 = alloc_stack $Klass
  %10 = copy_value %0 : $Klass
  store %10 to [init] %9 : $*Klass

  // builtin "add" is maked read none so it could be removed below. However,
  // builtin "generic_add" does modify memory so, it cannot be removed.
  // Make sure we don't remove it.
  %12 = builtin "generic_add"<Klass>(%3 : $*Klass, %6 : $*Klass, %9 : $*Klass) : $()

  dealloc_stack %9 : $*Klass
  dealloc_stack %6 : $*Klass
  dealloc_stack %3 : $*Klass

  %9999 = tuple ()
  return %9999 : $()
>>>>>>> 270f7344
}<|MERGE_RESOLUTION|>--- conflicted
+++ resolved
@@ -888,7 +888,36 @@
   return %13 : $MyInt
 } // end sil function 'mixed_nocapture_mixedargs_ossa'
 
-<<<<<<< HEAD
+// CHECK-LABEL: sil [ossa] @dont_remove_polymorphic_builtin
+// CHECK: builtin "generic_add"
+// CHECK-LABEL: end sil function 'dont_remove_polymorphic_builtin'
+sil [ossa] @dont_remove_polymorphic_builtin : $@convention(thin) (@guaranteed Klass, @guaranteed Klass, @guaranteed Klass) -> () {
+bb0(%0 : @guaranteed $Klass, %1 : @guaranteed $Klass, %2 : @guaranteed $Klass):
+  %3 = alloc_stack $Klass
+  %4 = copy_value %0 : $Klass
+  store %4 to [init] %3 : $*Klass
+
+  %6 = alloc_stack $Klass
+  %7 = copy_value %0 : $Klass
+  store %7 to [init] %6 : $*Klass
+
+  %9 = alloc_stack $Klass
+  %10 = copy_value %0 : $Klass
+  store %10 to [init] %9 : $*Klass
+
+  // builtin "add" is maked read none so it could be removed below. However,
+  // builtin "generic_add" does modify memory so, it cannot be removed.
+  // Make sure we don't remove it.
+  %12 = builtin "generic_add"<Klass>(%3 : $*Klass, %6 : $*Klass, %9 : $*Klass) : $()
+
+  dealloc_stack %9 : $*Klass
+  dealloc_stack %6 : $*Klass
+  dealloc_stack %3 : $*Klass
+
+  %9999 = tuple ()
+  return %9999 : $()
+}
+
 ////////////////////
 // Load Promotion //
 ////////////////////
@@ -1124,35 +1153,4 @@
   dealloc_stack %1 : $*Builtin.BridgeObject
   %7 = tuple ()
   return %7 : $()
-=======
-
-// CHECK-LABEL: sil [ossa] @dont_remove_polymorphic_builtin
-// CHECK: builtin "generic_add"
-// CHECK-LABEL: end sil function 'dont_remove_polymorphic_builtin'
-sil [ossa] @dont_remove_polymorphic_builtin : $@convention(thin) (@guaranteed Klass, @guaranteed Klass, @guaranteed Klass) -> () {
-bb0(%0 : @guaranteed $Klass, %1 : @guaranteed $Klass, %2 : @guaranteed $Klass):
-  %3 = alloc_stack $Klass
-  %4 = copy_value %0 : $Klass
-  store %4 to [init] %3 : $*Klass
-
-  %6 = alloc_stack $Klass
-  %7 = copy_value %0 : $Klass
-  store %7 to [init] %6 : $*Klass
-
-  %9 = alloc_stack $Klass
-  %10 = copy_value %0 : $Klass
-  store %10 to [init] %9 : $*Klass
-
-  // builtin "add" is maked read none so it could be removed below. However,
-  // builtin "generic_add" does modify memory so, it cannot be removed.
-  // Make sure we don't remove it.
-  %12 = builtin "generic_add"<Klass>(%3 : $*Klass, %6 : $*Klass, %9 : $*Klass) : $()
-
-  dealloc_stack %9 : $*Klass
-  dealloc_stack %6 : $*Klass
-  dealloc_stack %3 : $*Klass
-
-  %9999 = tuple ()
-  return %9999 : $()
->>>>>>> 270f7344
 }