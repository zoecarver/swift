--- conflicted
+++ resolved
@@ -42,22 +42,10 @@
   header "linkage-of-swift-symbols-for-imported-types.h"
 }
 
-<<<<<<< HEAD
 module ClassTemplates {
   header "class-templates.h"
 }
 
-module VariadicClassTemplate {
-  header "variadic-class-template.h"
-}
-
-module NonTypeParameter {
-  header "non-type-parameter.h"
-}
-
-module TemplateTemplateParameter {
-  header "template-template-parameter.h"
-=======
 module ClassTemplateVariadic {
   header "class-template-variadic.h"
 }
@@ -68,5 +56,4 @@
 
 module ClassTemplateTemplateParameter {
   header "class-template-template-parameter.h"
->>>>>>> 5c18ef44
 }