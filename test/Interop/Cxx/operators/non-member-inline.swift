--- conflicted
+++ resolved
@@ -43,7 +43,6 @@
   expectEqual(1, result.value)
 }
 
-<<<<<<< HEAD
 OperatorsTestSuite.test("less less (<<)") {
   let lhs = IntBox(value: 2)
   let rhs = IntBox(value: 4)
@@ -60,7 +59,8 @@
   let result = lhs >> rhs
 
   expectEqual(2, result.value)
-=======
+}
+
 OperatorsTestSuite.test("amp amp (&&)") {
   let lhs = BoolBox(value: true)
   let rhs = BoolBox(value: false)
@@ -77,7 +77,6 @@
   let result = lhs || rhs
 
   expectEqual(true, result.value)
->>>>>>> 9d14286c
 }
 
 runAllTests()