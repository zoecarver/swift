--- conflicted
+++ resolved
@@ -9,14 +9,11 @@
 let resultMinus = lhs - rhs
 let resultStar = lhs * rhs
 let resultSlash = lhs / rhs
-<<<<<<< HEAD
 let resultLessLess = lhs << rhs
 let resultGreaterGreater = lhs >> rhs
-=======
 
 var lhsBool = BoolBox(value: true)
 var rhsBool = BoolBox(value: false)
 
 let resultAmpAmp = lhsBool && rhsBool
-let resultPipePipe = lhsBool && rhsBool
->>>>>>> 9d14286c
+let resultPipePipe = lhsBool && rhsBool