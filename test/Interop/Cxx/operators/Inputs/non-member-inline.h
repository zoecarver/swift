#ifndef TEST_INTEROP_CXX_OPERATORS_INPUTS_NON_MEMBER_INLINE_H
#define TEST_INTEROP_CXX_OPERATORS_INPUTS_NON_MEMBER_INLINE_H

struct IntBox {
  int value;
};

inline IntBox operator+(IntBox lhs, IntBox rhs) {
  return IntBox{.value = lhs.value + rhs.value};
}

inline IntBox operator-(IntBox lhs, IntBox rhs) {
  return IntBox{.value = lhs.value - rhs.value};
}

inline IntBox operator*(IntBox lhs, IntBox rhs) {
  return IntBox{.value = lhs.value * rhs.value};
}

inline IntBox operator/(IntBox lhs, IntBox rhs) {
  return IntBox{.value = lhs.value / rhs.value};
}

<<<<<<< HEAD
inline IntBox operator<<(IntBox lhs, IntBox rhs) {
  return IntBox{.value = lhs.value << rhs.value};
}

inline IntBox operator>>(IntBox lhs, IntBox rhs) {
  return IntBox{.value = lhs.value >> rhs.value};
=======
struct BoolBox {
  bool value;
};

inline BoolBox operator&&(BoolBox lhs, BoolBox rhs) {
  return BoolBox{.value = lhs.value && rhs.value};
}

inline BoolBox operator||(BoolBox lhs, BoolBox rhs) {
  return BoolBox{.value = lhs.value || rhs.value};
>>>>>>> 9d14286c
}

// Make sure that we don't crash on templated operators
template<typename T> struct S {};
template<typename T> S<T> operator+(S<T> lhs, S<T> rhs);

#endif<|MERGE_RESOLUTION|>--- conflicted
+++ resolved
@@ -21,14 +21,14 @@
   return IntBox{.value = lhs.value / rhs.value};
 }
 
-<<<<<<< HEAD
 inline IntBox operator<<(IntBox lhs, IntBox rhs) {
   return IntBox{.value = lhs.value << rhs.value};
 }
 
 inline IntBox operator>>(IntBox lhs, IntBox rhs) {
   return IntBox{.value = lhs.value >> rhs.value};
-=======
+}
+
 struct BoolBox {
   bool value;
 };
@@ -39,7 +39,6 @@
 
 inline BoolBox operator||(BoolBox lhs, BoolBox rhs) {
   return BoolBox{.value = lhs.value || rhs.value};
->>>>>>> 9d14286c
 }
 
 // Make sure that we don't crash on templated operators
