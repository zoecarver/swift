//===--- DiagnosticsSema.def - Diagnostics Text -----------------*- C++ -*-===//
//
// This source file is part of the Swift.org open source project
//
// Copyright (c) 2014 - 2018 Apple Inc. and the Swift project authors
// Licensed under Apache License v2.0 with Runtime Library Exception
//
// See https://swift.org/LICENSE.txt for license information
// See https://swift.org/CONTRIBUTORS.txt for the list of Swift project authors
//
//===----------------------------------------------------------------------===//
//
//  This file defines diagnostics emitted during semantic analysis and type
//  checking.
//  Each diagnostic is described using one of three kinds (error, warning, or
//  note) along with a unique identifier, category, options, and text, and is
//  followed by a signature describing the diagnostic argument kinds.
//
//===----------------------------------------------------------------------===//

#define DEFINE_DIAGNOSTIC_MACROS
#include "DefineDiagnosticMacros.h"

#ifndef REMARK
#  define REMARK(ID,Options,Text,Signature)   \
DIAG(REMARK,ID,Options,Text,Signature)
#endif

NOTE(decl_declared_here,none,
     "%0 declared here", (DeclName))
NOTE(kind_declared_here,none,
     "%0 declared here", (DescriptiveDeclKind))
NOTE(implicit_member_declared_here,none,
     "%1 '%0' is implicitly declared", (StringRef, StringRef))
NOTE(extended_type_declared_here,none,
     "extended type declared here", ())
NOTE(opaque_return_type_declared_here,none,
     "opaque return type declared here", ())

//------------------------------------------------------------------------------
// MARK: Constraint solver diagnostics
//------------------------------------------------------------------------------

ERROR(ambiguous_member_overload_set,none,
      "ambiguous reference to member %0", (DeclNameRef))
ERROR(ambiguous_reference_to_decl,none,
      "ambiguous reference to %0 %1", (DescriptiveDeclKind, DeclName))
ERROR(no_overloads_match_exactly_in_call,none,
      "no exact matches in %select{reference|call}0 to %1 %select{%3|}2",
      (bool, DescriptiveDeclKind, bool, DeclBaseName))

NOTE(candidate_partial_match,none,
     "candidate has partially matching parameter list %0",
     (StringRef))

ERROR(could_not_find_value_subscript,none,
      "value of type %0 has no subscripts",
      (Type))

ERROR(could_not_find_tuple_member,none,
      "value of tuple type %0 has no member %1", (Type, DeclNameRef))

ERROR(could_not_find_value_member,none,
      "value of type %0 has no member %1", (Type, DeclNameRef))
ERROR(could_not_find_value_member_corrected,none,
      "value of type %0 has no member %1; did you mean %2?",
      (Type, DeclNameRef, DeclName))
ERROR(could_not_find_value_dynamic_member_corrected,none,
      "value of type %0 has no dynamic member %2 using key path from root type %1; did you mean %3?",
      (Type, Type, DeclNameRef, DeclName))
ERROR(could_not_find_value_dynamic_member,none,
      "value of type %0 has no dynamic member %2 using key path from root type %1",
      (Type, Type, DeclNameRef))
ERROR(cannot_infer_contextual_keypath_type_specify_root,none,
      "cannot infer key path type from context; consider explicitly specifying a root type", ())
ERROR(cannot_infer_keypath_root_anykeypath_context,none,
     "'AnyKeyPath' does not provide enough context for root type to be inferred; "
     "consider explicitly specifying a root type", ())

ERROR(could_not_find_type_member,none,
      "type %0 has no member %1", (Type, DeclNameRef))
ERROR(could_not_find_type_member_corrected,none,
      "type %0 has no member %1; did you mean %2?",
      (Type, DeclNameRef, DeclName))

ERROR(could_not_find_subscript_member_did_you_mean,none,
      "value of type %0 has no property or method named 'subscript'; "
      "did you mean to use the subscript operator?",
      (Type))

ERROR(could_not_find_subscript_member_tuple, none,
      "cannot access element using subscript for tuple type %0; "
      "use '.' notation instead", (Type))
ERROR(could_not_find_subscript_member_tuple_did_you_mean_use_dot, none,
      "cannot access element using subscript for tuple type %0; "
      "did you mean to use '.%1'?", (Type, StringRef))

ERROR(could_not_find_enum_case,none,
      "enum type %0 has no case %1; did you mean %2?",
      (Type, DeclNameRef, DeclName))

NOTE(did_you_mean_raw_type,none,
     "did you mean to specify a raw type on the enum declaration?", ())
     
NOTE(did_you_mean_generic_param_as_conformance,none,
     "did you mean to declare %0 as a protocol conformance for %1?", (DeclName, Type))

NOTE(any_as_anyobject_fixit, none,
     "cast 'Any' to 'AnyObject' or use 'as!' to force downcast to a more specific type to access members", ())

ERROR(expected_argument_in_contextual_member,none,
      "member %0 expects argument of type %1", (DeclName, Type))
ERROR(expected_parens_in_contextual_member,none,
      "member %0 is a function; did you mean to call it?", (DeclName))
ERROR(expected_parens_in_contextual_member_type,none,
      "member %0 is a function that produces expected type %1; did you mean to "
      "call it?", (DeclName, Type))

ERROR(expected_result_in_contextual_member,none,
      "member %0 in %2 produces result of type %1, but context expects %2",
      (DeclName, Type, Type))

ERROR(unexpected_arguments_in_enum_case,none,
      "enum case %0 has no associated values", (DeclName))

ERROR(could_not_use_type_member_on_instance,none,
      "static member %1 cannot be used on instance of type %0",
      (Type, DeclNameRef))
ERROR(could_not_use_enum_element_on_instance,none,
      "enum case %0 cannot be used as an instance member",
      (DeclNameRef))
ERROR(could_not_use_type_member_on_protocol_metatype,none,
      "static member %1 cannot be used on protocol metatype %0",
      (Type, DeclNameRef))
ERROR(could_not_use_instance_member_on_type,none,
      "instance member %1"
      "%select{| of type %2}3 cannot be used on"
      "%select{| instance of nested}3 type %0",
      (Type, DeclNameRef, Type, bool))
ERROR(could_not_use_member_on_existential,none,
      "member %1 cannot be used on value of protocol type %0; use a generic"
      " constraint instead",
      (Type, DeclNameRef))
FIXIT(replace_with_type,"%0",(Type))
FIXIT(insert_type_qualification,"%0.",(Type))

ERROR(candidate_inaccessible,none,
      "%0 is inaccessible due to "
      "'%select{private|fileprivate|internal|@_spi|@_spi}1' protection level",
      (DeclBaseName, AccessLevel))

NOTE(note_candidate_inaccessible,none,
     "%0 is inaccessible due to "
     "'%select{private|fileprivate|internal|@_spi|@_spi}1' protection level",
     (DeclName, AccessLevel))

ERROR(init_candidate_inaccessible,none,
      "%0 initializer is inaccessible due to "
      "'%select{private|fileprivate|internal|@_spi|@_spi}1' protection level",
      (Type, AccessLevel))

ERROR(cannot_pass_rvalue_mutating_subelement,none,
      "cannot use mutating member on immutable value: %0",
      (StringRef))
ERROR(cannot_pass_rvalue_mutating,none,
      "cannot use mutating member on immutable value of type %0",
      (Type))
ERROR(cannot_pass_rvalue_mutating_getter_subelement,none,
      "cannot use mutating getter on immutable value: %0",
      (StringRef))
ERROR(cannot_pass_rvalue_mutating_getter,none,
      "cannot use mutating getter on immutable value of type %0",
      (Type))

ERROR(expression_too_complex,none,
      "the compiler is unable to type-check this expression in reasonable time; "
      "try breaking up the expression into distinct sub-expressions", ())

ERROR(value_type_comparison_with_nil_illegal_did_you_mean,none,
      "value of type %0 cannot be compared by reference; "
      "did you mean to compare by value?",
      (Type))
ERROR(value_type_comparison_with_nil_illegal,none,
      "type %0 is not optional, value can never be nil",
      (Type))

ERROR(cannot_match_expr_pattern_with_value,none,
      "expression pattern of type %0 cannot match values of type %1",
      (Type, Type))
ERROR(cannot_match_expr_tuple_pattern_with_nontuple_value,none,
      "tuple pattern cannot match values of non-tuple type %0",
      (Type))
ERROR(cannot_match_unresolved_expr_pattern_with_value,none,
      "pattern cannot match values of type %0",
      (Type))

ERROR(cannot_reference_compare_types,none,
      "cannot check reference equality of functions; operands here have types "
      "%1 and %2",
      (StringRef, Type, Type))

ERROR(cannot_apply_binop_to_args,none,
      "binary operator '%0' cannot be applied to operands of type "
      "%1 and %2",
      (StringRef, Type, Type))

ERROR(cannot_apply_binop_to_same_args,none,
      "binary operator '%0' cannot be applied to two %1 operands",
      (StringRef, Type))

ERROR(cannot_apply_unop_to_arg,none,
      "unary operator '%0' cannot be applied to an operand of type %1",
      (StringRef, Type))

ERROR(cannot_apply_lvalue_unop_to_subelement,none,
      "cannot pass immutable value to mutating operator: %0",
      (StringRef))
ERROR(cannot_apply_lvalue_unop_to_rvalue,none,
      "cannot pass immutable value of type %0 to mutating operator",
      (Type))


ERROR(cannot_apply_lvalue_binop_to_subelement,none,
      "left side of mutating operator isn't mutable: %0", (StringRef))
ERROR(cannot_apply_lvalue_binop_to_rvalue,none,
      "left side of mutating operator has immutable type %0", (Type))

ERROR(cannot_subscript_base,none,
      "cannot subscript a value of type %0",
      (Type))

ERROR(cannot_subscript_ambiguous_base,none,
      "cannot subscript a value of incorrect or ambiguous type", ())

ERROR(cannot_subscript_nil_literal,none,
      "cannot subscript a nil literal value", ())
ERROR(conditional_cast_from_nil,none,
      "nil literal cannot be the source of a conditional cast", ())

ERROR(cannot_pass_rvalue_inout_subelement,none,
      "cannot pass immutable value as inout argument: %0",
      (StringRef))
ERROR(cannot_pass_rvalue_inout_converted,none,
      "inout argument could be set to a value with a type other than %0; "
      "use a value declared as type %1 instead", (Type, Type))
NOTE(inout_change_var_type_if_possible,none,
      "change variable type to %1 if it doesn't need to be declared as %0",
      (Type, Type))
ERROR(cannot_pass_rvalue_inout,none,
      "cannot pass immutable value of type %0 as inout argument",
      (Type))
ERROR(cannot_provide_default_value_inout,none,
      "cannot provide default value to inout parameter %0", (Identifier))

ERROR(cannot_call_with_params, none,
      "cannot invoke %select{|initializer for type }2'%0' with an argument list"
      " of type '%1'", (StringRef, StringRef, bool))

ERROR(cannot_call_non_function_value,none,
      "cannot call value of non-function type %0", (Type))

ERROR(no_candidates_match_result_type,none,
      "no '%0' candidates produce the expected contextual result type %1",
      (StringRef, Type))

ERROR(no_candidates_match_argument_type,none,
      "no '%0' candidates produce the expected type %1 for parameter #%2",
      (StringRef, Type, unsigned))

ERROR(cannot_infer_closure_parameter_type,none,
      "unable to infer type of a closure parameter %0 in the current context",
       (StringRef))
ERROR(cannot_infer_closure_type,none,
      "unable to infer closure type in the current context", ())
ERROR(cannot_infer_closure_result_type,none,
      "unable to infer%select{ complex|}0 closure return type; "
      "add explicit type to disambiguate", (bool))
FIXIT(insert_closure_return_type_placeholder,
      "%select{| () }0-> <#Result#> %select{|in }0",
      (bool))

ERROR(incorrect_explicit_closure_result,none,
      "declared closure result %0 is incompatible with contextual type %1",
      (Type, Type))

NOTE(suggest_expected_match,none,
     "%select{expected an argument list|produces result}0 of type '%1'",
     (bool, StringRef))

NOTE(suggest_partial_overloads,none,
      "overloads for '%1' exist with these %select{"
      "partially matching parameter lists|result types}0: %2",
      (bool, StringRef, StringRef))

NOTE(no_binary_op_overload_for_enum_with_payload,none,
      "binary operator '%0' cannot be synthesized for enums "
      "with associated values",
      (StringRef))

ERROR(cannot_convert_initializer_value,none,
      "cannot convert value of type %0 to specified type %1", (Type,Type))
ERROR(cannot_convert_initializer_value_protocol,none,
      "value of type %0 does not conform to specified type %1", (Type,Type))
ERROR(cannot_convert_initializer_value_anyobject,none,
      "value of type %0 expected to be instance of class or "
      "class-constrained type",
      (Type, Type))
ERROR(cannot_convert_initializer_value_nil,none,
      "'nil' cannot initialize specified type %0", (Type))

ERROR(cannot_convert_to_return_type,none,
      "cannot convert return expression of type %0 to return type %1",
      (Type,Type))
ERROR(cannot_convert_to_return_type_protocol,none,
      "return expression of type %0 does not conform to %1", (Type,Type))
ERROR(cannot_convert_return_type_to_anyobject,none,
      "return expression of type %0 expected to be an instance of "
      "a class or class-constrained type",
      (Type, Type))
ERROR(cannot_convert_to_return_type_nil,none,
      "'nil' is incompatible with return type %0", (Type))

ERROR(cannot_convert_thrown_type,none,
      "thrown expression type %0 does not conform to 'Error'", (Type))
ERROR(cannot_throw_error_code,none,
      "thrown error code type %0 does not conform to 'Error'; construct an %1 "
      "instance", (Type, Type))

FIXIT(insert_type_coercion,
      " %select{as!|as}0 %1",(bool, Type))

ERROR(bad_yield_count,none,
      "expected %0 yield value(s)", (unsigned))

ERROR(cannot_throw_nil,none,
      "cannot infer concrete Error for thrown 'nil' value", ())


ERROR(cannot_convert_raw_initializer_value,none,
      "cannot convert value of type %0 to raw type %1", (Type,Type))
ERROR(cannot_convert_raw_initializer_value_nil,none,
      "cannot convert 'nil' to raw type %0", (Type))

ERROR(cannot_convert_default_arg_value,none,
      "default argument value of type %0 cannot be converted to type %1",
      (Type,Type))
ERROR(cannot_convert_default_arg_value_protocol,none,
      "default argument value of type %0 does not conform to %1", (Type,Type))
ERROR(cannot_convert_default_arg_value_nil,none,
      "nil default argument value cannot be converted to type %0", (Type))

ERROR(cannot_convert_argument_value,none,
      "cannot convert value of type %0 to expected argument type %1",
      (Type,Type))

NOTE(candidate_has_invalid_argument_at_position,none,
     "candidate expects %select{|in-out }2value of type %0 for parameter #%1",
     (Type, unsigned, bool))

ERROR(cannot_convert_array_to_variadic,none,
      "cannot pass array of type %0 as variadic arguments of type %1",
      (Type,Type))
NOTE(candidate_would_match_array_to_variadic,none,
     "candidate would match if array elements were passed as"
     " variadic arguments of type %0", (Type))
NOTE(suggest_pass_elements_directly,none,
     "remove brackets to pass array elements directly", ())

ERROR(cannot_convert_argument_value_generic,none,
      "cannot convert value of type %0 (%1) to expected argument type %2 (%3)",
      (Type, StringRef, Type, StringRef))

ERROR(conflicting_arguments_for_generic_parameter,none,
      "conflicting arguments to generic parameter %0 (%1)",
      (Type, StringRef))

// @_nonEphemeral conversion diagnostics
ERROR(cannot_pass_type_to_non_ephemeral,none,
      "cannot pass %0 to parameter; argument %1 must be a pointer that "
      "outlives the call%select{| to %3}2", (Type, StringRef, bool, DeclName))
WARNING(cannot_pass_type_to_non_ephemeral_warning,none,
        "passing %0 to parameter, but argument %1 should be a pointer that "
        "outlives the call%select{| to %3}2", (Type, StringRef, bool, DeclName))
ERROR(cannot_use_inout_non_ephemeral,none,
      "cannot use inout expression here; argument %0 must be a pointer that "
      "outlives the call%select{| to %2}1", (StringRef, bool, DeclName))
WARNING(cannot_use_inout_non_ephemeral_warning,none,
        "inout expression creates a temporary pointer, but argument %0 should "
        "be a pointer that outlives the call%select{| to %2}1",
        (StringRef, bool, DeclName))
ERROR(cannot_construct_dangling_pointer,none,
      "initialization of %0 results in a dangling %select{|buffer }1pointer",
      (Type, unsigned))
WARNING(cannot_construct_dangling_pointer_warning,none,
        "initialization of %0 results in a dangling %select{|buffer }1pointer",
        (Type, unsigned))
NOTE(ephemeral_pointer_argument_conversion_note,none,
     "implicit argument conversion from %0 to %1 produces a pointer valid only "
     "for the duration of the call%select{| to %3}2",
     (Type, Type, bool, DeclName))
NOTE(ephemeral_use_with_unsafe_pointer,none,
     "use 'withUnsafe%select{Bytes|MutableBytes|Pointer|MutablePointer}0' in "
     "order to explicitly convert argument to %select{buffer |buffer ||}0"
     "pointer valid for a defined scope", (unsigned))
NOTE(ephemeral_use_string_with_c_string,none,
     "use the 'withCString' method on String in order to explicitly "
     "convert argument to pointer valid for a defined scope", ())
NOTE(ephemeral_use_array_with_unsafe_buffer,none,
     "use the 'withUnsafe%select{Bytes|MutableBytes|BufferPointer|"
     "MutableBufferPointer}0' method on Array in order to explicitly convert "
     "argument to buffer pointer valid for a defined scope", (unsigned))
NOTE(candidate_performs_illegal_ephemeral_conv,none,
     "candidate expects pointer that outlives the call for parameter #%0",
     (unsigned))

ERROR(cannot_convert_argument_value_protocol,none,
      "argument type %0 does not conform to expected type %1", (Type, Type))
ERROR(cannot_convert_argument_value_anyobject,none,
      "argument type %0 expected to be an instance of "
      "a class or class-constrained type",
      (Type, Type))
ERROR(cannot_convert_argument_value_nil,none,
      "'nil' is not compatible with expected argument type %0", (Type))

ERROR(cannot_convert_condition_value,none,
      "cannot convert value of type %0 to expected condition type %1",
      (Type, Type))
ERROR(cannot_convert_condition_value_nil,none,
      "'nil' is not compatible with expected condition type %0", (Type))

ERROR(cannot_yield_rvalue_by_reference_same_type,none,
      "cannot yield immutable value of type %0 as an inout yield", (Type))
ERROR(cannot_yield_rvalue_by_reference,none,
      "cannot yield immutable value of type %0 as an inout yield of type %1",
      (Type,Type))
ERROR(cannot_yield_wrong_type_by_reference,none,
      "cannot yield reference to storage of type %0 as an inout yield of type %1",
      (Type,Type))
ERROR(cannot_convert_yield_value,none,
      "cannot convert value of type %0 to expected yield type %1",
      (Type,Type))
ERROR(cannot_convert_yield_value_protocol,none,
      "yielded type %0 does not conform to expected type %1",
      (Type,Type))
ERROR(cannot_convert_yield_value_nil,none,
      "nil is not compatible with expected yield type %0", (Type))

ERROR(cannot_convert_closure_result,none,
      "cannot convert value of type %0 to closure result type %1",
      (Type,Type))
ERROR(cannot_convert_closure_result_protocol,none,
      "result value of type %0 does not conform to closure result type %1",
      (Type, Type))
ERROR(cannot_convert_closure_result_nil,none,
      "'nil' is not compatible with closure result type %0", (Type))
ERROR(cannot_convert_parent_type,none,
      "cannot convert parent type %0 to expected type %1",
      (Type, Type))
ERROR(cannot_convert_chain_result_type,none,
      "member chain produces result of type %0 but contextual base was "
      "inferred as %1",
      (Type, Type))

NOTE(generic_argument_mismatch,none,
     "arguments to generic parameter %0 (%1 and %2) are expected to be equal",
     (Identifier, Type, Type))

ERROR(destructor_not_accessible,none,
      "deinitializers cannot be accessed", ())

// Array Element
ERROR(cannot_convert_array_element,none,
      "cannot convert value of type %0 to expected element type %1",
      (Type,Type))
ERROR(cannot_convert_array_element_protocol,none,
      "value of type %0 does not conform to expected element type %1",
      (Type, Type))
ERROR(cannot_convert_array_element_nil,none,
      "'nil' is not compatible with expected element type %0", (Type))

// Dictionary Key
ERROR(cannot_convert_dict_key,none,
      "cannot convert value of type %0 to expected dictionary key type %1",
      (Type,Type))
ERROR(cannot_convert_dict_key_protocol,none,
      "value of type %0 does not conform to expected dictionary key type %1",
      (Type, Type))
ERROR(cannot_convert_dict_key_nil,none,
      "'nil' is not compatible with expected dictionary key type %0", (Type))

// Dictionary Value
ERROR(cannot_convert_dict_value,none,
      "cannot convert value of type %0 to expected dictionary value type %1",
      (Type,Type))
ERROR(cannot_convert_dict_value_protocol,none,
      "value of type %0 does not conform to expected dictionary value type %1",
      (Type, Type))
ERROR(cannot_convert_dict_value_nil,none,
      "'nil' is not compatible with expected dictionary value type %0", (Type))

// Coerce Expr
ERROR(cannot_convert_coerce,none,
      "cannot convert value of type %0 to type %1 in coercion",
      (Type,Type))
ERROR(cannot_convert_coerce_protocol,none,
      "value of type %0 does not conform to %1 in coercion",
      (Type, Type))
ERROR(cannot_convert_coerce_nil,none,
      "'nil' is not compatible with type %0 in coercion", (Type))

// Assign Expr
ERROR(cannot_convert_assign,none,
      "cannot assign value of type %0 to type %1",
      (Type,Type))
NOTE(assign_protocol_conformance_fix_it,none,
     "add missing conformance to %0 to %1 %2",
     (Type, DescriptiveDeclKind, Type))
ERROR(cannot_convert_assign_protocol,none,
      "value of type %0 does not conform to %1 in assignment",
      (Type, Type))
ERROR(cannot_convert_assign_anyobject,none,
      "value of type %0 expected to be an instance of "
      "a class or class-constrained type in assignment",
      (Type, Type))
ERROR(cannot_convert_assign_nil,none,
      "'nil' cannot be assigned to type %0", (Type))

// Subscript Assign Expr
ERROR(cannot_convert_subscript_assign,none,
      "cannot assign value of type %0 to subscript of type %1",
      (Type,Type))
ERROR(cannot_convert_subscript_assign_protocol,none,
      "value of type %0 does not conform to %1 in subscript assignment",
      (Type, Type))
ERROR(cannot_convert_subscript_assign_nil,none,
      "'nil' cannot be assigned to subscript of type %0", (Type))

NOTE(cannot_convert_candidate_result_to_contextual_type,none,
     "%0 produces %1, not the expected contextual result type %2",
     (DeclName, Type, Type))

// for ... in expression
ERROR(cannot_convert_sequence_element_value,none,
      "cannot convert sequence element type %0 to expected type %1",
      (Type, Type))
ERROR(cannot_convert_sequence_element_protocol,none,
      "sequence element type %0 does not conform to expected protocol %1",
      (Type, Type))

ERROR(throws_functiontype_mismatch,none,
      "invalid conversion from throwing function of type %0 to "
      "non-throwing function type %1", (Type, Type))

// Key-path expressions.
ERROR(expr_keypath_no_objc_runtime,none,
      "'#keyPath' can only be used with the Objective-C runtime", ())
ERROR(expression_unused_keypath_result,none,
      "result of key path is unused", ())
ERROR(expr_keypath_non_objc_property,none,
      "argument of '#keyPath' refers to non-'@objc' property %0",
      (Identifier))
WARNING(expr_keypath_swift3_objc_inference,none,
        "argument of '#keyPath' refers to property %0 in %1 that depends on "
        "'@objc' inference deprecated in Swift 4",
        (Identifier, Identifier))
ERROR(expr_keypath_type_of_property,none,
      "cannot refer to type member %0 within instance of type %1",
      (DeclNameRef, Type))
ERROR(expr_keypath_generic_type,none,
      "key path cannot refer to generic type %0", (Identifier))
ERROR(expr_keypath_not_property,none,
      "%select{key path|dynamic key path member lookup}2 cannot refer to %0 %1",
      (DescriptiveDeclKind, DeclName, bool))
ERROR(expr_keypath_mutating_getter,none,
      "%select{key path|dynamic key path member lookup}1 cannot refer to %0, "
      "which has a mutating getter",
      (DeclName, bool))
ERROR(expr_keypath_static_member,none,
      "%select{key path|dynamic key path member lookup}1 cannot refer to static member %0",
      (DeclName, bool))
ERROR(expr_keypath_enum_case,none,
      "%select{key path|dynamic key path member lookup}1 cannot refer to enum case %0",
      (DeclName, bool))
ERROR(expr_keypath_empty,none,
      "empty key path does not refer to a property", ())
ERROR(expr_unsupported_objc_key_path_component,none,
      "an Objective-C key path cannot contain "
      "%select{BAD|subscript|BAD|BAD|optional-forcing|optional-chaining|BAD} "
      "components",
      (unsigned))
ERROR(expr_unsupported_objc_key_path_compound_name,none,
      "an Objective-C key path cannot reference a declaration with a "
      "compound name", ())
ERROR(expr_keypath_no_keypath_type,none,
      "broken standard library: no 'KeyPath' type found", ())
ERROR(expr_swift_keypath_invalid_component,none,
      "invalid component of Swift key path", ())
ERROR(expr_swift_keypath_not_starting_with_type,none,
      "a Swift key path must begin with a type", ())
ERROR(expr_swift_keypath_not_starting_with_dot,none,
      "a Swift key path with contextual root must begin with a leading dot",
      ())
ERROR(expr_smart_keypath_value_covert_to_contextual_type,none,
      "key path value type %0 cannot be converted to contextual type %1",
      (Type, Type))
ERROR(expr_swift_keypath_empty, none,
      "key path must have at least one component", ())
ERROR(expr_string_interpolation_outside_string,none,
      "string interpolation can only appear inside a string literal", ())
ERROR(expr_keypath_subscript_index_not_hashable, none,
      "subscript index of type %0 in a key path must be Hashable", (Type))
ERROR(expr_smart_keypath_application_type_mismatch,none,
      "key path of type %0 cannot be applied to a base of type %1",
      (Type, Type))
ERROR(expr_keypath_root_type_mismatch, none,
      "key path with root type %0 cannot be applied to a base of type %1",
      (Type, Type))
ERROR(expr_swift_keypath_anyobject_root,none,
      "the root type of a Swift key path cannot be 'AnyObject'", ())
ERROR(expr_keypath_multiparam_func_conversion, none,
      "cannot convert key path into a multi-argument function type %0", (Type))
WARNING(expr_deprecated_writable_keypath,none,
        "forming a writable keypath to property %0 that is read-only in this context "
        "is deprecated and will be removed in a future release",(DeclName))

// Selector expressions.
ERROR(expr_selector_no_objc_runtime,none,
      "'#selector' can only be used with the Objective-C runtime", ())
ERROR(expr_selector_module_missing,none,
      "import the 'ObjectiveC' module to use '#selector'", ())
ERROR(expr_selector_no_declaration,none,
      "argument of '#selector' does not refer to an '@objc' method, property, "
      "or initializer", ())
ERROR(expr_selector_not_method,none,
      "argument of '#selector' cannot refer to %select{local|global}0 "
      "function %1", (bool, DeclName))
ERROR(expr_selector_expected_property,none,
      "cannot reference %1 %2 as a property; remove '%select{getter|setter}0:'",
      (bool, DescriptiveDeclKind, DeclName))
ERROR(expr_selector_not_property,none,
      "argument of '#selector' cannot refer to %select{variable|parameter}0 %1",
      (bool, DeclName))
ERROR(expr_selector_expected_method,none,
      "use 'getter:'%select{| or 'setter:'}0 to refer to the Objective-C getter"
      "%select{| or setter}0 of property %1%select{|, respectively}0",
      (bool, DeclName))
NOTE(expr_selector_add_modifier,none,
     "add '%select{getter|setter}0:' to reference the Objective-C "
     "%select{getter|setter}0 for %1", (bool, DeclName))
ERROR(expr_selector_property_not_settable,none,
      "argument of '#selector(setter:)' refers to non-settable %0 %1",
      (DescriptiveDeclKind, DeclName))
ERROR(expr_selector_property_setter_inaccessible,none,
      "setter of %0 %1 is inaccessible", (DescriptiveDeclKind, DeclName))
ERROR(expr_selector_cannot_be_used,none,
      "cannot use %0 as a selector because protocol %1 is not exposed to Objective-C",
      (DeclBaseName, Identifier))
ERROR(expr_selector_not_objc,none,
      "argument of '#selector' refers to %0 %1 that is not exposed to "
      "Objective-C",
      (DescriptiveDeclKind, DeclName))
NOTE(make_decl_objc,none,
     "add '@objc' to expose this %0 to Objective-C",
     (DescriptiveDeclKind))
WARNING(expr_selector_swift3_objc_inference,none,
        "argument of '#selector' refers to %0 %1 in %2 that depends on "
        "'@objc' inference deprecated in Swift 4",
        (DescriptiveDeclKind, DeclName, Identifier))

// Selectors-as-string-literals.
WARNING(selector_literal_invalid,none,
        "string literal is not a valid Objective-C selector", ())
WARNING(selector_literal_undeclared,none,
        "no method declared with Objective-C selector %0", (ObjCSelector))
WARNING(selector_literal_deprecated,none,
        "use of string literal for Objective-C selectors is deprecated; "
        "use '#selector' or explicitly construct a 'Selector'", ())
WARNING(selector_literal_deprecated_suggest,none,
        "use of string literal for Objective-C selectors is deprecated; "
        "use '#selector' instead", ())
WARNING(selector_construction_suggest,none,
        "use '#selector' instead of explicitly constructing a 'Selector'", ())
NOTE(selector_construction_suppress_warning,none,
     "wrap the selector name in parentheses to suppress this warning", ())

ERROR(cannot_return_value_from_void_func,none,
      "unexpected non-void return value in void function", ())
NOTE(add_return_type_note,none,
     "did you mean to add a return type?", ())

//------------------------------------------------------------------------------
// MARK: Import Resolution
//------------------------------------------------------------------------------

ERROR(sema_no_import,Fatal,
      "no such module '%0'", (StringRef))
ERROR(sema_no_import_target,Fatal,
      "could not find module '%0' for target '%1'; "
      "found: %2", (StringRef, StringRef, StringRef))
ERROR(sema_no_import_repl,none,
      "no such module '%0'", (StringRef))
NOTE(sema_no_import_no_sdk,none,
     "did you forget to set an SDK using -sdk or SDKROOT?", ())
NOTE(sema_no_import_no_sdk_xcrun,none,
     "use \"xcrun swiftc\" to select the default macOS SDK "
     "installed with Xcode", ())
WARNING(sema_import_current_module,none,
        "this file is part of module %0; ignoring import", (Identifier))
WARNING(sema_import_current_module_with_file,none,
        "file '%0' is part of module %1; ignoring import",
        (StringRef, Identifier))
ERROR(sema_opening_import,Fatal,
      "opening import file for module %0: %1", (Identifier, StringRef))

ERROR(serialization_load_failed,Fatal,
      "failed to load module '%0'", (StringRef))
ERROR(module_interface_build_failed,Fatal,
      "failed to %select{build module '%1' from its module interface|verify "
      "module interface of '%1'}0; %select{the compiler that produced it, "
      "'%3', may have used features that aren't supported by this compiler, "
      "'%4'|it may have been damaged or it may have triggered a bug in the "
      "Swift compiler when it was produced}2",
      (bool, StringRef, bool, StringRef, StringRef))
ERROR(serialization_malformed_module,Fatal,
      "malformed compiled module: %0", (StringRef))
ERROR(serialization_module_too_new,Fatal,
      "compiled module was created by a newer version of the compiler: %0",
      (StringRef))
ERROR(serialization_module_language_version_mismatch,Fatal,
      "module compiled with Swift %0 cannot be imported by the Swift %1 "
      "compiler: %2",
      (StringRef, StringRef, StringRef))
ERROR(serialization_module_too_old,Fatal,
      "compiled module was created by an older version of the compiler; "
      "rebuild %0 and try again: %1",
      (Identifier, StringRef))
ERROR(serialization_missing_single_dependency,Fatal,
      "missing required module '%0'", (StringRef))
ERROR(serialization_missing_dependencies,Fatal,
      "missing required modules: %0", (StringRef))
ERROR(serialization_circular_dependency,Fatal,
      "circular dependency between modules '%0' and %1",
      (StringRef, Identifier))
ERROR(serialization_missing_underlying_module,Fatal,
      "cannot load underlying module for %0", (Identifier))
ERROR(serialization_name_mismatch,Fatal,
      "cannot load module '%0' as '%1'", (StringRef, StringRef))
ERROR(serialization_name_mismatch_repl,none,
      "cannot load module '%0' as '%1'", (StringRef, StringRef))
ERROR(serialization_target_incompatible,Fatal,
      "module %0 was created for incompatible target %1: %2",
      (Identifier, StringRef, StringRef))
ERROR(serialization_target_incompatible_repl,none,
      "module %0 was created for incompatible target %1: %2",
      (Identifier, StringRef, StringRef))
ERROR(serialization_target_too_new,Fatal,
      "compiling for %0 %1, but module %2 has a minimum "
      "deployment target of %0 %3: %4",
      (StringRef, llvm::VersionTuple, Identifier, llvm::VersionTuple,
       StringRef))
ERROR(serialization_target_too_new_repl,none,
      "compiling for %0 %1, but module %2 has a minimum "
      "deployment target of %0 %3: %4",
      (StringRef, llvm::VersionTuple, Identifier, llvm::VersionTuple,
       StringRef))

ERROR(serialization_fatal,Fatal,
      "fatal error encountered while reading from module '%0'; "
      "please file a bug report with your project and the crash log",
      (StringRef))
NOTE(serialization_misc_version,none,
     "module '%0' full misc version is '%1'",
     (StringRef, StringRef))
NOTE(serialization_compatibility_version_mismatch,none,
     "compiling as Swift %0, with '%1' built as Swift %2 "
     "(this is supported but may expose additional compiler issues)",
     (StringRef, StringRef, StringRef))

ERROR(reserved_member_name,none,
      "type member must not be named %0, since it would conflict with the"
      " 'foo.%1' expression", (DeclName, StringRef))

ERROR(invalid_redecl,none,"invalid redeclaration of %0", (DeclName))
ERROR(invalid_redecl_init,none,
      "invalid redeclaration of synthesized %select{|memberwise }1%0",
      (DeclName, bool))
ERROR(invalid_redecl_implicit,none,
      "invalid redeclaration of synthesized "
      "%select{%0|implementation for protocol requirement}1 %2",
      (DescriptiveDeclKind, bool, DeclName))
WARNING(invalid_redecl_swift5_warning,none,
        "redeclaration of %0 is deprecated and will be an error in Swift 5",
        (DeclName))

NOTE(invalid_redecl_prev,none,
     "%0 previously declared here", (DeclName))
NOTE(invalid_redecl_implicit_wrapper,none,
     "%0 synthesized for property wrapper "
     "%select{projected value|backing storage}1",
     (DeclName, bool))

ERROR(ambiguous_type_base,none,
      "%0 is ambiguous for type lookup in this context", (DeclNameRef))
ERROR(invalid_member_type,none,
      "%0 is not a member type of %1", (DeclNameRef, Type))
ERROR(invalid_member_type_suggest,none,
      "%0 does not have a member type named %1; did you mean %2?",
      (Type, DeclNameRef, DeclName))
ERROR(invalid_member_reference,none,
      "%0 %1 is not a member type of %2",
      (DescriptiveDeclKind, DeclName, Type))
ERROR(ambiguous_member_type,none,
      "ambiguous type name %0 in %1", (DeclNameRef, Type))
ERROR(no_module_type,none,
      "no type named %0 in module %1", (DeclNameRef, Identifier))
ERROR(ambiguous_module_type,none,
      "ambiguous type name %0 in module %1", (DeclNameRef, Identifier))
ERROR(use_nonmatching_operator,none,
      "%0 is not a %select{binary|prefix unary|postfix unary}1 operator",
      (DeclNameRef, unsigned))
ERROR(unsupported_recursion_in_associated_type_reference,none,
      "unsupported recursion for reference to %select{associated type|type alias}0 %1 of type %2",
      (bool, Identifier, Type))
ERROR(broken_associated_type_witness,none,
      "reference to invalid %select{associated type|type alias}0 %1 of type %2",
      (bool, Identifier, Type))

ERROR(unspaced_binary_operator_fixit,none,
      "missing whitespace between %0 and %1 operators",
      (Identifier, Identifier, bool))
ERROR(unspaced_binary_operator,none,
      "ambiguous missing whitespace between unary and binary operators", ())
NOTE(unspaced_binary_operators_candidate,none,
     "could be %select{binary|postfix}2 %0 and %select{prefix|binary}2 %1",
     (Identifier, Identifier, bool))
ERROR(unspaced_unary_operator,none,
      "unary operators must not be juxtaposed; parenthesize inner expression",
      ())

ERROR(cannot_find_in_scope,none,
      "cannot %select{find|find operator}1 %0 in scope", (DeclNameRef, bool))
ERROR(cannot_find_in_scope_corrected,none,
      "cannot %select{find|find operator}1 %0 in scope; did you mean '%2'?",
      (DeclNameRef, bool, StringRef))
NOTE(confusable_character,none,
      "%select{identifier|operator}0 '%1' contains possibly confused characters; "
      "did you mean to use '%2'?",
      (bool, StringRef, StringRef))
NOTE(single_confusable_character,none,
      "%select{identifier|operator}0 '%1' (%2) looks similar to '%3' (%4); did you mean '%3' (%4)?",
      (bool, StringRef, StringRef, StringRef, StringRef))
ERROR(cannot_find_type_in_scope,none,
      "cannot find type %0 in scope", (DeclNameRef))
ERROR(cannot_find_type_in_scope_did_you_mean,none,
      "cannot find type %0 in scope; did you mean to use '%1'?", (DeclNameRef, StringRef))
NOTE(note_typo_candidate_implicit_member,none,
     "did you mean the implicitly-synthesized %1 '%0'?", (StringRef, StringRef))
NOTE(note_remapped_type,none,
     "did you mean to use '%0'?", (StringRef))
NOTE(note_module_as_type,none,
     "cannot use module %0 as a type", (Identifier))

ERROR(use_unknown_object_literal_protocol,none,
     "cannot deduce protocol for %0 literal", (StringRef))
ERROR(object_literal_default_type_missing,none,
     "could not infer type of %0 literal", (StringRef))
NOTE(object_literal_resolve_import,none,
     "import %0 to use '%1' as the default %2 literal type",
     (StringRef, StringRef, StringRef))

ERROR(use_local_before_declaration,none,
      "use of local variable %0 before its declaration", (DeclNameRef))
ERROR(unsupported_existential_type,none,
      "protocol %0 can only be used as a generic constraint because it has "
      "Self or associated type requirements", (Identifier))

ERROR(decl_does_not_exist_in_module,none,
      "%select{%error|type|struct|class|enum|protocol|variable|function}0 "
      "%1 does not exist in module %2",
      (/*ImportKind*/ unsigned, Identifier, Identifier))
ERROR(imported_decl_is_wrong_kind,none,
      "%0 was imported as '%1', but is "
      "%select{%error|a type|a struct|a class|an enum|a protocol|a variable|"
      "a function}2",
      (Identifier, StringRef, /*ImportKind*/ unsigned))
ERROR(imported_decl_is_wrong_kind_typealias,none,
      "%0 %1 cannot be imported as '%2'",
      (DescriptiveDeclKind, Type, StringRef))
ERROR(ambiguous_decl_in_module,none,
      "ambiguous name %0 in module %1", (Identifier, Identifier))

ERROR(module_not_testable,Fatal,
      "module %0 was not compiled for testing", (Identifier))

ERROR(module_not_compiled_for_private_import,none,
      "module %0 was not compiled for private import", (Identifier))

ERROR(import_implementation_cannot_be_exported,none,
      "module %0 cannot be both exported and implementation-only", (Identifier))

WARNING(module_not_compiled_with_library_evolution,none,
        "module %0 was not compiled with library evolution support; "
        "using it means binary compatibility for %1 can't be guaranteed",
        (Identifier, Identifier))

REMARK(cross_import_added,none,
       "import of %0 and %1 triggered a cross-import of %2",
       (Identifier, Identifier, Identifier))

// Operator decls
ERROR(ambiguous_operator_decls,none,
      "ambiguous operator declarations found for operator", ())
NOTE(found_this_operator_decl,none,
     "found this matching operator declaration", ())
ERROR(operator_redeclared,none,
      "operator redeclared", ())
NOTE(previous_operator_decl,none,
     "previous operator declaration here", ())
ERROR(declared_operator_without_operator_decl,none,
      "operator implementation without matching operator declaration", ())
ERROR(declared_unary_op_without_attribute,none,
      "unary operator implementation must have a 'prefix' or 'postfix' modifier", ())
ERROR(unary_op_missing_prepos_attribute,none,
      "%select{prefix|postfix}0 unary operator missing "
      "'%select{prefix|postfix}0' modifier", (bool))
NOTE(unary_operator_declaration_here,none,
   "%select{prefix|postfix}0 operator found here", (bool))
ERROR(invalid_arg_count_for_operator,none,
      "operators must have one or two arguments", ())
ERROR(operator_in_local_scope,none,
      "operator functions can only be declared at global or in type scope", ())
ERROR(nonstatic_operator_in_nominal,none,
      "operator %0 declared in type %1 must be 'static'",
      (Identifier, DeclName))
ERROR(nonstatic_operator_in_extension,none,
      "operator %0 declared in extension%select{| of %2}1 must be 'static'",
      (Identifier, bool, TypeRepr*))
ERROR(nonfinal_operator_in_class,none,
      "operator %0 declared in non-final class %1 must be 'final'",
      (Identifier, Type))
ERROR(operator_in_unrelated_type,none,
      "member operator %2%select{| of protocol %0}1 must have at least one "
      "argument of type %select{%0|'Self'}1", (Type, bool, DeclName))

// Precedence groups
ERROR(ambiguous_precedence_groups,none,
      "multiple precedence groups found", ())
NOTE(found_this_precedence_group,none,
     "found this matching precedence group", ())
ERROR(unknown_precedence_group,none,
      "unknown precedence group %0", (Identifier))
ERROR(precedence_group_cycle,none,
      "cycle in '%select{lowerThan|higherThan}0' relation", (bool))
ERROR(higher_than_precedence_group_cycle,none,
      "cycle in higherThan relation: %0", (StringRef))
ERROR(precedence_group_lower_within_module,none,
      "precedence group cannot be given lower precedence than group in same"
      " module; make the other precedence group higher than this one instead",
      ())
ERROR(precedence_group_redeclared,none,
      "precedence group redeclared", ())
NOTE(previous_precedence_group_decl,none,
     "previous precedence group declaration here", ())
NOTE(circular_reference_through_precedence_group, none,
     "through reference to precedence group %0 here", (Identifier))

//------------------------------------------------------------------------------
// MARK: Expression Type Checking Errors
//------------------------------------------------------------------------------
ERROR(tuple_types_not_convertible_nelts,none,
      "%0 is not convertible to %1, "
      "tuples have a different number of elements", (Type, Type))
ERROR(tuple_types_not_convertible,none,
       "tuple type %0 is not convertible to tuple type %1", (Type, Type))

ERROR(invalid_force_unwrap,none,
      "cannot force unwrap value of non-optional type %0", (Type))
ERROR(invalid_optional_chain,none,
      "cannot use optional chaining on non-optional value of type %0",
      (Type))
ERROR(if_expr_cases_mismatch,none,
      "result values in '? :' expression have mismatching types %0 and %1",
      (Type, Type))

ERROR(did_not_call_function_value,none,
      "function value was used as a property; add () to call it",
      ())
ERROR(did_not_call_function,none,
      "function %0 was used as a property; add () to call it",
      (Identifier))
ERROR(did_not_call_method,none,
      "method %0 was used as a property; add () to call it",
      (Identifier))

ERROR(init_not_instance_member_use_assignment,none,
      "'init' is a member of the type; use assignment "
      "to initalize the value instead", ())

ERROR(init_not_instance_member,none,
      "'init' is a member of the type; use 'type(of: ...)' to initialize "
      "a new object of the same dynamic type", ())
ERROR(super_initializer_not_in_initializer,none,
      "'super.init' cannot be called outside of an initializer", ())

WARNING(isa_is_always_true,none, "'%0' test is always true",
        (StringRef))
WARNING(isa_is_foreign_check,none,
      "'is' test is always true because %0 is a Core Foundation type",
      (Type))
WARNING(conditional_downcast_coercion,none,
      "conditional cast from %0 to %1 always succeeds",
      (Type, Type))

WARNING(literal_conditional_downcast_to_coercion,none,
        "conditional downcast from literal to %0 always fails; "
        "consider using 'as' coercion",
        (Type))

WARNING(forced_downcast_noop,none,
        "forced cast of %0 to same type has no effect", (Type))

WARNING(forced_downcast_coercion,none,
      "forced cast from %0 to %1 always succeeds; did you mean to use 'as'?",
      (Type, Type))

// Note: the Boolean at the end indicates whether bridging is required after
// the cast.
WARNING(downcast_same_type,none,
        "forced cast from %0 to %1 %select{only unwraps optionals|only unwraps "
        "and bridges}3; did you mean to use '%2'%select{| with 'as'}3?",
        (Type, Type, StringRef, bool))

// The unsigned value can be 0 (types are equal), 1 (types implicitly convert),
// or 2 (types bridge).
WARNING(conditional_downcast_same_type,none,
        "conditional downcast from %0 to %1 %select{does nothing|"
        "is equivalent to an implicit conversion to an optional %1|is a "
        "bridging conversion; did you mean to use 'as'?}2",
        (Type, Type, unsigned))
WARNING(is_expr_same_type,none,
        "checking a value with optional type %0 against dynamic type %1 "
        "succeeds whenever the value is non-nil; did you mean to use "
        "'!= nil'?", (Type, Type))
WARNING(downcast_to_unrelated,none,
        "cast from %0 to unrelated type %1 always fails", (Type, Type))
NOTE(downcast_to_unrelated_fixit,none,
     "did you mean to call %0 with '()'?", (Identifier))
ERROR(optional_chain_noop,none,
      "optional chain has no effect, expression already produces %0",
      (Type))
ERROR(optional_chain_isnt_chaining,none,
      "'?' must be followed by a call, member lookup, or subscript",
      ())
ERROR(pattern_in_expr,none,
      "%0 cannot appear in an expression", (PatternKind))
NOTE(note_call_to_operator,none,
     "in call to operator %0", (DeclName))
NOTE(note_call_to_func,none,
     "in call to function %0", (DeclName))
NOTE(note_call_to_subscript,none,
     "in call to %0", (DeclName))
NOTE(note_call_to_initializer,none,
     "in call to initializer", ())
NOTE(note_init_parameter,none,
     "in initialization of parameter %0", (Identifier))


ERROR(missing_nullary_call,none,
     "function produces expected type %0; did you mean to call it with '()'?",
     (Type))
ERROR(optional_not_unwrapped,none,
      "value of optional type %0 must be unwrapped to a value of type %1",
     (Type, Type))
NOTE(unwrap_with_default_value,none,
     "coalesce using '?" "?' to provide a default when the optional value "
     "contains 'nil'", ())
NOTE(unwrap_with_force_value,none,
     "force-unwrap using '!' to abort execution if the optional value contains "
     "'nil'", ())
NOTE(unwrap_iuo_initializer,none,
     "value inferred to be type %0 when initialized with an implicitly "
     "unwrapped value", (Type))
NOTE(unwrap_with_guard,none,
     "short-circuit using 'guard' to exit this function early "
     "if the optional value contains 'nil'", ())
ERROR(optional_base_not_unwrapped,none,
      "value of optional type %0 must be unwrapped to refer to member %1 of "
      "wrapped base type %2", (Type, DeclNameRef, Type))
ERROR(invalid_optional_infered_keypath_root, none,
      "key path root inferred as optional type %0 must be unwrapped to refer to member %1 "
      "of unwrapped type %2", (Type, DeclNameRef, Type))
NOTE(optional_base_chain,none,
     "chain the optional using '?' to access member %0 only for non-'nil' "
     "base values", (DeclNameRef))
NOTE(optional_base_remove_optional_for_keypath_root, none,
     "use unwrapped type %0 as key path root", (Type))
NOTE(optional_keypath_application_base, none,
     "use '?' to access key path subscript only for non-'nil' base values", ())
NOTE(optional_key_path_root_base_chain, none,
     "chain the optional using '?.' to access unwrapped type member %0",
     (DeclNameRef))
NOTE(optional_key_path_root_base_unwrap, none,
     "unwrap the optional using '!.' to access unwrapped type member %0",
     (DeclNameRef))
    
ERROR(missing_unwrap_optional_try,none,
      "value of optional type %0 not unwrapped; did you mean to use 'try!' "
      "or chain with '?'?",
     (Type))
ERROR(missing_forced_downcast,none,
      "%0 is not convertible to %1; "
      "did you mean to use 'as!' to force downcast?", (Type, Type))
WARNING(coercion_may_fail_warning,none,
        "coercion from %0 to %1 may fail; use 'as?' or 'as!' instead",
        (Type, Type))

ERROR(missing_explicit_conversion,none,
      "%0 is not implicitly convertible to %1; "
      "did you mean to use 'as' to explicitly convert?", (Type, Type))
ERROR(missing_address_of,none,
      "passing value of type %0 to an inout parameter requires explicit '&'",
      (Type))
ERROR(missing_address_of_yield,none,
      "yielding mutable value of type %0 requires explicit '&'",
      (Type))
ERROR(extraneous_address_of,none,
      "use of extraneous '&'",
      ())
ERROR(extra_address_of,none,
      "'&' used with non-inout argument of type %0",
      (Type))
ERROR(extra_address_of_unsafepointer,none,
      "'&' is not allowed passing array value as %0 argument",
      (Type))
ERROR(cannot_pass_inout_arg_to_subscript,none,
      "cannot pass an inout argument to a subscript; use "
      "'withUnsafeMutablePointer' to explicitly convert argument "
      "to a pointer", ())

ERROR(incorrect_property_wrapper_reference,none,
      "cannot convert value %0 of type %1 to expected type %2, "
      "use %select{wrapper|wrapped value}3 instead",
      (Identifier, Type, Type, bool))
ERROR(incorrect_property_wrapper_reference_member,none,
      "referencing %0 %1 requires %select{wrapper|wrapped value of type}2 %3",
      (DescriptiveDeclKind, DeclName, bool, Type))

ERROR(missing_init_on_metatype_initialization,none,
      "initializing from a metatype value must reference 'init' explicitly",
      ())
ERROR(extra_argument_labels,none,
      "extraneous argument label%select{|s}0 '%1' in %select{call|subscript}2",
      (bool, StringRef, bool))
ERROR(missing_argument_labels,none,
      "missing argument label%select{|s}0 '%1' in %select{call|subscript}2",
      (bool, StringRef, bool))
ERROR(wrong_argument_labels,none,
      "incorrect argument label%select{|s}0 in %select{call|subscript}3 "
      "(have '%1', expected '%2')",
      (bool, StringRef, StringRef, bool))
ERROR(argument_out_of_order_named_named,none,
      "argument %0 must precede argument %1", (Identifier, Identifier))
ERROR(argument_out_of_order_named_unnamed,none,
      "argument %0 must precede unnamed argument #%1", (Identifier, unsigned))
ERROR(argument_out_of_order_unnamed_named,none,
      "unnamed argument #%0 must precede argument %1", (unsigned, Identifier))
ERROR(argument_out_of_order_unnamed_unnamed,none,
      "unnamed argument #%0 must precede unnamed argument #%1",
      (unsigned, unsigned))
ERROR(argument_out_of_order_binary_op,none,
      "operator argument #%0 must precede operator argument #%1",
      (unsigned, unsigned))
NOTE(candidate_expected_different_labels,none,
     "incorrect labels for candidate (have: '%0', expected: '%1')",
     (StringRef, StringRef))

ERROR(member_shadows_function,none,
      "use of %0 refers to %1 rather than %2 %3",
      (DeclNameRef, DescriptiveDeclKind, DescriptiveDeclKind, DeclName))
ERROR(member_shadows_global_function,none,
      "use of %0 refers to %1 rather than %2 %3 in module %4",
      (DeclNameRef, DescriptiveDeclKind, DescriptiveDeclKind, DeclName, DeclName))

ERROR(instance_member_use_on_type,none,
      "instance member %1 cannot be used on type %0; "
      "did you mean to use a value of this type instead?", (Type, DeclNameRef))
ERROR(instance_member_in_initializer,none,
      "cannot use instance member %0 within property initializer; "
      "property initializers run before 'self' is available", (DeclNameRef))
ERROR(instance_member_in_default_parameter,none,
      "cannot use instance member %0 as a default parameter", (DeclNameRef))

ERROR(missing_argument_named,none,
      "missing argument for parameter %0 in call", (Identifier))
ERROR(missing_argument_positional,none,
      "missing argument for parameter #%0 in call", (unsigned))
ERROR(missing_arguments_in_call,none,
      "missing arguments for parameters %0 in call", (StringRef))
ERROR(extra_argument_named,none,
      "extra argument %0 in call", (Identifier))
ERROR(extra_argument_positional,none,
      "extra argument in call", ())
ERROR(extra_arguments_in_call,none,
      "extra arguments at positions %0 in call", (StringRef))
ERROR(extra_argument_to_nullary_call,none,
      "argument passed to call that takes no arguments", ())
ERROR(extra_trailing_closure_in_call,none,
      "extra trailing closure passed in call", ())
ERROR(trailing_closure_bad_param,none,
      "trailing closure passed to parameter of type %0 that does not "
      "accept a closure", (Type))
WARNING(unlabeled_trailing_closure_deprecated,none,
        "backward matching of the unlabeled trailing closure is deprecated; label the argument with %0 to suppress this warning",
        (Identifier))
NOTE(decl_multiple_defaulted_closure_parameters,none,
     "%0 contains defaulted closure parameters %1 and %2",
     (DeclName, Identifier, Identifier))
NOTE(candidate_with_extraneous_args,none,
      "candidate %0 requires %1 argument%s1, "
      "but %2 %select{were|was}3 %select{provided|used in closure body}4",
      (Type, unsigned, unsigned, bool, bool))

ERROR(no_accessible_initializers,none,
      "%0 cannot be constructed because it has no accessible initializers",
      (Type))
ERROR(non_nominal_no_initializers,none,
      "non-nominal type %0 does not support explicit initialization",
      (Type))
ERROR(unbound_generic_parameter,none,
      "generic parameter %0 could not be inferred", (Type))
ERROR(unbound_generic_parameter_cast,none,
      "generic parameter %0 could not be inferred in cast to %1", (Type, Type))
NOTE(archetype_declared_in_type,none,
     "%0 declared as parameter to type %1", (Type, Type))
NOTE(unbound_generic_parameter_explicit_fix,none,
     "explicitly specify the generic arguments to fix this issue", ())

ERROR(invalid_dynamic_callable_type,none,
      "@dynamicCallable attribute requires %0 to have either a valid "
      "'dynamicallyCall(withArguments:)' method or "
      "'dynamicallyCall(withKeywordArguments:)' method", (Type))
ERROR(missing_dynamic_callable_kwargs_method,none,
      "@dynamicCallable type %0 cannot be applied with keyword arguments; "
      "missing 'dynamicCall(withKeywordArguments:)' method", (Type))

ERROR(invalid_dynamic_member_lookup_type,none,
      "@dynamicMemberLookup attribute requires %0 to have a "
      "'subscript(dynamicMember:)' method that accepts either "
      "'ExpressibleByStringLiteral' or a key path", (Type))
NOTE(invalid_dynamic_member_subscript, none,
     "add an explicit argument label to this subscript to satisfy "
     "the @dynamicMemberLookup requirement", ())

ERROR(string_index_not_integer,none,
      "String must not be indexed with %0, it has variable size elements",
      (Type))
NOTE(string_index_not_integer_note,none,
     "consider using an existing high level algorithm, "
     "str.startIndex.advanced(by: n), or a projection like str.utf8", ())

ERROR(invalid_c_function_pointer_conversion_expr,none,
      "a C function pointer can only be formed from a reference to a 'func' or "
      "a literal closure", ())
ERROR(c_function_pointer_from_method,none,
      "a C function pointer cannot be formed from a method", ())
ERROR(c_function_pointer_from_generic_function,none,
      "a C function pointer cannot be formed from a reference to a generic "
      "function", ())
ERROR(unsupported_linear_to_differentiable_conversion,none,
      "conversion from '@differentiable(linear)' to '@differentiable' is not "
      "yet supported", ())
ERROR(invalid_autoclosure_forwarding,none,
      "add () to forward @autoclosure parameter", ())
ERROR(invalid_differentiable_function_conversion_expr,none,
      "a '@differentiable%select{|(linear)}0' function can only be formed from "
      "a reference to a 'func' or 'init' or a literal closure", (bool))
NOTE(invalid_differentiable_function_conversion_parameter,none,
     "did you mean to take a '%0' closure?", (StringRef))
ERROR(invalid_autoclosure_pointer_conversion,none,
      "cannot perform pointer conversion of value of type %0 to autoclosure "
      "result type %1",
      (Type, Type))

//------------------------------------------------------------------------------
// MARK: Type Check Declarations
//------------------------------------------------------------------------------

ERROR(missing_initializer_def,PointsToFirstBadToken,
      "initializer requires a body", ())

WARNING(pound_warning, none, "%0", (StringRef))
ERROR(pound_error, none, "%0", (StringRef))

// Attributes

ERROR(operator_not_func,none,
      "operators must be declared with 'func'", ())
ERROR(redefining_builtin_operator,none,
      "cannot declare a custom %0 '%1' operator", (StringRef, StringRef))
ERROR(attribute_requires_operator_identifier,none,
      "'%0' requires a function with an operator identifier", (StringRef))
ERROR(attribute_requires_single_argument,none,
      "'%0' requires a function with one argument", (StringRef))

ERROR(nominal_type_not_attribute,none,
      "%0 %1 cannot be used as an attribute", (DescriptiveDeclKind, Identifier))

ERROR(mutating_invalid_global_scope,none, "%0 is only valid on methods",
      (SelfAccessKind))
ERROR(mutating_invalid_classes,none, "%0 is not valid on %1s in " 
      "%select{classes|class-bound protocols}2",
      (SelfAccessKind, DescriptiveDeclKind, bool))

ERROR(functions_mutating_and_not,none,
      "method must not be declared both %0 and %1",
      (SelfAccessKind, SelfAccessKind))
ERROR(static_functions_not_mutating,none,
      "static functions must not be declared mutating", ())

ERROR(modify_mutatingness_differs_from_setter,none,
      "'modify' accessor cannot be %0 when the setter is %1",
      (SelfAccessKind, SelfAccessKind))

ERROR(transparent_in_protocols_not_supported,none,
      "'@_transparent' attribute is not supported on declarations within protocols", ())
ERROR(transparent_in_classes_not_supported,none,
      "'@_transparent' attribute is not supported on declarations within classes", ())

ERROR(invalid_iboutlet,none,
      "only instance properties can be declared @IBOutlet", ())
ERROR(iboutlet_nonobjc_class,none,
      "@IBOutlet property cannot %select{have|be an array of}0 "
      "non-'@objc' class type %1", (bool, Type))
ERROR(iboutlet_nonobjc_protocol,none,
      "@IBOutlet property cannot %select{have|be an array of}0 "
      "non-'@objc' protocol type %1", (bool, Type))
ERROR(iboutlet_nonobject_type,none,
      "@IBOutlet property cannot %select{have|be an array of}0 "
      "non-object type %1", (bool, Type))
ERROR(iboutlet_only_mutable,none,
      "@IBOutlet attribute requires property to be mutable", ())
ERROR(iboutlet_non_optional,none,
      "@IBOutlet property has non-optional type %0", (Type))
NOTE(note_make_optional,none,
      "add '?' to form the optional type %0", (Type))
NOTE(note_make_implicitly_unwrapped_optional,none,
      "add '!' to form an implicitly unwrapped optional", ())

ERROR(invalid_ibdesignable_extension,none,
      "@IBDesignable can only be applied to classes and extensions "
      "of classes", ())
ERROR(invalid_ibinspectable,none,
      "only instance properties can be declared @%0", (StringRef))
ERROR(invalid_ibaction_decl,none,
      "only instance methods can be declared @%0", (StringRef))
ERROR(invalid_ibaction_result,none,
      "methods declared @%0 must %select{|not }1return a value", (StringRef, bool))
ERROR(invalid_ibaction_argument_count,none,
      "@%0 methods must have %1 to %2 arguments",
      (StringRef, int, int))
ERROR(invalid_ibaction_argument_count_exact,none,
      "@%0 methods must have %2 argument%s2",
      (StringRef, int, int))
ERROR(invalid_ibaction_argument_count_max,none,
      "@%0 methods must have at most %2 argument%s2",
      (StringRef, int, int))
ERROR(ibsegueaction_objc_method_family,none,
      "@%0 method cannot have selector %1 because it has special memory "
      "management behavior", (StringRef, ObjCSelector))
NOTE(fixit_rename_in_swift,none,
     "change Swift name to %0", (DeclName))
NOTE(fixit_rename_in_objc,none,
     "change Objective-C selector to %0", (ObjCSelector))
ERROR(no_objc_tagged_pointer_not_class_protocol,none,
      "@unsafe_no_objc_tagged_pointer can only be applied to class protocols",
      ())
ERROR(swift_native_objc_runtime_base_not_on_root_class,none,
      "@_swift_native_objc_runtime_base_not_on_root_class can only be applied "
      "to root classes", ())

ERROR(cdecl_not_at_top_level,none,
      "@_cdecl can only be applied to global functions", ())
ERROR(cdecl_empty_name,none,
      "@_cdecl symbol name cannot be empty", ())
ERROR(cdecl_throws,none,
      "raising errors from @_cdecl functions is not supported", ())
ERROR(cdecl_async,none,
      "@_cdecl functions cannot be asynchronous", ())

ERROR(attr_methods_only,none,
      "only methods can be declared %0", (DeclAttribute))
ERROR(access_control_in_protocol,none,
      "%0 modifier cannot be used in protocols", (DeclAttribute))
NOTE(access_control_in_protocol_detail,none,
     "protocol requirements implicitly have the same access as the "
     "protocol itself", ())
ERROR(access_control_setter,none,
      "'%select{private|fileprivate|internal|public|open}0(set)' modifier can only "
      "be applied to variables and subscripts",
      (AccessLevel))
ERROR(access_control_setter_read_only,none,
      "'%select{private|fileprivate|internal|public|%error}0(set)' modifier cannot be "
      "applied to %select{constants|read-only variables|read-only properties"
      "|read-only subscripts}1",
      (AccessLevel, unsigned))
ERROR(access_control_setter_more,none,
      "%select{private|fileprivate|internal|public|%error}0 "
      "%select{variable|property|subscript}1 cannot have "
      "%select{%error|a fileprivate|an internal|a public|an open}2 setter",
      (AccessLevel, unsigned, AccessLevel))
WARNING(access_control_setter_redundant,none,
      "'%select{private|fileprivate|internal|public|open}0(set)' modifier is "
      "redundant for %select{a private|a fileprivate|an internal|a public|an open}2 "
      "%1",
      (AccessLevel, DescriptiveDeclKind, AccessLevel))
WARNING(access_control_ext_member_more,none,
    "'%select{%error|fileprivate|internal|public|open}0' modifier conflicts "
    "with extension's default access of "
    "'%select{private|fileprivate|internal|public|%error}1'",
    (AccessLevel, AccessLevel))
WARNING(access_control_ext_member_redundant,none,
    "'%select{%error|fileprivate|internal|public|%error}0' modifier is redundant "
    "for %1 declared in %select{a private (equivalent to fileprivate)|a fileprivate"
    "|an internal|a public|%error}2 extension",
    (AccessLevel, DescriptiveDeclKind, AccessLevel))
ERROR(access_control_ext_requirement_member_more,none,
    "cannot declare %select{%error|a fileprivate|an internal|a public|an open}0 %1 "
    "in an extension with %select{private|fileprivate|internal|public|%error}2 "
    "requirements",
    (AccessLevel, DescriptiveDeclKind, AccessLevel))
ERROR(access_control_extension_more,none,
      "extension of %select{private|fileprivate|internal|%error|%error}0 %1 cannot "
      "be declared %select{%error|fileprivate|internal|public|%error}2",
      (AccessLevel, DescriptiveDeclKind, AccessLevel))
ERROR(access_control_extension_open,none,
      "extensions cannot use 'open' as their default access; use 'public'",
      ())
ERROR(access_control_open_bad_decl,none,
      "only classes and overridable class members can be declared 'open';"
      " use 'public'", ())

ERROR(invalid_decl_attribute,none,
      "'%0' attribute cannot be applied to this declaration", (DeclAttribute))
ERROR(invalid_decl_modifier,none,
      "%0 modifier cannot be applied to this declaration", (DeclAttribute))
ERROR(attribute_does_not_apply_to_type,none,
      "attribute does not apply to type", ())
ERROR(optional_attribute_non_protocol,none,
      "'optional' can only be applied to protocol members", ())
ERROR(optional_attribute_non_objc_protocol,none,
      "'optional' can only be applied to members of an @objc protocol", ())
ERROR(optional_attribute_missing_explicit_objc,none,
      "'optional' requirements are an Objective-C compatibility feature; add '@objc'",
      ())
ERROR(objcmembers_attribute_nonclass,none,
      "'@objcMembers' attribute can only be applied to a class", ())
ERROR(optional_attribute_initializer,none,
      "'optional' cannot be applied to an initializer", ())
ERROR(unavailable_method_non_objc_protocol,none,
      "protocol members can only be marked unavailable in an @objc protocol",
      ())
ERROR(missing_in_class_init_1,none,
      "stored property %0 requires an initial value%select{| or should be "
      "@NSManaged}1", (Identifier, bool))
ERROR(missing_in_class_init_2,none,
      "stored properties %0 and %1 require initial values%select{| or should "
      "be @NSManaged}2",
      (Identifier, Identifier, bool))
ERROR(missing_in_class_init_3plus,none,
      "stored properties %0, %1, %select{and %2|%2, and others}3 "
      "require initial values%select{| or should be @NSManaged}4",
      (Identifier, Identifier, Identifier, bool, bool))
NOTE(requires_stored_property_inits_here,none,
     "%select{superclass|class}1 %0 requires all stored properties to have "
     "initial values%select{| or use @NSManaged}2", (Type, bool, bool))
ERROR(class_without_init,none,
      "class %0 has no initializers", (Type))
NOTE(note_no_in_class_init_1,none,
     "stored property %0 without initial value prevents synthesized "
     "initializers",
     (Identifier))
NOTE(note_no_in_class_init_2,none,
     "stored properties %0 and %1 without initial values prevent synthesized "
     "initializers",
     (Identifier, Identifier))
NOTE(note_no_in_class_init_3plus,none,
     "stored properties %0, %1, %select{and %2|%2, and others}3 "
     "without initial values prevent synthesized initializers",
     (Identifier, Identifier, Identifier, bool))
ERROR(missing_unimplemented_init_runtime,none,
      "standard library error: missing _unimplementedInitializer", ())
ERROR(missing_undefined_runtime,none,
      "standard library error: missing _undefined", ())

WARNING(expr_dynamic_lookup_swift3_objc_inference,none,
        "reference to %0 %1 of %2 depends on '@objc' inference "
        "deprecated in Swift 4",
        (DescriptiveDeclKind, DeclName, Identifier))

ERROR(inherited_default_value_not_in_designated_constructor,none,
      "default value inheritance via 'super' is only valid on the parameters of "
      "designated initializers", ())
ERROR(inherited_default_value_used_in_non_overriding_constructor,none,
      "default value inheritance via 'super' can only be used when "
      "overriding a designated initializer", ())
ERROR(corresponding_param_not_defaulted,none,
      "default value inheritance via 'super' requires that the corresponding "
      "parameter of the overridden designated initializer has a default value",
      ())
NOTE(inherited_default_param_here,none,
     "corresponding parameter declared here", ())

WARNING(option_set_zero_constant,none,
        "static property %0 produces an empty option set",
        (Identifier))
NOTE(option_set_empty_set_init,none,
     "use [] to silence this warning", ())

ERROR(originally_defined_in_dupe_platform,none,
      "duplicate version number for platform %0", (StringRef))

ERROR(originally_definedin_topleve_decl,none,
      "@%0 is only applicable to top-level decl", (StringRef))

ERROR(originally_definedin_need_available,none,
      "need @available attribute for @%0", (StringRef))

ERROR(originally_definedin_must_after_available_version,none,
      "moved version from @%0 must after introduced OS version", (StringRef))

// Alignment attribute
ERROR(alignment_not_power_of_two,none,
      "alignment value must be a power of two", ())

// Enum annotations
ERROR(indirect_case_without_payload,none,
      "enum case %0 without associated value cannot be 'indirect'", (Identifier))
ERROR(indirect_case_in_indirect_enum,none,
      "enum case in 'indirect' enum cannot also be 'indirect'", ())
WARNING(enum_frozen_nonpublic,none,
        "%0 has no effect on non-public enums", (DeclAttribute))

// Variables (var and let).
ERROR(getset_init,none,
      "variable with getter/setter cannot have an initial value", ())

ERROR(unimplemented_static_var,none,
      "%select{ERROR|static|class}1 stored properties not supported"
      "%select{ in this context| in generic types| in classes| in protocol extensions}0"
      "%select{|; did you mean 'static'?}2",
      (unsigned, StaticSpellingKind, unsigned))
ERROR(observingprop_requires_initializer,none,
      "non-member observing properties require an initializer", ())
ERROR(global_requires_initializer,none,
      "global '%select{var|let}0' declaration requires an initializer expression"
      "%select{ or getter/setter specifier|}0", (bool))
ERROR(static_requires_initializer,none,
      "%select{ERROR|'static var'|'class var'|}0 declaration requires an initializer "
      "expression or getter/setter specifier", (StaticSpellingKind))
ERROR(pattern_type_access,none,
      "%select{%select{variable|constant}0|property}1 "
      "%select{must be declared %select{"
      "%select{private|fileprivate|internal|%error|%error}3|private or fileprivate}4"
      "|cannot be declared "
      "%select{in this context|fileprivate|internal|public|open}3}2 "
      "because its type uses "
      "%select{a private|a fileprivate|an internal|%error|%error}5 type",
      (bool, bool, bool, AccessLevel, bool, AccessLevel))
WARNING(pattern_type_access_warn,none,
        "%select{%select{variable|constant}0|property}1 "
        "%select{should be declared %select{private|fileprivate|internal|%error|%error}5"
        "|should not be declared %select{in this context|fileprivate|internal|public|open}3}2 "
        "because its type uses "
        "%select{a private|a fileprivate|an internal|%error|%error}5 type",
        (bool, bool, bool, AccessLevel, bool, AccessLevel))
ERROR(pattern_type_access_inferred,none,
      "%select{%select{variable|constant}0|property}1 "
      "%select{must be declared %select{"
      "%select{private|fileprivate|internal|%error|%error}3|private or fileprivate}4"
      "|cannot be declared "
      "%select{in this context|fileprivate|internal|public|open}3}2 "
      "because its type %6 uses "
      "%select{a private|a fileprivate|an internal|%error|%error}5 type",
      (bool, bool, bool, AccessLevel, bool, AccessLevel, Type))
WARNING(pattern_type_access_inferred_warn,none,
        "%select{%select{variable|constant}0|property}1 "
        "%select{should be declared %select{private|fileprivate|internal|%error|%error}5"
        "|should not be declared %select{in this context|fileprivate|internal|public|open}3}2 "
        "because its type %6 uses "
        "%select{a private|a fileprivate|an internal|%error|%error}5 type",
        (bool, bool, bool, AccessLevel, bool, AccessLevel, Type))

ERROR(pattern_type_not_usable_from_inline,none,
      "type referenced from a '@usableFromInline' "
      "%select{%select{variable|constant}0|property}1 "
      "must be '@usableFromInline' or public",
      (bool, bool))
WARNING(pattern_type_not_usable_from_inline_warn,none,
        "type referenced from a '@usableFromInline' "
        "%select{%select{variable|constant}0|property}1 "
        "should be '@usableFromInline' or public",
        (bool, bool))
ERROR(pattern_type_not_usable_from_inline_frozen,none,
      "type referenced from a stored property in a '@frozen' struct must "
      "be '@usableFromInline' or public",
      (/*ignored*/bool, /*ignored*/bool))
ERROR(pattern_type_not_usable_from_inline_inferred,none,
      "type referenced from a '@usableFromInline' "
      "%select{%select{variable|constant}0|property}1 "
      "with inferred type %2 "
      "must be '@usableFromInline' or public",
      (bool, bool, Type))
WARNING(pattern_type_not_usable_from_inline_inferred_warn,none,
        "type referenced from a '@usableFromInline' "
        "%select{%select{variable|constant}0|property}1 "
        "with inferred type %2 "
        "should be '@usableFromInline' or public",
        (bool, bool, Type))
ERROR(pattern_type_not_usable_from_inline_inferred_frozen,none,
      "type referenced from a stored property with inferred type %2 in a "
      "'@frozen' struct must be '@usableFromInline' or public",
      (/*ignored*/bool, /*ignored*/bool, Type))

ERROR(pattern_binds_no_variables,none,
      "%select{property|global variable}0 declaration does not bind any "
      "variables",
      (unsigned))
ERROR(variable_bound_by_no_pattern,none,
      "variable %0 is not bound by any pattern",
      (DeclName))

WARNING(optional_ambiguous_case_ref,none,
        "assuming you mean '%0.%2'; did you mean '%1.%2' instead?",
        (StringRef, StringRef, StringRef))
NOTE(optional_fixit_ambiguous_case_ref,none,
     "explicitly specify 'Optional' to silence this warning", ())
NOTE(optional_fixit_ambiguous_case_ref_switch,none,
     "use 'nil' to silence this warning", ())
NOTE(type_fixit_optional_ambiguous_case_ref,none,
     "use '%0.%1' instead", (StringRef, StringRef))
NOTE(type_fixit_optional_ambiguous_case_ref_switch,none,
     "use '%0' instead", (StringRef))

ERROR(nscoding_unstable_mangled_name,none,
      "%select{private|fileprivate|nested|local}0 class %1 has an "
      "unstable name when archiving via 'NSCoding'",
      (unsigned, Type))
NOTE(unstable_mangled_name_add_objc_new,none,
     "for new classes, use '@objc' to specify a unique, prefixed Objective-C "
     "runtime name", ())
NOTE(unstable_mangled_name_add_objc,none,
     "for compatibility with existing archives, use '@objc' "
     "to record the Swift 3 runtime name", ())

// Generic declarations
ERROR(unsupported_type_nested_in_generic_function,none,
      "type %0 cannot be nested in generic function %1",
      (Identifier, DeclName))
ERROR(unsupported_type_nested_in_generic_closure,none,
      "type %0 cannot be nested in closure in generic context",
      (Identifier))
ERROR(unsupported_type_nested_in_protocol,none,
      "type %0 cannot be nested in protocol %1",
      (Identifier, Identifier))
ERROR(unsupported_type_nested_in_protocol_extension,none,
      "type %0 cannot be nested in protocol extension of %1",
      (Identifier, Identifier))
ERROR(unsupported_nested_protocol,none,
      "protocol %0 cannot be nested inside another declaration",
      (Identifier))
ERROR(where_nongeneric_ctx,none,
      "'where' clause on non-generic member declaration requires a "
      "generic context", ())
ERROR(where_nongeneric_toplevel,none,
      "'where' clause cannot be applied to a non-generic top-level "
      "declaration", ())

// Type aliases
ERROR(type_alias_underlying_type_access,none,
      "type alias %select{must be declared %select{"
      "%select{private|fileprivate|internal|%error|%error}1|private or fileprivate}3"
      "|cannot be declared "
      "%select{in this context|fileprivate|internal|public|open}1}0 "
      "because its underlying type uses "
      "%select{a private|a fileprivate|an internal|%error|%error}2 type",
      (bool, AccessLevel, AccessLevel, bool))
WARNING(type_alias_underlying_type_access_warn,none,
        "type alias %select{should be declared "
        "%select{private|fileprivate|internal|%error|%error}1"
        "|should not be declared "
        "%select{in this context|fileprivate|internal|public|open}1}0 "
        "because its underlying type uses "
        "%select{a private|a fileprivate|an internal|%error|%error}2 type",
        (bool, AccessLevel, AccessLevel, bool))
ERROR(type_alias_underlying_type_not_usable_from_inline,none,
      "type referenced from the underlying type of a "
      "'@usableFromInline' type alias "
      "must be '@usableFromInline' or public",
      ())
WARNING(type_alias_underlying_type_not_usable_from_inline_warn,none,
        "type referenced from the underlying type of a "
        "'@usableFromInline' type alias "
        "should be '@usableFromInline' or public",
        ())

// Subscripts
ERROR(subscript_type_access,none,
      "subscript %select{must be declared "
      "%select{private|fileprivate|internal|%error|%error}1"
      "|cannot be declared "
      "%select{in this context|fileprivate|internal|public|open}1}0 "
      "because its %select{index|element type}3 uses "
      "%select{a private|a fileprivate|an internal|%error|%error}2 type",
      (bool, AccessLevel, AccessLevel, bool))
WARNING(subscript_type_access_warn,none,
        "subscript %select{should be declared "
        "%select{private|fileprivate|internal|%error|%error}1"
        "|should not be declared %select{in this context|fileprivate|internal|public|open}1}0 "
        "because its %select{index|element type}3 uses "
        "%select{a private|a fileprivate|an internal|%error|%error}2 type",
        (bool, AccessLevel, AccessLevel, bool))
ERROR(subscript_type_usable_from_inline,none,
      "%select{index type|element type}0 of a '@usableFromInline' subscript "
      "must be '@usableFromInline' or public",
      (bool))
WARNING(subscript_type_usable_from_inline_warn,none,
        "%select{index type|element type}0 of a '@usableFromInline' subscript "
        "should be '@usableFromInline' or public",
        (bool))

// Functions
ERROR(function_type_access,none,
      "%select{function|method|initializer}4 "
      "%select{must be declared %select{"
      "%select{private|fileprivate|internal|%error|%error}1|private or fileprivate}2"
      "|cannot be declared "
      "%select{in this context|fileprivate|internal|public|open}1}0 "
      "because its %select{parameter|result}5 uses "
      "%select{a private|a fileprivate|an internal|an '@_spi'|an '@_spi'}3 type",
      (bool, AccessLevel, bool, AccessLevel, unsigned, bool))
ERROR(function_type_spi,none,
      "%select{function|method|initializer}0 "
      "cannot be declared '@_spi' "
      "because its %select{parameter|result}1 uses "
      "%select{a private|a fileprivate|an internal|a public|an open}2 type"
      "%select{| that is not '@_spi'}3",
      (unsigned, bool, AccessLevel, bool))
WARNING(function_type_access_warn,none,
        "%select{function|method|initializer}4 "
        "%select{should be declared %select{private|fileprivate|internal|%error|%error}1"
        "|should not be declared %select{in this context|fileprivate|internal|public|open}1}0 "
        "because its %select{parameter|result}5 uses "
        "%select{a private|a fileprivate|an internal|%error|%error}3 type",
        (bool, AccessLevel, bool, AccessLevel, unsigned, bool))
ERROR(function_type_usable_from_inline,none,
      "the %select{parameter|result}1 of a "
      "'@usableFromInline' %select{function|method|initializer}0 "
      "must be '@usableFromInline' or public",
      (unsigned, bool))
WARNING(function_type_usable_from_inline_warn,none,
        "the %select{parameter|result}1 of a "
        "'@usableFromInline' %select{function|method|initializer}0 "
        "should be '@usableFromInline' or public",
        (unsigned, bool))

ERROR(spi_attribute_on_non_public,none,
      "%select{private|fileprivate|internal|%error|%error}0 %1 "
      "cannot be declared '@_spi' because only public and open "
      "declarations can be '@_spi'",
      (AccessLevel, DescriptiveDeclKind))
ERROR(spi_attribute_on_protocol_requirement,none,
      "protocol requirement %0 cannot be declared '@_spi' without "
      "a default implementation in a protocol extension",
      (DeclName))
ERROR(spi_attribute_on_frozen_stored_properties,none,
      "stored property %0 cannot be declared '@_spi' in a '@frozen' struct",
      (DeclName))

// Opaque return types
ERROR(opaque_type_invalid_constraint,none,
      "an 'opaque' type must specify only 'Any', 'AnyObject', protocols, "
      "and/or a base class", ())
ERROR(inferred_opaque_type,none,
      "property definition has inferred type %0, involving the 'some' "
      "return type of another declaration", (Type))

// Extensions
ERROR(non_nominal_extension,none,
      "non-nominal type %0 cannot be extended", (Type))
WARNING(composition_in_extended_type,none,
        "extending a protocol composition is not supported; extending %0 "
        "instead", (Type))
NOTE(composition_in_extended_type_alternative,none,
     "did you mean to extend the most specific type %0 instead?", (Type))
ERROR(extension_access_with_conformances,none,
      "%0 modifier cannot be used with extensions that declare "
      "protocol conformances", (DeclAttribute))
ERROR(extension_metatype,none,
      "cannot extend a metatype %0", (Type))
ERROR(extension_specialization,none,
      "constrained extension must be declared on the unspecialized generic "
      "type %0 with constraints specified by a 'where' clause", (Identifier))
ERROR(extension_stored_property,none,
      "extensions must not contain stored properties", ())
NOTE(extension_stored_property_fixit,none,
     "Remove '=' to make %0 a computed property", (Identifier))
ERROR(extension_nongeneric_trailing_where,none,
      "trailing 'where' clause for extension of non-generic type %0",
      (Identifier))
ERROR(extension_protocol_inheritance,none,
      "extension of protocol %0 cannot have an inheritance clause",
      (Identifier))
ERROR(objc_generic_extension_using_type_parameter,none,
      "extension of a generic Objective-C class cannot access the class's "
      "generic parameters at runtime", ())
NOTE(objc_generic_extension_using_type_parameter_here,none,
     "generic parameter used here", ())
NOTE(objc_generic_extension_using_type_parameter_try_objc,none,
     "add '@objc' to allow uses of 'self' within the function body", ())
ERROR(invalid_nominal_extension,none,
      "extension of type %0 must be declared as an extension of %1",
      (Type, Type))
NOTE(invalid_nominal_extension_rewrite,none,
     "did you mean to extend %0 instead?", (Type))

// Protocols
ERROR(type_does_not_conform,none,
      "type %0 does not conform to protocol %1", (Type, Type))
ERROR(cannot_use_nil_with_this_type,none,
      "'nil' cannot be used in context expecting type %0", (Type))

ERROR(type_cannot_conform_to_nsobject,none,
      "cannot declare conformance to 'NSObjectProtocol' in Swift; %0 should "
      "inherit 'NSObject' instead", (Type))

ERROR(use_of_equal_instead_of_equality,none,
      "use of '=' in a boolean context, did you mean '=='?", ())
ERROR(type_cannot_conform, none,
      "%select{type %1|protocol %1 as a type}0 cannot conform to "
      "%select{%3|the protocol itself}2; "
      "only concrete types such as structs, enums and classes can conform to protocols",
      (bool, Type, bool, Type))
NOTE(required_by_opaque_return,none,
    "required by opaque return type of %0 %1", (DescriptiveDeclKind, DeclName))
NOTE(required_by_decl,none,
     "required by %0 %1 where %2 = %3",
     (DescriptiveDeclKind, DeclName, Type, Type))
NOTE(required_by_decl_ref,none,
     "required by referencing %0 %1 on %2 where %3 = %4",
     (DescriptiveDeclKind, DeclName, Type, Type, Type))

ERROR(protocol_does_not_conform_static,none,
      "%0 cannot be used as a type conforming to protocol %1 because %1 "
      "has static requirements",
      (Type, Type))
ERROR(protocol_derivation_is_broken,none,
      "protocol %0 is broken; cannot derive conformance for type %1", (Type, Type))
ERROR(type_does_not_inherit,none,
      "%0 requires that %1 inherit from %2", (Type, Type, Type))
NOTE(type_does_not_inherit_or_conform_requirement,none,
     "requirement specified as %0 : %1%2", (Type, Type, StringRef))
ERROR(types_not_equal,none,
      "%0 requires the types %1 and %2 be equivalent",
      (Type, Type, Type))
ERROR(type_does_not_conform_owner,none,
      "%0 requires that %1 conform to %2", (Type, Type, Type))
ERROR(type_does_not_conform_in_decl_ref,none,
      "referencing %0 %1 on %2 requires that %3 conform to %4",
      (DescriptiveDeclKind, DeclName, Type, Type, Type))
ERROR(type_does_not_conform_anyobject_in_decl_ref,none,
      "referencing %0 %1 on %2 requires that %3 be a class type",
      (DescriptiveDeclKind, DeclName, Type, Type, Type))
ERROR(type_does_not_conform_decl_owner,none,
      "%0 %1 requires that %2 conform to %3",
      (DescriptiveDeclKind, DeclName, Type, Type))
ERROR(type_does_not_conform_anyobject_decl_owner,none,
      "%0 %1 requires that %2 be a class type",
      (DescriptiveDeclKind, DeclName, Type, Type))
ERROR(type_does_not_conform_in_opaque_return,none,
      "return type of %0 %1 requires that %2 %select{conform to %3|be a class type}4",
      (DescriptiveDeclKind, DeclName, Type, Type, bool))
ERROR(types_not_equal_decl,none,
      "%0 %1 requires the types %2 and %3 be equivalent",
      (DescriptiveDeclKind, DeclName, Type, Type))
ERROR(types_not_equal_in_decl_ref,none,
      "referencing %0 %1 on %2 requires the types %3 and %4 be equivalent",
      (DescriptiveDeclKind, DeclName, Type, Type, Type))
ERROR(types_not_inherited_decl,none,
      "%0 %1 requires that %2 inherit from %3",
      (DescriptiveDeclKind, DeclName, Type, Type))
ERROR(types_not_inherited_in_decl_ref,none,
      "referencing %0 %1 on %2 requires that %3 inherit from %4",
      (DescriptiveDeclKind, DeclName, Type, Type, Type))
NOTE(where_requirement_failure_one_subst,none,
     "where %0 = %1", (Type, Type))
NOTE(where_requirement_failure_both_subst,none,
     "where %0 = %1, %2 = %3", (Type, Type, Type, Type))
NOTE(requirement_implied_by_conditional_conformance,none,
     "requirement from conditional conformance of %0 to %1", (Type, Type))
NOTE(wrapped_type_satisfies_requirement,none,
     "wrapped type %0 satisfies this requirement; did you mean to unwrap?", (Type))
NOTE(candidate_types_conformance_requirement,none,
     "candidate requires that %0 conform to %1 "
     "(requirement specified as %2 == %3%4)",
     (Type, Type, Type, Type, StringRef))
NOTE(candidate_types_equal_requirement,none,
     "candidate requires that the types %0 and %1 be equivalent "
     "(requirement specified as %2 == %3%4)",
     (Type, Type, Type, Type, StringRef))
NOTE(candidate_types_inheritance_requirement,none,
     "candidate requires that %1 inherit from %2 "
     "(requirement specified as %2 : %3%4)",
     (Type, Type, Type, Type, StringRef))
NOTE(types_not_equal_requirement,none,
     "requirement specified as %0 == %1%2", (Type, Type, StringRef))
ERROR(type_is_not_a_class,none,
      "%0 requires that %1 be a class type", (Type, Type, Type))
NOTE(anyobject_requirement,none,
     "requirement specified as %0 : 'AnyObject'%2", (Type, Type, StringRef))
ERROR(non_class_cannot_conform_to_class_protocol,none,
      "non-class type %0 cannot conform to class protocol %1",
      (Type, Type))
ERROR(cf_class_cannot_conform_to_objc_protocol,none,
      "Core Foundation class %0 cannot conform to @objc protocol %1 because "
      "Core Foundation types are not classes in Objective-C",
      (Type, Type))
ERROR(objc_runtime_visible_cannot_conform_to_objc_protocol,none,
      "class %0 cannot conform to @objc protocol %1 because "
      "the class is only visible via the Objective-C runtime",
      (Type, Type))
ERROR(objc_generics_cannot_conditionally_conform,none,
      "type %0 cannot conditionally conform to protocol %1 because "
      "the type uses the Objective-C generics model",
      (Type, Type))
ERROR(objc_protocol_cannot_have_conditional_conformance,none,
      "type %0 cannot conditionally conform to @objc protocol %1 because "
      "Objective-C does not support conditional conformances",
      (Type, Type))
ERROR(objc_protocol_in_generic_extension,none,
      "conformance of "
      "%select{class from generic context|generic class}0 "
      "%1 to @objc protocol %2 cannot be in an extension",
      (bool, Type, Type))
ERROR(conditional_conformances_cannot_imply_conformances,none,
      "conditional conformance of type %0 to protocol %1 does not imply conformance to "
      "inherited protocol %2",
      (Type, Type, Type))
NOTE(note_explicitly_state_conditional_conformance_different,none,
     "did you mean to explicitly state the conformance with different bounds?", ())
NOTE(note_explicitly_state_conditional_conformance_relaxed,none,
     "did you mean to explicitly state the conformance with relaxed bounds?", ())
NOTE(note_explicitly_state_conditional_conformance_same,none,
     "did you mean to explicitly state the conformance with the same bounds?", ())
NOTE(note_explicitly_state_conditional_conformance_noneditor,none,
     "did you mean to explicitly state the conformance like '%0where ...'?",
     (StringRef))
ERROR(protocol_has_missing_requirements,none,
      "type %0 cannot conform to protocol %1 because it has requirements that "
      "cannot be satisfied", (Type, Type))
ERROR(protocol_has_missing_requirements_versioned,none,
      "type %0 cannot conform to protocol %1 (compiled with Swift %2) because "
      "it has requirements that could not be loaded in Swift %3",
      (Type, Type, llvm::VersionTuple, llvm::VersionTuple))
ERROR(requirement_restricts_self,none,
      "%0 requirement %1 cannot add constraint '%2%select{:|:| ==|:}3 %4' on "
      "'Self'",
      (DescriptiveDeclKind, DeclName, StringRef, unsigned, StringRef))
ERROR(witness_argument_name_mismatch,none,
      "%0 %1 has different argument labels "
      "from those required by protocol %2 (%3)",
      (DescriptiveDeclKind, DeclName, Type, DeclName))
ERROR(witness_initializer_not_required,none,
      "initializer requirement %0 can only be satisfied by a 'required' "
      "initializer in%select{| the definition of}1 non-final class %2",
      (DeclName, bool, Type))
ERROR(witness_initializer_failability,none,
      "non-failable initializer requirement %0"
      "%select{| in Objective-C protocol}1 cannot be satisfied by a "
      "failable initializer ('init%select{?|!}1')",
      (DeclName, bool))
ERROR(witness_self_non_subtype,none,
      "protocol %0 requirement %1 cannot be satisfied by a non-final class "
      "(%2) because it uses 'Self' in a non-parameter, non-result type "
      "position",
      (Type, DeclName, Type))
ERROR(witness_self_same_type,none,
      "%0 %1 in non-final class %2 cannot be used to satisfy requirement %3 %4"
      " (in protocol %5) due to same-type requirement involving 'Self'",
      (DescriptiveDeclKind, DeclName, Type, DescriptiveDeclKind,
       DeclName, Type))
NOTE(witness_self_weaken_same_type,none,
      "consider weakening the same-type requirement %0 == %1 to a superclass "
      "requirement", (Type, Type))
ERROR(witness_requires_dynamic_self,none,
      "%select{%error|method|property|subscript}0 %1 in non-final class %2 "
      "must %select{%error|return|specify type|return}0 'Self' "
      "to conform to protocol %3",
      (RequirementKind, DeclName, Type, Type))
ERROR(witness_requires_class_implementation,none,
      "%select{%error|method|%error|subscript}0 %1 in non-final class %2 "
      "cannot be implemented in a protocol extension because it returns 'Self' "
      "and has associated type requirements",
      (RequirementKind, DeclName, Type))
ERROR(witness_not_accessible_proto,none,
      "%select{initializer %1|method %1|%select{|setter for }2property %1"
      "|subscript%select{| setter}2}0 must be declared "
      "%select{%error|fileprivate|internal|public|%error}3 because it matches a "
      "requirement in %select{private|fileprivate|internal|public|%error}4 protocol "
      "%5",
      (RequirementKind, DeclName, bool, AccessLevel, AccessLevel, Identifier))
ERROR(witness_not_accessible_type,none,
      "%select{initializer %1|method %1|%select{|setter for }2property %1"
      "|subscript%select{| setter}2}0 must be as accessible as its enclosing "
      "type because it matches a requirement in protocol %5",
      (RequirementKind, DeclName, bool, AccessLevel, AccessLevel, Identifier))
ERROR(type_witness_not_accessible_proto,none,
      "%0 %1 must be declared %select{%error|fileprivate|internal|public|%error}2 "
      "because it matches a requirement in "
      "%select{%error|fileprivate|internal|public|%error}2 protocol %3",
      (DescriptiveDeclKind, Identifier, AccessLevel, Identifier))
ERROR(type_witness_not_accessible_type,none,
      "%0 %1 must be as accessible as its enclosing type because it "
      "matches a requirement in protocol %3",
      (DescriptiveDeclKind, Identifier, AccessLevel, Identifier))
ERROR(witness_not_usable_from_inline,none,
      "%0 %1 must be declared '@usableFromInline' "
      "because it matches a requirement in protocol %2",
      (DescriptiveDeclKind, DeclName, Identifier))
WARNING(witness_not_usable_from_inline_warn,none,
        "%0 %1 should be declared '@usableFromInline' "
        "because it matches a requirement in protocol %2",
        (DescriptiveDeclKind, DeclName, Identifier))
ERROR(type_witness_objc_generic_parameter,none,
      "type %0 involving Objective-C type parameter%select{| %1}2 cannot be "
      "used for associated type %3 of protocol %4",
      (Type, Type, bool, Identifier, Identifier))
NOTE(witness_fix_access,none,
     "mark the %0 as '%select{%error|fileprivate|internal|public|%error}1' to "
     "satisfy the requirement", (DescriptiveDeclKind, AccessLevel))
NOTE(witness_move_to_another_extension,none,
     "move the %0 to another extension where it can be declared "
     "'%select{%error|%error|internal|public|%error}1' to "
     "satisfy the requirement", (DescriptiveDeclKind, AccessLevel))
WARNING(assoc_type_default_conformance_failed,none,
        "default type %0 for associated type %1 does not satisfy constraint "
        "%2: %3", (Type, Identifier, Type, Type))
NOTE(assoc_type_default_here,none,
     "associated type %0 has default type %1 written here", (Identifier, Type))

ERROR(protocol_access,none,
      "%select{protocol must be declared %select{"
      "%select{private|fileprivate|internal|%error|%error}1"
      "|private or fileprivate}4 because %select{it refines|its 'where' clause uses}2"
      "|%select{in this context|fileprivate|internal|public|%error}1 "
      "%select{protocol cannot refine|protocol's 'where' clause cannot use}2}0 "
      "%select{a private|a fileprivate|an internal|%error|%error}3 %5",
      (bool, AccessLevel, bool, AccessLevel, bool, DescriptiveDeclKind))
WARNING(protocol_access_warn,none,
        "%select{protocol should be declared "
        "%select{private|fileprivate|internal|%error|%error}1 because "
        "%select{it refines|its 'where' clause uses}2"
        "|%select{in this context|fileprivate|internal|public|%error}1 "
        "%select{protocol should not refine|protocol's 'where' clause should not use}2}0 "
        "%select{a private|a fileprivate|an internal|%error|%error}3 %5",
        (bool, AccessLevel, bool, AccessLevel, bool, DescriptiveDeclKind))
ERROR(protocol_usable_from_inline,none,
      "protocol %select{refined|used}0 by '@usableFromInline' protocol "
      "must be '@usableForInline' or public", (bool))
WARNING(protocol_usable_from_inline_warn,none,
        "protocol %select{refined|used}0 by '@usableFromInline' protocol "
        "should be '@usableForInline' or public", (bool))
ERROR(protocol_property_must_be_computed_var,none,
      "protocols cannot require properties to be immutable; declare read-only "
      "properties by using 'var' with a '{ get }' specifier", ())
ERROR(protocol_property_must_be_computed,none,
      "property in protocol must have explicit { get } or { get set } specifier",
      ())
NOTE(inherited_protocol_does_not_conform,none,
     "type %0 does not conform to inherited protocol %1", (Type, Type))
NOTE(no_witnesses,none,
     "protocol requires "
     "%select{initializer %1|function %1|property %1|subscript}0 with type %2"
     "%select{|; do you want to add a stub?}3",
     (RequirementKind, DeclName, Type, bool))
NOTE(missing_witnesses_general,none, "do you want to add protocol stubs?",
     ())
NOTE(ambiguous_witnesses,none,
     "multiple matching "
     "%select{initializers named %1|functions named %1|properties named %1|"
     "subscript operators}0 with type %2", (RequirementKind, DeclName, Type))
NOTE(ambiguous_witnesses_wrong_name,none,
     "multiple matching "
     "%select{initializers named %1|functions named %1|properties named %1|"
     "subscript operators}0 with type %2", (RequirementKind, DeclName, Type))
NOTE(no_witnesses_type,none,
     "protocol requires nested type %0; do you want to add it?", (Identifier))
NOTE(default_associated_type_req_fail,none,
     "default type %0 for associated type %1 (from protocol %2) "
     "does not %select{inherit from|conform to}4 %3",
     (Type, Identifier, Type, Type, bool))
ERROR(associated_type_access,none,
      "associated type in "
      "%select{a private|a fileprivate|an internal|a public|%error}0 protocol "
      "uses "
      "%select{a private|a fileprivate|an internal|%error|%error}1 type in its "
      "%select{default definition|requirement}2 ",
      (AccessLevel, AccessLevel, unsigned))
WARNING(associated_type_access_warn,none,
        "associated type in "
        "%select{a private|a fileprivate|an internal|a public|%error}0 protocol uses "
        "%select{a private|a fileprivate|an internal|%error|%error}1 type in its "
        "%select{default definition|requirement}2 ",
        (AccessLevel, AccessLevel, unsigned))
ERROR(associated_type_not_usable_from_inline,none,
      "type referenced from a "
      "%select{default definition|requirement}0 of an associated type in a "
      "'@usableFromInline' protocol must be '@usableFromInline' or public",
      (unsigned))
WARNING(associated_type_not_usable_from_inline_warn,none,
        "type referenced from a "
        "%select{default definition|requirement}0 of an associated type in a "
        "'@usableFromInline' protocol should be '@usableFromInline' or public",
        (unsigned))

NOTE(bad_associated_type_deduction,none,
     "unable to infer associated type %0 for protocol %1",
     (Identifier, Identifier))
NOTE(associated_type_deduction_witness_failed,none,
     "candidate would match and infer %0 = %1 if %1 "
     "%select{inherited from|conformed to}3 %2",
     (Identifier, Type, Type, bool))
NOTE(associated_type_witness_conform_impossible,none,
     "candidate can not infer %0 = %1 because %1 "
     "is not a nominal type and so can't conform to %2",
     (Identifier, Type, Type))
NOTE(associated_type_witness_inherit_impossible,none,
     "candidate can not infer %0 = %1 because %1 "
     "is not a class type and so can't inherit from %2",
     (Identifier, Type, Type))

NOTE(ambiguous_associated_type_deduction,none,
     "ambiguous inference of associated type %0: %1 vs. %2",
     (Identifier, Type, Type))
NOTE(associated_type_deduction_witness,none,
     "matching requirement %0 to this declaration inferred associated type to "
     "%1",
     (DeclName, Type))
NOTE(associated_type_deduction_default,none,
     "using associated type default %0", (Type))
NOTE(ambiguous_witnesses_type,none,
     "multiple matching types named %0", (Identifier))
NOTE(protocol_witness_exact_match,none,
     "candidate exactly matches%0", (StringRef))
NOTE(protocol_witness_renamed,none,
     "rename to %0 to satisfy this requirement%1", (DeclName, StringRef))
NOTE(protocol_witness_kind_conflict,none,
     "candidate is not %select{an initializer|a function|a variable|"
     "a subscript}0", (RequirementKind))
NOTE(protocol_witness_type_conflict,none,
     "candidate has non-matching type %0%1", (Type, StringRef))
NOTE(protocol_witness_missing_requirement,none,
     "candidate would match if %0 %select{conformed to|subclassed|"
     "was the same type as}2 %1", (Type, Type, unsigned))

NOTE(protocol_witness_optionality_conflict,none,
     "candidate %select{type has|result type has|parameter type has|"
     "parameter types have|result and parameter types have}0 incorrect "
     "optionality%1",
     (unsigned, StringRef))
ERROR(err_protocol_witness_optionality,none,
      "%select{type|result|parameter|parameters|"
      "result and parameters}0 of %1 %select{has|has|has|have|have|}0"
      " different optionality than required by protocol %2",
      (unsigned, DeclName, Identifier))
WARNING(warn_protocol_witness_optionality,none,
      "%select{type|result|parameter|parameters|"
      "result and parameters}0 of %1 %select{has|has|has|have|have|}0"
      " different optionality than expected by protocol %2",
      (unsigned, DeclName, Identifier))

NOTE(protocol_witness_static_conflict,none,
     "candidate operates on %select{a type|an instance}0, not "
     "%select{an instance|a type}0 as required", (bool))
NOTE(protocol_witness_prefix_postfix_conflict,none,
     "candidate is %select{|prefix, |postfix, }1not "
     "%select{prefix|postfix}0 as required", (bool, unsigned))
NOTE(protocol_witness_mutation_modifier_conflict,none,
     "candidate is marked %0 but protocol does not allow it",
     (SelfAccessKind))
NOTE(protocol_witness_settable_conflict,none,
     "candidate is not settable, but protocol requires it", ())
NOTE(protocol_witness_rethrows_conflict,none,
     "candidate is not 'rethrows', but protocol requires it", ())
NOTE(protocol_witness_throws_conflict,none,
     "candidate throws, but protocol does not allow it", ())
NOTE(protocol_witness_not_objc,none,
     "candidate is explicitly '@nonobjc'", ())
NOTE(protocol_witness_enum_case_payload, none,
     "candidate is an enum case with associated values, "
     "but protocol does not allow it", ())

NOTE(protocol_witness_type,none,
     "possibly intended match", ())
NOTE(protocol_witness_nonconform_type,none,
     "possibly intended match %0 does not "
     "%select{inherit from|conform to}2 %1", (Type, Type, bool))

NOTE(protocol_witness_circularity,none,
     "candidate references itself", ())

NOTE(protocol_conformance_here,none,
     "%select{|class }0%1 declares conformance to protocol %2 here",
     (bool, Identifier, Identifier))
NOTE(declared_protocol_conformance_here,none,
     "%select{%0 inherits conformance to protocol %2 from superclass|"
     "%0 declares conformance to protocol %2|"
     "%0 implicitly conforms to protocol %2 (via conformance to %3)|"
     "%0 implicitly conforms to protocol %2}1 here",
     (Type, unsigned, Identifier, Identifier))

ERROR(witness_unavailable,none,
        "unavailable %0 %1 was used to satisfy a requirement of protocol %2",
        (DescriptiveDeclKind, DeclName, Identifier))

ERROR(redundant_conformance,none,
      "redundant conformance of %0 to protocol %1", (Type, Identifier))
ERROR(redundant_conformance_conditional,none,
      "conflicting conformance of %0 to protocol %1; there cannot be more "
      "than one conformance, even with different conditional bounds",
      (Type, Identifier))
WARNING(redundant_conformance_adhoc,none,
        "conformance of %0 to protocol %1 was already stated in "
        "%select{the protocol's|the type's}2 module %3",
        (Type, Identifier, bool, Identifier))
WARNING(redundant_conformance_adhoc_conditional,none,
        "conformance of %0 to protocol %1 conflicts with that stated in "
        "%select{the protocol's|the type's}2 module %3 and will be ignored; "
        "there cannot be more than one conformance, even with different conditional bounds",
        (Type, Identifier, bool, Identifier))
NOTE(redundant_conformance_witness_ignored,none,
     "%0 %1 will not be used to satisfy the conformance to %2",
     (DescriptiveDeclKind, DeclName, Identifier))

// "Near matches"
WARNING(req_near_match,none,
        "%0 %1 nearly matches %select{defaulted|optional}2 requirement %3 "
        "of protocol %4",
        (DescriptiveDeclKind, DeclName, bool, DeclName, Identifier))
NOTE(optional_req_nonobjc_near_match_add_objc,none,
     "add '@objc' to provide an Objective-C entrypoint", ())
NOTE(req_near_match_move,none,
     "move %0 to %select{an|another}1 extension to silence this warning",
     (DeclName, unsigned))
NOTE(req_near_match_nonobjc,none,
     "add '@nonobjc' to silence this %select{warning|error}0", (bool))
NOTE(req_near_match_access,none,
     "make %0 %select{ERROR|private|private|non-public|non-public}1 to silence this "
     "warning", (DeclName, AccessLevel))

// appendInterpolation methods
ERROR(missing_append_interpolation,none,
      "type conforming to 'StringInterpolationProtocol' does not implement "
      "a valid 'appendInterpolation' method", ())
WARNING(append_interpolation_static,none,
      "'appendInterpolation' method will never be used because it is static",
      ())
WARNING(append_interpolation_void_or_discardable,none,
      "'appendInterpolation' method does not return 'Void' or have a "
      "discardable result", ())
WARNING(append_interpolation_access_control,none,
      "'appendInterpolation' method is %select{private|fileprivate|internal|"
      "public|open}0, but %1 is %select{private|fileprivate|internal|public|"
      "open}2",
      (AccessLevel, DeclName, AccessLevel))

// Protocols and existentials
ERROR(assoc_type_outside_of_protocol,none,
      "associated type %0 can only be used with a concrete type or "
      "generic parameter base", (DeclNameRef))
ERROR(typealias_outside_of_protocol,none,
      "type alias %0 can only be used with a concrete type or "
      "generic parameter base", (DeclNameRef))

ERROR(objc_protocol_inherits_non_objc_protocol,none,
      "@objc protocol %0 cannot refine non-@objc protocol %1", (Type, Type))

ERROR(protocol_where_clause_self_requirement,none,
      "constraint with subject type of 'Self' is not supported; "
      "consider adding requirement to protocol inheritance clause instead", ())

ERROR(invalid_protocol_composition_member,none,
      "non-protocol, non-class type %0 cannot be used within a "
      "protocol-constrained type", (Type))
ERROR(protocol_composition_one_class,none,
      "protocol-constrained type cannot contain class %0 because it already "
      "contains class %1", (Type, Type))

ERROR(requires_conformance_nonprotocol,none,
      "type %0 constrained to non-protocol, non-class type %1",
      (Type, Type))
NOTE(requires_conformance_nonprotocol_fixit,none,
     "use '%0 == %1' to require '%0' to be '%1'",
     (StringRef, StringRef))
ERROR(requires_not_suitable_archetype,none,
      "type %0 in conformance requirement does not refer to a "
      "generic parameter or associated type",
      (Type))
WARNING(requires_no_same_type_archetype,none,
        "neither type in same-type constraint (%0 or %1) refers to a "
        "generic parameter or associated type",
        (Type, Type))

ERROR(requires_generic_params_made_equal,none,
      "same-type requirement makes generic parameters %0 and %1 equivalent",
      (Type, Type))
ERROR(requires_generic_param_made_equal_to_concrete,none,
      "same-type requirement makes generic parameter %0 non-generic",
      (Type))
ERROR(recursive_decl_reference,none,
      "%0 %1 references itself", (DescriptiveDeclKind, DeclBaseName))
ERROR(recursive_same_type_constraint,none,
      "same-type constraint %0 == %1 is recursive", (Type, Type))
ERROR(recursive_superclass_constraint,none,
      "superclass constraint %0 : %1 is recursive", (Type, Type))
ERROR(requires_generic_param_same_type_does_not_conform,none,
      "same-type constraint type %0 does not conform to required protocol %1",
      (Type, Identifier))
ERROR(requires_same_concrete_type,none,
      "generic signature requires types %0 and %1 to be the same", (Type, Type))
WARNING(redundant_conformance_constraint,none,
        "redundant conformance constraint %0: %1", (Type, ProtocolDecl *))
NOTE(redundant_conformance_here,none,
     "conformance constraint %1: %2 %select{written here|implied here|"
     "inferred from type here}0",
     (unsigned, Type, ProtocolDecl *))

ERROR(unsupported_recursive_requirements, none,
      "requirement involves recursion that is not currently supported", ())

ERROR(same_type_conflict,none,
      "%select{generic parameter |protocol |}0%1 cannot be equal to both "
      "%2 and %3", (unsigned, Type, Type, Type))
WARNING(redundant_same_type_to_concrete,none,
        "redundant same-type constraint %0 == %1", (Type, Type))
NOTE(same_type_redundancy_here,none,
     "same-type constraint %1 == %2 %select{written here|implied here|"
     "inferred from type here}0",
     (unsigned, Type, Type))
ERROR(requires_superclass_conflict,none,
      "%select{generic parameter %1 cannot|protocol %1 cannot require 'Self' to|" 
      "%1 cannot}0 be a subclass of both %2 and %3",
      (unsigned, Type, Type, Type))
WARNING(redundant_superclass_constraint,none,
        "redundant superclass constraint %0 : %1", (Type, Type))
NOTE(superclass_redundancy_here,none,
     "superclass constraint %1 : %2 %select{written here|implied here|"
     "inferred from type here}0",
     (unsigned, Type, Type))

ERROR(conflicting_layout_constraints,none,
      "%select{generic parameter |protocol |}0%1 has conflicting "
      "constraints %2 and %3",
      (unsigned, Type, LayoutConstraint, LayoutConstraint))
WARNING(redundant_layout_constraint,none,
        "redundant constraint %0 : %1", (Type, LayoutConstraint))
NOTE(previous_layout_constraint, none,
     "constraint %1 : %2 %select{written here|implied here|"
     "inferred from type here}0",
     (unsigned, Type, LayoutConstraint))

WARNING(redundant_same_type_constraint,none,
        "redundant same-type constraint %0 == %1", (Type, Type))
NOTE(previous_same_type_constraint, none,
     "previous same-type constraint %1 == %2 "
     "%select{written here|implied here|inferred from type here}0",
     (unsigned, Type, Type))

WARNING(inherited_associated_type_redecl,none,
        "redeclaration of associated type %0 from protocol %1 is better "
        "expressed as a 'where' clause on the protocol",
        (Identifier, Type))
WARNING(typealias_override_associated_type,none,
        "typealias overriding associated type %0 from protocol %1 is better "
        "expressed as same-type constraint on the protocol",
        (Identifier, Type))
WARNING(associated_type_override_typealias,none,
        "associated type %0 is redundant with type %0 declared in inherited "
        "%1 %2", (Identifier, DescriptiveDeclKind, Type))

ERROR(associated_type_objc,none,
      "associated type %0 cannot be declared inside '@objc' protocol %1",
      (Identifier, Identifier))

ERROR(generic_param_access,none,
      "%0 %select{must be declared %select{"
      "%select{private|fileprivate|internal|%error|%error}3|private or fileprivate}4"
      "|cannot be declared "
      "%select{in this context|fileprivate|internal|public|open}2}1 "
      "because its generic %select{parameter|requirement}5 uses "
      "%select{a private|a fileprivate|an internal|an '@_spi'|an '@_spi'}3 type",
      (DescriptiveDeclKind, bool, AccessLevel, AccessLevel, bool, bool))
WARNING(generic_param_access_warn,none,
        "%0 %select{should be declared "
        "%select{private|fileprivate|internal|%error|%error}3"
        "|should not be declared %select{in this context|fileprivate|internal|public|open}2}1 "
        "because its generic %select{parameter|requirement}5 uses "
        "%select{a private|a fileprivate|an internal|an '@_spi'|an '@_spi'}3 type",
        (DescriptiveDeclKind, bool, AccessLevel, AccessLevel, bool, bool))
ERROR(generic_param_usable_from_inline,none,
      "type referenced from a "
      "generic %select{parameter|requirement}1 of a '@usableFromInline' %0 "
      "must be '@usableFromInline' or public",
      (DescriptiveDeclKind, bool))
WARNING(generic_param_usable_from_inline_warn,none,
        "type referenced from a "
        "generic %select{parameter|requirement}1 of a '@usableFromInline' %0 "
        "should be '@usableFromInline' or public",
        (DescriptiveDeclKind, bool))

ERROR(override_multiple_decls_base,none,
      "declaration %0 cannot override more than one superclass declaration",
      (DeclName))
ERROR(override_multiple_decls_arg_mismatch,none,
      "declaration %0 has different argument labels from any potential "
      "overrides", (DeclName))
NOTE(overridden_near_match_here,none,
     "potential overridden %0 %1 here",
      (DescriptiveDeclKind, DeclName))
ERROR(override_decl_extension,none,
      "overriding %select{|non-@objc }0declarations "
      "%select{in extensions|from extensions}0 is not supported", (bool, bool))
NOTE(overridden_here,none,
     "overridden declaration is here", ())
NOTE(overridden_here_can_be_objc,none,
     "add '@objc' to make this declaration overridable", ())

ERROR(missing_override,none,
      "overriding declaration requires an 'override' keyword", ())
WARNING(missing_override_warn,none,
        "implicit override should be marked with 'override' or suppressed "
        "with '@_nonoverride'", ())

ERROR(multiple_override,none,
      "%0 has already been overridden", (DeclName))
NOTE(multiple_override_prev,none,
     "%0 previously overridden here", (DeclName))

ERROR(override_unavailable, none,
      "cannot override %0 which has been marked unavailable%select{|: %1}1",
      (DeclBaseName, StringRef))
NOTE(suggest_removing_override, none,
     "remove 'override' modifier to declare a new %0",
     (DeclBaseName))

ERROR(override_less_available,none,
      "overriding %0 must be as available as declaration it overrides",
      (DeclBaseName))

ERROR(override_accessor_less_available,none,
      "overriding %0 for %1 must be as available as declaration it overrides",
      (DescriptiveDeclKind, DeclBaseName))

ERROR(override_let_property,none,
      "cannot override immutable 'let' property %0 with the getter of a 'var'",
      (Identifier))


ERROR(override_not_accessible,none,
      "%select{|setter of }0overriding %1 must be as accessible as "
      "%select{its enclosing type|the declaration it overrides}2",
      (bool, DescriptiveDeclKind, bool))

ERROR(override_of_non_open,none,
      "overriding non-open %0 outside of its defining module",
      (DescriptiveDeclKind))

ERROR(method_does_not_override,none,
      "method does not override any method from its %select{parent protocol|superclass}0", (bool))
ERROR(property_does_not_override,none,
      "property does not override any property from its %select{parent protocol|superclass}0", (bool))
ERROR(subscript_does_not_override,none,
      "subscript does not override any subscript from its %select{parent protocol|superclass}0", (bool))
ERROR(initializer_does_not_override,none,
      "initializer does not override a designated initializer from its "
      "%select{parent protocol|superclass}0", (bool))
ERROR(failable_initializer_override,none,
      "failable initializer %0 cannot override a non-failable initializer",
      (DeclName))
NOTE(nonfailable_initializer_override_here,none,
     "non-failable initializer %0 overridden here", (DeclName))

NOTE(property_override_here,none,
     "attempt to override property here", ())
NOTE(subscript_override_here,none,
     "attempt to override subscript here", ())
NOTE(convenience_init_override_here,none,
     "attempt to override convenience initializer here", ())
NOTE(override_type_mismatch_with_fixits,none,
     "type does not match superclass %0 with type %1",
     (DescriptiveDeclKind, Type))
NOTE(override_type_mismatch_with_fixits_init,none,
     "type does not match superclass initializer with %select{no arguments|argument %1|arguments %1}0",
     (unsigned, Type))
ERROR(override_nonclass_decl,none,
      "'override' can only be specified on class members", ())
ERROR(nonoverride_wrong_decl_context,none,
      "'@_nonoverride' can only be specified on class or protocol members", ())
ERROR(nonoverride_and_override_attr,none,
      "'override' cannot be combined with '@_nonoverride'", ())
ERROR(override_property_type_mismatch,none,
      "property %0 with type %1 cannot override a property with type %2",
      (Identifier, Type, Type))
ERROR(override_with_stored_property,none,
      "cannot override with a stored property %0", (Identifier))
WARNING(override_with_stored_property_warn,none,
      "cannot override with a stored property %0", (Identifier))
ERROR(observing_readonly_property,none,
      "cannot observe read-only property %0; it can't change", (Identifier))
ERROR(override_mutable_with_readonly_property,none,
      "cannot override mutable property with read-only property %0",
      (Identifier))
ERROR(override_argument_name_mismatch,none,
      "argument labels for %select{method|initializer}0 %1 do not match those "
      "of overridden %select{method|initializer}0 %2",
      (bool, DeclName, DeclName))
ERROR(override_ownership_mismatch,none,
      "cannot override %0 property with %1 property",
      (ReferenceOwnership, ReferenceOwnership))
ERROR(override_dynamic_self_mismatch,none,
      "cannot override a Self return type with a non-Self return type",
      ())
ERROR(override_class_declaration_in_extension,none,
      "cannot override a non-dynamic class declaration from an extension",
      ())
ERROR(override_throws,none,
      "cannot override non-throwing %select{method|initializer}0 with "
      "throwing %select{method|initializer}0", (bool))
ERROR(override_throws_objc,none,
      "overriding a throwing @objc %select{method|initializer}0 with "
      "a non-throwing %select{method|initializer}0 is not supported", (bool))
ERROR(satisfy_throws_objc,none,
      "satisfying a throwing @objc %select{method|initializer}0 with "
      "a non-throwing %select{method|initializer}0 is not supported", (bool))

ERROR(override_optional_mismatch,none,
      "cannot override %0 %select{parameter|index}1 of type %2 with "
      "non-optional type %3",
      (DescriptiveDeclKind, bool, Type, Type))
ERROR(override_optional_result_mismatch,none,
      "cannot override %0 %select{result|element}1 type %2 with "
      "optional type %3",
      (DescriptiveDeclKind, bool, Type, Type))
WARNING(override_unnecessary_IUO,none,
      "overriding %0 parameter of type %1 with implicitly unwrapped optional "
      "type %2",
      (DescriptiveDeclKind, Type, Type))
WARNING(override_unnecessary_result_IUO,none,
      "overriding %0 optional result type %1 with implicitly unwrapped "
      "optional type %2",
      (DescriptiveDeclKind, Type, Type))
NOTE(override_unnecessary_IUO_remove,none,
     "remove '!' to make the parameter required", ())
NOTE(override_unnecessary_IUO_use_strict,none,
     "use '?' to make the result optional", ())
NOTE(override_unnecessary_IUO_silence,none,
     "add parentheses to silence this warning", ())

ERROR(override_mutable_covariant_property,none,
      "cannot override mutable property %0 of type %1 with covariant type %2",
      (Identifier, Type, Type))
ERROR(override_mutable_covariant_subscript,none,
      "cannot override mutable subscript of type %0 with covariant type %1",
      (Type, Type))
ERROR(static_decl_already_final,none,
      "static declarations are already final", ())
ERROR(open_decl_cannot_be_final,none,
      "%0 cannot be declared both 'final' and 'open'", (DescriptiveDeclKind))
ERROR(implicitly_final_cannot_be_open,none,
      "%select{'let' properties|members of 'final' classes|"
      "static declarations}0 are implicitly 'final'; use 'public' instead of "
      "'open'", (unsigned))
WARNING(implicitly_final_cannot_be_open_swift4,none,
        "%select{'let' properties|members of 'final' classes|"
        "static declarations}0 are implicitly 'final'; use 'public' instead of "
        "'open'", (unsigned))

WARNING(override_swift3_objc_inference,none,
        "override of %0 %1 from extension of %2 depends on deprecated "
        "inference of '@objc'",
        (DescriptiveDeclKind, DeclName, Identifier))
ERROR(override_method_different_generic_sig,none,
      "overridden method %0 has generic signature %1 which is incompatible with "
      "base method's generic signature %2; expected generic signature to be %3",
      (DeclBaseName, StringRef, StringRef, StringRef))

// Inheritance
ERROR(duplicate_inheritance,none,
  "duplicate inheritance from %0", (Type))
WARNING(duplicate_anyobject_class_inheritance,none,
  "redundant inheritance from 'AnyObject' and Swift 3 'class' keyword", ())
ERROR(inheritance_from_protocol_with_superclass,none,
  "inheritance from class-constrained protocol composition type %0", (Type))
ERROR(multiple_inheritance,none,
  "multiple inheritance from classes %0 and %1", (Type, Type))
ERROR(inheritance_from_non_protocol_or_class,none,
  "inheritance from non-protocol, non-class type %0", (Type))
ERROR(inheritance_from_non_protocol,none,
  "inheritance from non-protocol type %0", (Type))
ERROR(superclass_not_first,none,
  "superclass %0 must appear first in the inheritance clause", (Type))
ERROR(superclass_not_open,none,
  "cannot inherit from non-open class %0 outside of its defining module",
  (Type))
NOTE(superclass_here,none,"superclass is declared here", ())
ERROR(superclass_of_open_not_open,none,
  "superclass %0 of open class must be open", (Type))
ERROR(inheritance_from_final_class,none,
      "inheritance from a final class %0", (Type))
ERROR(inheritance_from_unspecialized_objc_generic_class,none,
      "inheritance from a generic Objective-C class %0 must bind "
      "type parameters of %0 to specific concrete types", (Identifier))
ERROR(inheritance_from_class_with_missing_vtable_entries,none,
      "cannot inherit from class %0 because it has overridable members that "
      "could not be loaded",
      (Identifier))
ERROR(inheritance_from_class_with_missing_vtable_entries_versioned,none,
      "cannot inherit from class %0 (compiled with Swift %1) because it has "
      "overridable members that could not be loaded in Swift %2",
      (Identifier, llvm::VersionTuple, llvm::VersionTuple))
ERROR(inheritance_from_cf_class,none,
      "cannot inherit from Core Foundation type %0", (Identifier))
ERROR(inheritance_from_objc_runtime_visible_class,none,
      "cannot inherit from class %0 because it is only visible via the "
      "Objective-C runtime", (Identifier))

// Enums
ERROR(enum_case_access,none,
      "enum case in %select{a private|a fileprivate|an internal|a public|%error}0 enum "
      "uses %select{a private|a fileprivate|an internal|%error|%error}1 type",
      (AccessLevel, AccessLevel))
WARNING(enum_case_access_warn,none,
        "enum case in %select{a private|a fileprivate|an internal|a public|%error}0 enum "
        "uses %select{a private|a fileprivate|an internal|%error|%error}1 type",
        (AccessLevel, AccessLevel))
ERROR(enum_case_usable_from_inline,none,
      "type of enum case in '@usableFromInline' enum "
      "must be '@usableFromInline' or public", ())
WARNING(enum_case_usable_from_inline_warn,none,
        "type of enum case in '@usableFromInline' enum "
        "should be '@usableFromInline' or public", ())
ERROR(enum_stored_property,none,
      "enums must not contain stored properties", ())

// Enum raw types
ERROR(multiple_enum_raw_types,none,
  "multiple enum raw types %0 and %1", (Type, Type))
ERROR(raw_type_not_first,none,
  "raw type %0 must appear first in the enum inheritance clause", (Type))
ERROR(raw_type_not_literal_convertible,none,
      "raw type %0 is not expressible by a string, integer, or floating-point literal",
      (Type))
ERROR(enum_raw_type_not_equatable,none,
      "RawRepresentable conformance cannot be synthesized because raw type %0 is not "
      "Equatable", (Type))
ERROR(enum_raw_type_nonconforming_and_nonsynthable,none,
      "%0 declares raw type %1, but does not conform to RawRepresentable "
      "and conformance could not be synthesized", (Type, Type))
NOTE(enum_declares_rawrep_with_raw_type,none,
      "%0 declares raw type %1, which implies RawRepresentable", (Type, Type))
ERROR(enum_raw_type_access,none,
      "enum %select{must be declared %select{"
      "%select{private|fileprivate|internal|%error|%error}1|private or fileprivate}3"
      "|cannot be declared "
      "%select{in this context|fileprivate|internal|public|open}1}0 "
      "because its raw type uses "
      "%select{a private|a fileprivate|an internal|%error|%error}2 type",
      (bool, AccessLevel, AccessLevel, bool))
WARNING(enum_raw_type_access_warn,none,
        "enum %select{should be declared "
        "%select{private|fileprivate|internal|%error|%error}1"
        "|should not be declared %select{in this context|fileprivate|internal|public|open}1}0 "
        "because its raw type uses "
        "%select{a private|a fileprivate|an internal|%error|%error}2 type",
        (bool, AccessLevel, AccessLevel, bool))

ERROR(enum_raw_type_not_usable_from_inline,none,
      "type referenced from the raw type of a "
      "'@usableFromInline' enum "
      "must be '@usableFromInline' or public",
      ())
WARNING(enum_raw_type_not_usable_from_inline_warn,none,
        "type referenced from the raw type of a "
        "'@usableFromInline' enum "
        "should be '@usableFromInline' or public",
        ())

ERROR(empty_enum_raw_type,none,
      "an enum with no cases cannot declare a raw type", ())
ERROR(enum_raw_value_without_raw_type,none,
      "enum case cannot have a raw value if the enum does not have a raw type", ())
ERROR(enum_with_raw_type_case_with_argument,none,
      "enum with raw type cannot have cases with arguments", ())
NOTE(enum_raw_type_here,none,
     "declared raw type %0 here", (Type))
ERROR(objc_enum_no_raw_type,none,
      "'@objc' enum must declare an integer raw type", ())
ERROR(objc_enum_raw_type_not_integer,none,
      "'@objc' enum raw type %0 is not an integer type", (Type))
ERROR(enum_non_integer_raw_value_auto_increment,none,
      "enum case must declare a raw value when the preceding raw value is not an integer", ())
ERROR(enum_non_integer_convertible_raw_type_no_value,none,
      "enum cases require explicit raw values when the raw type is not "
      "expressible by integer or string literal", ())
ERROR(enum_raw_value_not_unique,none,
      "raw value for enum case is not unique", ())
ERROR(enum_raw_value_magic_literal,none,
      "use of '%0' literal as raw value for enum case is not supported",
      (StringRef))
NOTE(enum_raw_value_used_here,none,
     "raw value previously used here", ())
NOTE(enum_raw_value_incrementing_from_here,none,
     "raw value auto-incremented from here",())
NOTE(enum_raw_value_incrementing_from_zero,none,
     "raw value implicitly auto-incremented from zero",())
NOTE(construct_raw_representable_from_unwrapped_value,none,
     "construct %0 from unwrapped %1 value", (Type, Type))

ERROR(decl_from_hidden_module,none,
      "cannot use %0 %1 %select{here|as property wrapper here|"
      "in an extension with public or '@usableFromInline' members|"
      "in an extension with conditional conformances}2; "
      "%select{%3 has been imported as implementation-only|"
      "it is an SPI imported from %3|"
      "it is SPI}4",
      (DescriptiveDeclKind, DeclName, unsigned, Identifier, unsigned))
WARNING(decl_from_hidden_module_warn,none,
      "cannot use %0 %1 %select{in SPI|as property wrapper in SPI|"
      "in an extension with public or '@usableFromInline' members|"
      "in an extension with conditional conformances}2; "
      "%select{%3 has been imported as implementation-only}4",
      (DescriptiveDeclKind, DeclName, unsigned, Identifier, unsigned))
ERROR(conformance_from_implementation_only_module,none,
      "cannot use conformance of %0 to %1 %select{here|as property wrapper here|"
      "in an extension with public or '@usableFromInline' members|"
      "in an extension with conditional conformances}2; "
      "%select{%3 has been imported as implementation-only|"
      "the conformance is declared as SPI in %3|"
      "the conformance is declared as SPI}4",
      (Type, Identifier, unsigned, Identifier, unsigned))
ERROR(assoc_conformance_from_implementation_only_module,none,
      "cannot use conformance of %0 to %1 in associated type %3 (inferred as "
      "%4); %select{%2 has been imported as implementation-only|"
      "the conformance is declared as SPI in %2|"
      "the conformance is declared as SPI}5",
      (Type, Identifier, Identifier, Type, Type, unsigned))
ERROR(unexportable_clang_function_type,none,
      "cannot export the underlying C type of the function type %0; "
      "it may use anonymous types or types defined outside of a module",
      (Type))

ERROR(cxx_class_instantiation_failed,none,
      "clang couldn't instantiate class template",
      ())
<<<<<<< HEAD
ERROR(cxx_class_instantiation_non_tag_argument,none,
      "only struct/class/enum/union type arguments supported",
      ())
=======
>>>>>>> 813348d3
ERROR(cxx_class_instantiation_non_cxx_argument,none,
      "only C++ types supported",
      ())

WARNING(warn_implementation_only_conflict,none,
        "%0 inconsistently imported as implementation-only",
        (Identifier))
NOTE(implementation_only_conflict_here,none,
     "imported as implementation-only here", ())

ERROR(implementation_only_decl_non_override,none,
      "'@_implementationOnly' can only be used on overrides", ())
ERROR(implementation_only_override_changed_type,none,
      "'@_implementationOnly' override must have the same type as the "
      "declaration it overrides (%0)", (Type))
ERROR(implementation_only_override_without_attr,none,
      "override of '@_implementationOnly' %0 should also be declared "
      "'@_implementationOnly'", (DescriptiveDeclKind))
ERROR(implementation_only_override_import_without_attr,none,
      "override of %0 imported as implementation-only must be declared "
      "'@_implementationOnly'", (DescriptiveDeclKind))

// Derived conformances
ERROR(cannot_synthesize_init_in_extension_of_nonfinal,none,
      "implementation of %0 for non-final class cannot be automatically "
      "synthesized in extension because initializer requirement %1 can only "
      "be satisfied by a 'required' initializer in the class definition",
      (Type, DeclName))
ERROR(cannot_synthesize_in_crossfile_extension,none,
      "extension outside of file declaring %0 %1 prevents automatic synthesis "
      "of %2 for protocol %3",
      (DescriptiveDeclKind, DeclName, DeclName, Type))

ERROR(broken_additive_arithmetic_requirement,none,
      "AdditiveArithmetic protocol is broken: unexpected requirement", ())
ERROR(broken_case_iterable_requirement,none,
      "CaseIterable protocol is broken: unexpected requirement", ())
ERROR(broken_raw_representable_requirement,none,
      "RawRepresentable protocol is broken: unexpected requirement", ())
ERROR(broken_comparable_requirement,none,
      "Comparable protocol is broken: unexpected requirement", ())
ERROR(broken_equatable_requirement,none,
      "Equatable protocol is broken: unexpected requirement", ())
ERROR(broken_hashable_requirement,none,
      "Hashable protocol is broken: unexpected requirement", ())
ERROR(broken_hashable_no_hasher,none,
      "Hashable protocol is broken: Hasher type not found", ())
ERROR(broken_errortype_requirement,none,
      "Error protocol is broken: unexpected requirement", ())
ERROR(broken_int_hashable_conformance,none,
      "Int type is broken: does not conform to Hashable", ())
ERROR(broken_int_integer_literal_convertible_conformance,none,
      "Int type is broken: does not conform to ExpressibleByIntegerLiteral", ())
ERROR(no_less_than_overload_for_int,none,
      "no overload of '<' for Int", ())
ERROR(no_equal_overload_for_int,none,
      "no overload of '==' for Int", ())
ERROR(broken_coding_key_requirement,none,
      "CodingKey protocol is broken: unexpected requirement", ())
ERROR(broken_encodable_requirement,none,
      "Encodable protocol is broken: unexpected requirement", ())
ERROR(broken_decodable_requirement,none,
      "Decodable protocol is broken: unexpected requirement", ())
ERROR(broken_differentiable_requirement,none,
      "Differentiable protocol is broken: unexpected requirement", ())
WARNING(differentiable_nondiff_type_implicit_noderivative_fixit,none,
      "stored property %0 has no derivative because %1 does not conform to "
      "'Differentiable'; add an explicit '@noDerivative' attribute"
      "%select{|, or conform %2 to 'AdditiveArithmetic'}3",
      (/*propName*/ Identifier, /*propType*/ Type, /*nominalName*/ Identifier,
       /*nominalCanDeriveAdditiveArithmetic*/ bool))
WARNING(differentiable_immutable_wrapper_implicit_noderivative_fixit,none,
      "synthesis of the 'Differentiable.move(along:)' requirement for %1 "
      "requires 'wrappedValue' in property wrapper %0 to be mutable or have a "
      "non-mutating 'move(along:)'; add an explicit '@noDerivative' attribute"
      "%select{|, or conform %1 to 'AdditiveArithmetic'}2",
      (/*wrapperType*/ Identifier, /*nominalName*/ Identifier,
       /*nominalCanDeriveAdditiveArithmetic*/ bool))
WARNING(differentiable_let_property_implicit_noderivative_fixit,none,
      "synthesis of the 'Differentiable.move(along:)' requirement for %0 "
      "requires all stored properties not marked with `@noDerivative` to be "
      "mutable or have a non-mutating 'move(along:)'; use 'var' instead, or "
      "add an explicit '@noDerivative' attribute "
      "%select{|, or conform %0 to 'AdditiveArithmetic'}1",
      (/*nominalName*/ Identifier, /*nominalCanDeriveAdditiveArithmetic*/ bool))

NOTE(codable_extraneous_codingkey_case_here,none,
     "CodingKey case %0 does not match any stored properties", (Identifier))
NOTE(codable_non_conforming_property_here,none,
     "cannot automatically synthesize %0 because %1 does not conform to %0", (Type, TypeLoc))
NOTE(codable_non_decoded_property_here,none,
     "cannot automatically synthesize %0 because %1 does not have a matching "
     "CodingKey and does not have a default value", (Type, Identifier))
NOTE(codable_codingkeys_type_is_not_an_enum_here,none,
     "cannot automatically synthesize %0 because 'CodingKeys' is not an enum", (Type))
NOTE(codable_codingkeys_type_does_not_conform_here,none,
     "cannot automatically synthesize %0 because 'CodingKeys' does not conform to CodingKey", (Type))
NOTE(decodable_no_super_init_here,none,
     "cannot automatically synthesize %0 because superclass does not have a callable %1", (DeclName, DeclName))
NOTE(decodable_super_init_not_designated_here,none,
     "cannot automatically synthesize %0 because implementation would need to call %1, which is not designated", (DeclName, DeclName))
NOTE(decodable_inaccessible_super_init_here,none,
     "cannot automatically synthesize %0 because implementation would need to call %1, which is inaccessible due to "
     "'%select{private|fileprivate|internal|%error|%error}2' protection level",
     (DeclName, DeclName, AccessLevel))
NOTE(decodable_super_init_is_failable_here,none,
     "cannot automatically synthesize %0 because implementation would need to call %1, which is failable", (DeclName, DeclName))
NOTE(decodable_suggest_overriding_init_here,none,
     "did you mean to override 'init(from:)'?", ())
NOTE(codable_suggest_overriding_init_here,none,
     "did you mean to override 'init(from:)' and 'encode(to:)'?", ())

WARNING(decodable_property_will_not_be_decoded, none,
        "immutable property will not be decoded because it is declared with "
        "an initial value which cannot be overwritten", ())
NOTE(decodable_property_init_or_codingkeys_implicit, none,
     "set the initial value via the initializer or explicitly define a "
     "CodingKeys enum %select{including|without}0 a %1 case to silence "
     "this warning", (unsigned, DeclName))
NOTE(decodable_property_init_or_codingkeys_explicit, none,
     "set the initial value via the initializer or remove the %0 case from "
     "the CodingKeys enum to silence this warning", (DeclName))
NOTE(decodable_make_property_mutable, none,
     "make the property mutable instead", ())

NOTE(missing_member_type_conformance_prevents_synthesis, none,
     "%select{associated value|stored property}0 type %1 does not conform to "
     "protocol %2, preventing synthesized conformance "
     "of %3 to %2",
     (unsigned, Type, Type, Type))
NOTE(automatic_protocol_synthesis_unsupported,none,
    "automatic synthesis of '%0' is not supported for %select{classes|structs}1",
    (StringRef, unsigned))
NOTE(comparable_synthesis_raw_value_not_allowed, none,
     "enum declares raw type %0, preventing synthesized conformance of %1 to %2", 
     (Type, Type, Type))

// Dynamic Self
ERROR(dynamic_self_non_method,none,
      "%select{global|local}0 function cannot return 'Self'", (bool))

ERROR(dynamic_self_invalid,none,
      "covariant 'Self' can only appear as the type of a property, subscript or method result; "
      "did you mean '%0'?", (StringRef))
ERROR(dynamic_self_in_mutable_property,none,
      "mutable property cannot have covariant 'Self' type", ())
ERROR(dynamic_self_in_stored_property,none,
      "stored property cannot have covariant 'Self' type", ())
ERROR(dynamic_self_in_mutable_subscript,none,
      "mutable subscript cannot have covariant 'Self' type", ())
ERROR(dynamic_self_invalid_property,none,
      "covariant 'Self' can only appear at the top level of property type", ())
ERROR(dynamic_self_invalid_subscript,none,
      "covariant 'Self' can only appear at the top level of subscript element type", ())
ERROR(dynamic_self_invalid_method,none,
      "covariant 'Self' can only appear at the top level of method result type", ())
ERROR(dynamic_self_stored_property_init,none,
      "covariant 'Self' type cannot be referenced from a stored property initializer", ())
ERROR(dynamic_self_default_arg,none,
      "covariant 'Self' type cannot be referenced from a default argument expression", ())

//------------------------------------------------------------------------------
// MARK: Type Check Attributes
//------------------------------------------------------------------------------

ERROR(attr_only_one_decl_kind,none,
      "%0 may only be used on '%1' declarations", (DeclAttribute,StringRef))
ERROR(attr_not_on_variadic_parameters,none,
      "'%0' must not be used on variadic parameters", (StringRef))
ERROR(attr_not_on_subscript_parameters,none,
      "'%0' must not be used on subscript parameters", (StringRef))

ERROR(attr_ambiguous_reference_to_decl,none,
      "ambiguous reference to %0 in '@%1' attribute", (DeclNameRef, StringRef))

ERROR(override_final,none,
      "%0 overrides a 'final' %1", (DescriptiveDeclKind, DescriptiveDeclKind))

ERROR(override_static,none,
      "cannot override %0", (DescriptiveDeclKind))

ERROR(member_cannot_be_final,none,
      "only classes and class members may be marked with 'final'",
      ())

ERROR(final_not_allowed_here,none,
      "'final' may only be applied to classes, properties, methods, and "
      "subscripts", ())

ERROR(final_not_on_accessors,none,
      "'final' cannot be applied to accessors, it must be put on the "
      "%select{var|let|subscript}0", (unsigned))

ERROR(override_rethrows_with_non_rethrows,none,
      "override of 'rethrows' %select{method|initializer}0 should also "
      "be 'rethrows'", (bool))
ERROR(rethrows_without_throwing_parameter,none,
      "'rethrows' function must take a throwing function argument", ())

ERROR(autoclosure_function_type,none,
      "@autoclosure attribute only applies to function types",
      ())

ERROR(invalid_autoclosure_and_convention_attributes,none,
      "'@convention(%0)' attribute is not allowed on '@autoclosure' types",
      (StringRef))

ERROR(autoclosure_function_input_nonunit,none,
      "argument type of @autoclosure parameter must be '()'", ())

ERROR(escaping_non_function_parameter,none,
      "@escaping attribute may only be used in function parameter position", ())

ERROR(escaping_optional_type_argument, none,
      "closure is already escaping in optional type argument", ())

// @_nonEphemeral attribute
ERROR(non_ephemeral_non_pointer_type,none,
      "@_nonEphemeral attribute only applies to pointer types", ())

// NSManaged attribute
ERROR(attr_NSManaged_not_instance_member,none,
      "@NSManaged only allowed on an instance property or method", ())
ERROR(attr_NSManaged_not_stored,none,
      "@NSManaged not allowed on %select{computed|observing|addressed}0 "
      "properties", (unsigned))
ERROR(attr_NSManaged_let_property,none,
      "@NSManaged not allowed on a 'let' property", ())
ERROR(attr_NSManaged_initial_value,none,
      "@NSManaged property cannot have an initial value", ())
ERROR(attr_NSManaged_NSCopying,none,
      "@NSManaged property cannot also be marked @NSCopying", ())
ERROR(attr_NSManaged_method_body,none,
      "@NSManaged method cannot have a body; it must be provided at runtime",())


// NSCopying attribute
ERROR(nscopying_only_on_class_properties,none,
      "@NSCopying may only be used on properties in classes",
      ())
ERROR(nscopying_only_mutable,none,
      "@NSCopying requires property to be mutable", ())
ERROR(nscopying_only_stored_property,none,
      "@NSCopying is only valid on stored properties", ())
ERROR(nscopying_doesnt_conform,none,
      "@NSCopying is only valid with types that conform to"
      " the NSCopying protocol", ())

// UIApplicationMain/NSApplicationMain attribute
#define SELECT_APPLICATION_MAIN "select{'UIApplicationMain'|'NSApplicationMain'|'main'}"
#define SELECT_APPLICATION_DELEGATE "select{'UIApplicationDelegate'|'NSApplicationDelegate'}"
#define SELECT_APPLICATION_TYPE "select{class|class|type}"
#define SELECT_APPLICATION_TYPES "select{classes|classes|types}"

ERROR(attr_ApplicationMain_not_ApplicationDelegate,none,
      "%" SELECT_APPLICATION_MAIN "0 class must conform to the %" SELECT_APPLICATION_DELEGATE "0 protocol",
      (unsigned))
ERROR(attr_generic_ApplicationMain_not_supported,none,
      "generic %" SELECT_APPLICATION_MAIN "0 %" SELECT_APPLICATION_TYPES "0 are not supported",
      (unsigned))
ERROR(attr_ApplicationMain_multiple,none,
      "%" SELECT_APPLICATION_MAIN "0 attribute can only apply to one %" SELECT_APPLICATION_TYPE "0 in a module",
      (unsigned))
ERROR(attr_ApplicationMain_with_script,none,
      "%" SELECT_APPLICATION_MAIN "0 attribute cannot be used in a module that contains "
      "top-level code",
      (unsigned))
NOTE(attr_ApplicationMain_script_here,none,
     "top-level code defined in this source file",
     ())

ERROR(attr_MainType_without_main,none,
      "%0 is annotated with @main and must provide a main static function of type () -> Void or () throws -> Void.",
      (DeclName))

#undef SELECT_APPLICATION_MAIN
#undef SELECT_APPLICATION_DELEGATE

// lazy
ERROR(lazy_not_on_let,none,
      "'lazy' cannot be used on a let", ())
ERROR(lazy_not_on_computed,none,
      "'lazy' must not be used on a computed property", ())

ERROR(lazy_on_already_lazy_global,none,
      "'lazy' must not be used on an already-lazy global", ())
ERROR(lazy_not_in_protocol,none,
      "'lazy' isn't allowed on a protocol requirement", ())
ERROR(lazy_requires_initializer,none,
      "lazy properties must have an initializer", ())

ERROR(lazy_requires_single_var,none,
      "'lazy' cannot destructure an initializer", ())

ERROR(lazy_must_be_property,none,
      "lazy is only valid for members of a struct or class", ())
ERROR(lazy_not_strong,none,
      "lazy properties cannot be %0", (ReferenceOwnership))
ERROR(lazy_var_storage_access,none,
     "access to the underlying storage of a lazy property is not allowed", ())

// Debugger function attribute.
ERROR(attr_for_debugger_support_only,none,
      "@LLDBDebuggerSupport may only be used when debugger support is on", ())

// @_implements
ERROR(implements_attr_protocol_lacks_member,none,
      "protocol %0 has no member %1", (Identifier, DeclName))

ERROR(implements_attr_non_protocol_type,none,
      "non-protocol type in @_implements attribute", ())

ERROR(implements_attr_protocol_not_conformed_to,none,
      "containing type %0 does not conform to protocol %1",
      (Identifier, Identifier))

// @differentiable
ERROR(differentiable_attr_no_vjp_or_jvp_when_linear,none,
      "cannot specify 'vjp:' or 'jvp:' for linear functions; use '@transpose' "
      "attribute for transpose registration instead", ())
ERROR(differentiable_attr_overload_not_found,none,
      "%0 does not have expected type %1", (DeclNameRef, Type))
// TODO(TF-482): Change duplicate `@differentiable` attribute diagnostic to also
// mention "same generic requirements".
ERROR(differentiable_attr_duplicate,none,
      "duplicate '@differentiable' attribute with same parameters", ())
NOTE(differentiable_attr_duplicate_note,none,
     "other attribute declared here", ())
ERROR(differentiable_attr_function_not_same_type_context,none,
      "%0 is not defined in the current type context", (DeclNameRef))
ERROR(differentiable_attr_derivative_not_function,none,
      "registered derivative %0 must be a 'func' declaration", (DeclNameRef))
ERROR(differentiable_attr_class_derivative_not_final,none,
      "class member derivative must be final", ())
ERROR(differentiable_attr_invalid_access,none,
      "derivative function %0 is required to either be public or "
      "'@usableFromInline' because the original function %1 is public or "
      "'@usableFromInline'", (DeclNameRef, DeclName))
ERROR(differentiable_attr_protocol_req_where_clause,none,
      "'@differentiable' attribute on protocol requirement cannot specify "
      "'where' clause", ())
ERROR(differentiable_attr_class_member_dynamic_self_result_unsupported,none,
      "'@differentiable' attribute cannot be declared on class members "
      "returning 'Self'", ())
ERROR(differentiable_attr_nonfinal_class_init_unsupported,none,
      "'@differentiable' attribute cannot be declared on 'init' in a non-final "
      "class; consider making %0 final", (Type))
ERROR(differentiable_attr_empty_where_clause,none,
      "empty 'where' clause in '@differentiable' attribute", ())
ERROR(differentiable_attr_where_clause_for_nongeneric_original,none,
      "'where' clause is valid only when original function is generic %0",
      (DeclName))
ERROR(differentiable_attr_layout_req_unsupported,none,
      "'@differentiable' attribute does not yet support layout requirements",
      ())
ERROR(overriding_decl_missing_differentiable_attr,none,
      "overriding declaration is missing attribute '%0'", (StringRef))
NOTE(protocol_witness_missing_differentiable_attr,none,
     "candidate is missing attribute '%0'", (StringRef))
NOTE(protocol_witness_missing_differentiable_attr_invalid_context,none,
     "candidate is missing explicit '%0' attribute to satisfy requirement %1 "
     "(in protocol %3); explicit attribute is necessary because candidate is "
     "declared in a different type context or file than the conformance of %2 "
     "to %3", (StringRef, DeclName, Type, Type))

// @derivative
ERROR(derivative_attr_expected_result_tuple,none,
      "'@derivative(of:)' attribute requires function to return a two-element "
      "tuple; first element must have label 'value:' and second element must "
      "have label 'pullback:' or 'differential:'", ())
ERROR(derivative_attr_invalid_result_tuple_value_label,none,
      "'@derivative(of:)' attribute requires function to return a two-element "
      "tuple; first element must have label 'value:'", ())
ERROR(derivative_attr_invalid_result_tuple_func_label,none,
      "'@derivative(of:)' attribute requires function to return a two-element "
      "tuple; second element must have label 'pullback:' or 'differential:'",
      ())
ERROR(derivative_attr_result_value_not_differentiable,none,
      "'@derivative(of:)' attribute requires function to return a two-element "
      "tuple; first element type %0 must conform to 'Differentiable'", (Type))
ERROR(derivative_attr_result_func_type_mismatch,none,
      "function result's %0 type does not match %1", (Identifier, DeclName))
NOTE(derivative_attr_result_func_type_mismatch_note,none,
     "%0 does not have expected type %1", (Identifier, Type))
NOTE(derivative_attr_result_func_original_note,none,
     "%0 defined here", (DeclName))
ERROR(derivative_attr_not_in_same_file_as_original,none,
      "derivative not in the same file as the original function", ())
ERROR(derivative_attr_original_stored_property_unsupported,none,
      "cannot register derivative for stored property %0", (DeclNameRef))
ERROR(derivative_attr_class_member_dynamic_self_result_unsupported,none,
      "cannot register derivative for class member %0 returning 'Self'",
      (DeclNameRef))
ERROR(derivative_attr_nonfinal_class_init_unsupported,none,
      "cannot register derivative for 'init' in a non-final class; consider "
      "making %0 final", (Type))
ERROR(derivative_attr_unsupported_accessor_kind,none,
      "cannot register derivative for %0", (/*accessorKind*/ DescriptiveDeclKind))
// TODO(SR-13096): Remove this temporary diagnostic.
ERROR(derivative_attr_class_setter_unsupported,none,
      "cannot yet register derivative for class property or subscript setters",
      ())
// TODO(TF-982): Remove this temporary diagnostic.
NOTE(derivative_attr_protocol_requirement_unsupported,none,
     "cannot yet register derivative default implementation for protocol "
     "requirements", ())
ERROR(derivative_attr_original_already_has_derivative,none,
      "a derivative already exists for %0", (DeclName))
NOTE(derivative_attr_duplicate_note,none,
     "other attribute declared here", ())
ERROR(derivative_attr_access_level_mismatch,none,
      "derivative function must have same access level as original function; "
      "derivative function %2 is "
      "%select{private|fileprivate|internal|public|open}3, "
      "but original function %0 is "
      "%select{private|fileprivate|internal|public|open}1",
      (/*original*/ DeclName, /*original*/ AccessLevel,
       /*derivative*/ DeclName, /*derivative*/ AccessLevel))
NOTE(derivative_attr_fix_access,none,
     "mark the derivative function as "
     "'%select{private|fileprivate|internal|@usableFromInline|@usableFromInline}0' "
     "to match the original function", (AccessLevel))

// @transpose
ERROR(transpose_attr_invalid_linearity_parameter_or_result,none,
      "cannot transpose with respect to original %select{result|parameter}1 "
      "'%0' that does not conform to 'Differentiable' and satisfy "
      "'%0 == %0.TangentVector'", (StringRef, /*isParameter*/ bool))
ERROR(transpose_attr_overload_not_found,none,
      "could not find function %0 with expected type %1", (DeclName, Type))
ERROR(transpose_attr_cannot_use_named_wrt_params,none,
      "cannot use named 'wrt' parameters in '@transpose(of:)' attribute, found "
      "%0", (Identifier))
ERROR(transpose_attr_wrt_self_must_be_static,none,
     "the transpose of an instance method must be a 'static' method in the "
     "same type when 'self' is a linearity parameter", ())
NOTE(transpose_attr_wrt_self_self_type_mismatch_note,none,
     "the transpose is declared in %0 but the original function is declared in "
     "%1", (Type, Type))

// Automatic differentiation attributes
ERROR(autodiff_attr_original_decl_ambiguous,none,
      "referenced declaration %0 is ambiguous", (DeclNameRef))
NOTE(autodiff_attr_original_decl_ambiguous_candidate,none,
     "candidate %0 found here", (DescriptiveDeclKind))
ERROR(autodiff_attr_original_decl_none_valid,none,
      "referenced declaration %0 could not be resolved", (DeclNameRef))
NOTE(autodiff_attr_original_decl_invalid_kind,none,
     "candidate %0 is not a 'func', 'init', 'subscript', or 'var' computed "
     "property declaration", (DescriptiveDeclKind))
NOTE(autodiff_attr_original_decl_missing_accessor,none,
     "candidate %0 does not have a %1",
     (DescriptiveDeclKind, /*accessorDeclKind*/ DescriptiveDeclKind))
NOTE(autodiff_attr_original_decl_type_mismatch,none,
     "candidate %0 does not have "
     "%select{expected type|type equal to or less constrained than}2 %1",
     (DescriptiveDeclKind, Type, /*hasGenericSignature*/ bool))
NOTE(autodiff_attr_original_decl_not_same_type_context,none,
     "candidate %0 is not defined in the current type context",
     (DescriptiveDeclKind))
ERROR(autodiff_attr_original_void_result,none,
      "cannot differentiate void function %0", (DeclName))
ERROR(autodiff_attr_original_multiple_semantic_results,none,
      "cannot differentiate functions with both an 'inout' parameter and a "
      "result", ())
ERROR(autodiff_attr_result_not_differentiable,none,
      "can only differentiate functions with results that conform to "
      "'Differentiable', but %0 does not conform to 'Differentiable'", (Type))
ERROR(autodiff_attr_opaque_result_type_unsupported,none,
      "cannot differentiate functions returning opaque result types", ())

// differentiation `wrt` parameters clause
ERROR(diff_function_no_parameters,none,
      "%0 has no parameters to differentiate with respect to", (DeclName))
ERROR(diff_params_clause_param_name_unknown,none,
      "unknown parameter name %0", (Identifier))
ERROR(diff_params_clause_self_instance_method_only,none,
      "'self' parameter is only applicable to instance methods", ())
ERROR(diff_params_clause_self_must_be_first,none,
      "'self' parameter must come first in the parameter list", ())
ERROR(diff_params_clause_params_not_original_order,none,
      "parameters must be specified in original order", ())
ERROR(diff_params_clause_param_index_out_of_range,none,
      "parameter index is larger than total number of parameters", ())
ERROR(diff_params_clause_no_inferred_parameters,PointsToFirstBadToken,
      "no differentiation parameters could be inferred; must differentiate "
      "with respect to at least one parameter conforming to 'Differentiable'",
      ())
ERROR(diff_params_clause_cannot_diff_wrt_inout_parameter,none,
      "cannot differentiate with respect to 'inout' parameter (%0)", (Type))
ERROR(diff_params_clause_param_not_differentiable,none,
      "can only differentiate with respect to parameters that conform to "
      "'Differentiable', but %0 does not conform to 'Differentiable'", (Type))

//------------------------------------------------------------------------------
// MARK: Type Check Expressions
//------------------------------------------------------------------------------

NOTE(found_candidate,none,
     "found this candidate", ())
NOTE(found_candidate_type,none,
     "found candidate with type %0", (Type))

ERROR(no_MaxBuiltinFloatType_found,none,
   "standard library error: _MaxBuiltinFloatType is not properly defined", ())

ERROR(no_member_of_module,none,
      "module %0 has no member named %1", (Identifier, DeclNameRef))

ERROR(super_with_no_base_class,none,
      "'super' members cannot be referenced in a root class", ())

ERROR(bad_init_ref_base, none,
      "'init' can only refer to the initializers of "
      "'self'%select{| or 'super'}0", (bool))
ERROR(init_delegation_outside_initializer,none,
      "initializer delegation can only occur within an initializer", ())
ERROR(init_delegates_and_chains,none,
      "initializer cannot both delegate ('self.init') and chain to a "
      "superclass initializer ('super.init')", ())
NOTE(init_delegation_or_chain,none,
      "previous %select{delegation|chaining}0 call is here", (bool))
ERROR(delegating_convenience_super_init,none,
      "convenience initializer for %0 must delegate (with 'self.init') rather "
      "than chaining to a superclass initializer (with 'super.init')",
      (Type))
ERROR(delegating_designated_init,none,
      "designated initializer for %0 cannot delegate (with 'self.init'); "
      "did you mean this to be a convenience initializer?",
      (Type))
ERROR(delegating_designated_init_in_extension,none,
      "designated initializer for %0 cannot delegate (with 'self.init')",
      (Type))
NOTE(delegation_here,none, "delegation occurs here", ())
ERROR(chain_convenience_init,none,
      "must call a designated initializer of the superclass %0",
      (Type))
ERROR(delegate_chain_nonoptional_to_optional,none,
      "a non-failable initializer cannot %select{delegate|chain}0 to "
      "failable initializer %1 written with 'init?'", (bool, DeclName))
NOTE(init_force_unwrap,none,
     "force potentially-failing result with '!'", ())
NOTE(init_propagate_failure,none,
     "propagate the failure with 'init?'", ())
ERROR(delegate_chain_nonoptional_to_optional_try,none,
      "a non-failable initializer cannot use 'try?' to "
      "%select{delegate|chain}0 to another initializer", (bool))
NOTE(init_delegate_force_try,none,
     "force potentially-failing result with 'try!'", ())
ERROR(init_delegation_nested,none,
      "%select{initializer delegation ('self.init')|"
      "initializer chaining ('super.init')}0 cannot be nested in another "
      "%select{expression|statement}1", (bool, bool))

NOTE(convenience_init_here,none,
     "convenience initializer is declared here", ())
ERROR(designated_init_in_extension,none,
      "designated initializer cannot be declared in an extension of %0; "
      "did you mean this to be a convenience initializer?",
      (DeclName))
ERROR(cfclass_designated_init_in_extension,none,
      "designated initializer cannot be declared in an extension of %0",
      (DeclName))
ERROR(enumstruct_convenience_init,none,
      "delegating initializers in %0 are not marked with 'convenience'",
      (StringRef))
ERROR(nonclass_convenience_init,none,
      "convenience initializer not allowed in non-class type %0",
      (DeclName))
ERROR(cfclass_convenience_init,none,
      "convenience initializers are not supported in extensions of CF types",
      ())
ERROR(dynamic_construct_class,none,
      "constructing an object of class type %0 with a metatype value must use "
      "a 'required' initializer", (Type))
NOTE(note_nonrequired_initializer,none,
      "selected %select{non-required|implicit}0 initializer %1",
     (bool, DeclName))
ERROR(construct_protocol_value,none,
      "value of type %0 is a protocol; it cannot be instantiated",
      (Type))
ERROR(construct_protocol_by_name,none,
      "protocol type %0 cannot be instantiated",
      (Type))

// Operators
ERROR(unknown_binop,none,
       "operator is not a known binary operator", ())
ERROR(non_associative_adjacent_operators,none,
      "adjacent operators are in non-associative precedence group %0",
      (Identifier))
ERROR(unordered_adjacent_operators,none,
      "adjacent operators are in unordered precedence groups %0 and %1",
      (Identifier, Identifier))
ERROR(missing_builtin_precedence_group,none,
      "broken standard library: missing builtin precedence group %0",
      (Identifier))
WARNING(nan_comparison, none, 
       "comparison with '.nan' using %0 is always %select{false|true}1, use "
       "'%2.isNaN' to check if '%3' %select{is not a number|is a number}1",
       (Identifier, bool, StringRef, StringRef))
WARNING(nan_comparison_without_isnan, none, 
       "comparison with '.nan' using %0 is always %select{false|true}1", 
       (Identifier, bool))
WARNING(nan_comparison_both_nan, none, 
       "'.nan' %0 '.nan' is always %select{false|true}1", 
       (StringRef, bool))

// If you change this, also change enum TryKindForDiagnostics.
#define TRY_KIND_SELECT(SUB) "%select{try|try!|try?|await}" #SUB

ERROR(try_rhs,none,
      "'" TRY_KIND_SELECT(0) "' cannot appear to the right of a "
      "non-assignment operator", (unsigned))
ERROR(try_if_rhs_noncovering,none,
      "'" TRY_KIND_SELECT(0) "' following conditional operator does not cover "
      "everything to its right", (unsigned))
ERROR(try_assign_rhs_noncovering,none,
      "'" TRY_KIND_SELECT(0) "' following assignment operator does not cover "
      "everything to its right", (unsigned))

ERROR(broken_bool,none, "type 'Bool' is broken", ())

WARNING(inject_forced_downcast,none,
        "treating a forced downcast to %0 as optional will never produce 'nil'",
        (Type))
NOTE(forced_to_conditional_downcast,none,
     "use 'as?' to perform a conditional downcast to %0", (Type))
NOTE(silence_inject_forced_downcast,none,
     "add parentheses around the cast to silence this warning", ())

ERROR(conditional_downcast_foreign,none,
      "conditional downcast to CoreFoundation type %0 will always succeed",
      (Type))
NOTE(note_explicitly_compare_cftypeid,none,
      "did you mean to explicitly compare the CFTypeIDs of %0 and %1?",
      (DeclBaseName, Type))

ERROR(optional_used_as_boolean,none,
     "optional type %0 cannot be used as a boolean; "
     "test for '%select{!|=}1= nil' instead", (Type, bool))
ERROR(integer_used_as_boolean,none,
     "type %0 cannot be used as a boolean; "
     "test for '%select{!|=}1= 0' instead", (Type, bool))

ERROR(interpolation_missing_proto,none,
      "string interpolation requires the protocol 'ExpressibleByStringInterpolation' to be defined",
      ())
ERROR(interpolation_broken_proto,none,
      "protocol 'ExpressibleByStringInterpolation' is broken",
      ())

ERROR(object_literal_broken_proto,none,
      "object literal protocol is broken", ())

ERROR(discard_expr_outside_of_assignment,none,
      "'_' can only appear in a pattern or on the left side of an assignment",
      ())
WARNING(discard_expr_void_result_redundant, none,
        "using '_' to ignore the result of a Void-returning function "
        "is redundant", ())
ERROR(collection_literal_heterogeneous,none,
      "heterogeneous collection literal could only be inferred to %0; add"
      " explicit type annotation if this is intentional", (Type))
ERROR(collection_literal_empty,none,
      "empty collection literal requires an explicit type", ())

ERROR(unresolved_member_no_inference,none,
      "reference to member %0 cannot be resolved without a contextual type",
      (DeclNameRef))
ERROR(cannot_infer_base_of_unresolved_member,none,
      "cannot infer contextual base in reference to member %0", (DeclNameRef))
ERROR(unresolved_nil_literal,none,
      "'nil' requires a contextual type", ())
ERROR(cannot_force_unwrap_nil_literal,none,
      "'nil' literal cannot be force unwrapped", ())

ERROR(type_of_expression_is_ambiguous,none,
      "type of expression is ambiguous without more context", ())

ERROR(failed_to_produce_diagnostic,Fatal,
      "failed to produce diagnostic for expression; "
      "please file a bug report", ())


ERROR(missing_protocol,none,
      "missing protocol %0", (Identifier))
ERROR(nil_literal_broken_proto,none,
      "protocol 'ExpressibleByNilLiteral' is broken", ())
ERROR(builtin_integer_literal_broken_proto,none,
      "protocol '_ExpressibleByBuiltinIntegerLiteral' is broken", ())
ERROR(integer_literal_broken_proto,none,
      "protocol 'ExpressibleByIntegerLiteral' is broken", ())

ERROR(builtin_float_literal_broken_proto,none,
      "protocol '_ExpressibleByBuiltinFloatLiteral' is broken", ())
ERROR(float_literal_broken_proto,none,
      "protocol 'ExpressibleByFloatLiteral' is broken", ())

ERROR(builtin_boolean_literal_broken_proto,none,
      "protocol '_ExpressibleByBuiltinBooleanLiteral' is broken", ())
ERROR(boolean_literal_broken_proto,none,
      "protocol 'ExpressibleByBooleanLiteral' is broken", ())

ERROR(builtin_unicode_scalar_literal_broken_proto,none,
      "protocol '_ExpressibleByBuiltinUnicodeScalarLiteral' is broken", ())
ERROR(unicode_scalar_literal_broken_proto,none,
      "protocol 'ExpressibleByUnicodeScalarLiteral' is broken", ())

ERROR(builtin_extended_grapheme_cluster_literal_broken_proto,none,
      "protocol '_ExpressibleByBuiltinExtendedGraphemeClusterLiteral' is broken", ())
ERROR(extended_grapheme_cluster_literal_broken_proto,none,
      "protocol 'ExpressibleByExtendedGraphemeClusterLiteral' is broken", ())

ERROR(builtin_string_literal_broken_proto,none,
      "protocol '_ExpressibleByBuiltinStringLiteral' is broken", ())
ERROR(string_literal_broken_proto,none,
      "protocol 'ExpressibleByStringLiteral' is broken", ())

// Array literals
ERROR(should_use_dictionary_literal,none,
      "dictionary of type %0 cannot be %select{used|initialized}1 "
      "with array literal", (Type, bool))
NOTE(meant_dictionary_lit,none,
     "did you mean to use a dictionary literal instead?", ())
ERROR(should_use_empty_dictionary_literal,none,
      "use [:] to get an empty dictionary literal", ())

// Dictionary literals
ERROR(type_is_not_dictionary,none,
      "contextual type %0 cannot be used with dictionary literal", (Type))


// Generic specializations
ERROR(cannot_explicitly_specialize_generic_function,none,
      "cannot explicitly specialize a generic function", ())
ERROR(not_a_generic_definition,none,
      "cannot specialize a non-generic definition", ())
ERROR(not_a_generic_type,none,
      "cannot specialize non-generic type %0", (Type))
ERROR(type_parameter_count_mismatch,none,
      "generic type %0 specialized with %select{too many|too few}3 type "
      "parameters (got %2, but expected %1)",
      (Identifier, unsigned, unsigned, bool))
ERROR(generic_type_requires_arguments,none,
      "reference to generic type %0 requires arguments in <...>", (Type))
NOTE(descriptive_generic_type_declared_here,none,
     "%0 declared here", (StringRef))

WARNING(use_of_void_pointer,none,
"Unsafe%0Pointer<Void> has been replaced by Unsafe%0RawPointer", (StringRef))

// Ambiguities
ERROR(ambiguous_decl_ref,none,
      "ambiguous use of %0", (DeclNameRef))
ERROR(ambiguous_operator_ref,none,
      "ambiguous use of operator %0", (DeclNameRef))
NOTE(ambiguous_because_of_trailing_closure,none,
     "%select{use an explicit argument label instead of a trailing closure|"
     "avoid using a trailing closure}0 to call %1",
     (bool, DeclName))

// Cannot capture inout-ness of a parameter
// Partial application of foreign functions not supported
ERROR(partial_application_of_function_invalid,none,
      "partial application of %select{"
        "'mutating' method|"
        "'super.init' initializer chain|"
        "'self.init' initializer delegation|"
        "'super' instance method with metatype base"
      "}0 is not allowed",
      (unsigned))
WARNING(partial_application_of_function_invalid_swift4,none,
      "partial application of %select{"
        "'mutating' method|"
        "'super.init' initializer chain|"
        "'self.init' initializer delegation|"
        "'super' instance method with metatype base"
      "}0 is not allowed; calling the function has undefined behavior and will "
      "be an error in future Swift versions",
      (unsigned))

ERROR(self_assignment_var,none,
      "assigning a variable to itself", ())
ERROR(self_assignment_prop,none,
      "assigning a property to itself", ())
ERROR(property_use_in_closure_without_explicit_self,none,
      "reference to property %0 in closure requires explicit use of 'self' to"
      " make capture semantics explicit", (Identifier))
ERROR(method_call_in_closure_without_explicit_self,none,
      "call to method %0 in closure requires explicit use of 'self' to make"
      " capture semantics explicit", (Identifier))
NOTE(note_capture_self_explicitly,none,
      "capture 'self' explicitly to enable implicit 'self' in this closure", ())
NOTE(note_reference_self_explicitly,none,
      "reference 'self.' explicitly", ())
NOTE(note_other_self_capture,none,
      "variable other than 'self' captured here under the name 'self' does not "
      "enable implicit 'self'", ())
NOTE(note_self_captured_weakly,none,
      "weak capture of 'self' here does not enable implicit 'self'", ())
ERROR(implicit_use_of_self_in_closure,none,
      "implicit use of 'self' in closure; use 'self.' to make"
      " capture semantics explicit", ())

WARNING(recursive_accessor_reference,none,
        "attempting to %select{access|modify}1 %0 within its own "
        "%select{getter|setter}1", (Identifier, bool))
NOTE(recursive_accessor_reference_silence,none,
     "access 'self' explicitly to silence this warning", ())
WARNING(store_in_willset,none,
        "attempting to store to property %0 within its own willSet, which is "
        "about to be overwritten by the new value", (Identifier))

ERROR(value_of_module_type,none,
      "expected module member name after module name", ())

ERROR(value_of_metatype_type,none,
      "expected member name or constructor call after type name", ())

NOTE(add_parens_to_type,none,
     "add arguments after the type to construct a value of the type", ())
NOTE(add_self_to_type,none,
     "use '.self' to reference the type object", ())

WARNING(warn_unqualified_access,none,
        "use of %0 treated as a reference to %1 in %2 %3",
        (Identifier, DescriptiveDeclKind, DescriptiveDeclKind, DeclName))
NOTE(fix_unqualified_access_member,none,
     "use 'self.' to silence this warning", ())
NOTE(fix_unqualified_access_top_level,none,
     "use '%0' to reference the %1",
     (StringRef, DescriptiveDeclKind, Identifier))
NOTE(fix_unqualified_access_top_level_multi,none,
     "use '%0' to reference the %1 in module %2",
     (StringRef, DescriptiveDeclKind, Identifier))

WARNING(warn_deprecated_conditional_conformance_outer_access,none,
        "use of %0 as reference to %1 in %2 %3 will change in future versions of Swift to reference %4 in %5 %6 "
        "which comes via a conditional conformance",
        (DeclNameRef, DescriptiveDeclKind, DescriptiveDeclKind, DeclName,
        DescriptiveDeclKind, DescriptiveDeclKind, DeclName))
NOTE(fix_deprecated_conditional_conformance_outer_access,none,
     "use '%0' to continue to reference the %1",
     (StringRef, DescriptiveDeclKind, Identifier))

ERROR(unsupported_special_decl_ref, none,
      "referencing %0 as a function value is not implemented", (Identifier))

WARNING(bitcasting_away_noescape, none,
        "'unsafeBitCast' from non-escaping function type %0 to escaping "
        "function type %1 is undefined; use "
        "'withoutActuallyEscaping' to temporarily escape a function",
        (Type, Type))
WARNING(bitcasting_to_change_function_rep, none,
        "'unsafeBitCast' from function type %0 to %1 changes @convention and "
        "is undefined; use an implicit conversion to change conventions",
        (Type, Type))
WARNING(bitcasting_to_downcast, none,
        "'unsafeBitCast' from %0 to %1 can be replaced with 'unsafeDowncast'",
        (Type, Type))
WARNING(bitcasting_is_no_op, none,
        "'unsafeBitCast' from %0 to %1 is unnecessary and can be removed",
        (Type, Type))
WARNING(bitcasting_to_change_pointer_kind, none,
        "'unsafeBitCast' from %0 to %1 can be replaced with %2 initializer",
        (Type, Type, Identifier))
WARNING(bitcasting_to_change_pointee_type, none,
        "'unsafeBitCast' from %0 to %1 changes pointee type and may lead to "
        "undefined behavior; use the 'withMemoryRebound' method on %0 to "
        "rebind the type of memory",
        (Type, Type))
WARNING(bitcasting_to_give_type_to_raw_pointer, none,
        "'unsafeBitCast' from %0 to %1 gives a type to a raw pointer and may "
        "lead to undefined behavior",
        (Type, Type))
NOTE(bitcast_assume_memory_rebound, none,
     "use the 'assumingMemoryBound' method if the pointer is known to point to "
     "an existing value or array of type %0 in memory",
     (Type))
NOTE(bitcast_bind_memory, none,
     "use the 'bindMemory' method to assign type %0 to uninitialized raw "
     "memory",
     (Type))
WARNING(bitcasting_for_number_bit_pattern_init, none,
        "'unsafeBitCast' from %0 to %1 can be replaced with 'bitPattern:' "
        "initializer on %1",
        (Type, Type))
WARNING(bitcasting_for_number_bit_pattern_property, none,
        "'unsafeBitCast' from %0 to %1 can be replaced with 'bitPattern' "
        "property on %0",
        (Type, Type))
WARNING(bitcasting_to_change_from_unsized_to_sized_int, none,
        "'unsafeBitCast' from %0 to %1 can be replaced with %1 "
        "initializer",
        (Type, Type))

WARNING(use_of_qq_on_non_optional_value,none,
        "left side of nil coalescing operator '?""?' has non-optional type %0, "
        "so the right side is never used", (Type))
WARNING(nonoptional_compare_to_nil,none,
        "comparing non-optional value of type %0 to 'nil' always returns"
        " %select{false|true}1", (Type, bool))
WARNING(optional_check_nonoptional,none,
        "non-optional expression of type %0 used in a check for optionals",
        (Type))
WARNING(optional_check_promotion,none,
        "explicitly specified type %0 adds an additional level of optional to"
        " the initializer, making the optional check always succeed",
        (Type))
WARNING(optional_pattern_match_promotion,none,
        "pattern match introduces an implicit promotion from %0 to %1",
        (Type, Type))
WARNING(optional_to_any_coercion,none,
        "expression implicitly coerced from %0 to %1", (Type, Type))
WARNING(iuo_to_any_coercion,none,
        "coercion of implicitly unwrappable value of type %0 to %1 does not "
        "unwrap optional", (Type, Type))
NOTE(iuo_to_any_coercion_note,none,
     "implicitly unwrapped %0 %1 declared here",
     (DescriptiveDeclKind, DeclName))
NOTE(iuo_to_any_coercion_note_func_result,none,
     "%0 %1 with implicitly unwrapped result type is declared here",
     (DescriptiveDeclKind, DeclName))
NOTE(default_optional_to_any,none,
     "provide a default value to avoid this warning", ())
NOTE(force_optional_to_any,none,
     "force-unwrap the value to avoid this warning", ())
NOTE(silence_optional_to_any,none,
     "explicitly cast to %0 with '%1' to silence this warning",
     (Type, StringRef))
WARNING(debug_description_in_string_interpolation_segment,none,
        "string interpolation produces a debug description for %select{an optional|a function}0 "
        "value; did you mean to make this explicit?",
        (bool))
NOTE(silence_debug_description_in_interpolation_segment_call,none,
     "use 'String(describing:)' to silence this warning", ())

NOTE(noescape_parameter,none,
    "parameter %0 is implicitly non-escaping",
     (Identifier))
NOTE(generic_parameters_always_escaping,none,
     "generic parameters are always considered '@escaping'", ())

ERROR(passing_noescape_to_escaping,none,
      "passing non-escaping parameter %0 to function expecting an @escaping closure",
      (Identifier))
ERROR(converting_noespace_param_to_generic_type,none,
      "converting non-escaping parameter %0 to generic parameter %1 may allow it to escape",
      (Identifier, Type))
ERROR(assigning_noescape_to_escaping,none,
      "assigning non-escaping parameter %0 to an @escaping closure",
      (Identifier))
ERROR(general_noescape_to_escaping,none,
      "using non-escaping parameter %0 in a context expecting an @escaping closure",
      (Identifier))
ERROR(converting_noescape_to_type,none,
      "converting non-escaping value to %0 may allow it to escape",
      (Type))

ERROR(capture_across_type_decl,none,
      "%0 declaration cannot close over value %1 defined in outer scope",
      (DescriptiveDeclKind, Identifier))

//------------------------------------------------------------------------------
// MARK: Type Check Statements
//------------------------------------------------------------------------------

ERROR(jump_out_of_defer,none,
      "'%0' cannot transfer control out of a defer statement",
      (StringRef))

WARNING(defer_stmt_at_block_end,none,
     "'defer' statement at end of scope always executes immediately; "
     "replace with 'do' statement to silence this warning", ())

ERROR(return_invalid_outside_func,none,
      "return invalid outside of a func", ())

ERROR(return_expr_missing,none,
      "non-void function should return a value", ())
ERROR(return_non_failable_init,none,
      "only a failable initializer can return 'nil'", ())
NOTE(make_init_failable,none,
      "use 'init?' to make the initializer %0 failable", (DeclName))
ERROR(return_init_non_nil,none,
      "'nil' is the only return value permitted in an initializer",
      ())

WARNING(if_always_true,none,
        "'if' condition is always true", ())
WARNING(while_always_true,none,
        "'while' condition is always true", ())

WARNING(guard_always_succeeds,none,
        "'guard' condition is always true, body is unreachable", ())


ERROR(expression_unused_closure,none,
      "closure expression is unused", ())
ERROR(expression_unused_function,none,
      "expression resolves to an unused function", ())
ERROR(expression_unused_lvalue,none,
      "expression resolves to an unused %select{variable|property|subscript}0", (unsigned))
WARNING(expression_unused_result_call,none,
        "result of call to %0 is unused", (DeclName))
WARNING(expression_unused_result_operator,none,
        "result of operator %0 is unused", (DeclName))
WARNING(expression_unused_result_unknown, none,
        "result of call to %select{function|closure}0 returning %1 is unused", (bool, Type))
WARNING(expression_unused_result, none,
        "expression of type %0 is unused", (Type))
WARNING(expression_unused_init_result,none,
        "result of %0 initializer is unused", (Type))
WARNING(expression_unused_optional_try,none,
        "result of 'try?' is unused", ())
WARNING(expression_unused_selector_result, none,
        "result of '#selector' is unused", ())
WARNING(expression_unused_literal,none,
        "%0 literal is unused", (StringRef))

ERROR(assignment_lhs_not_lvalue,none,
      "cannot assign to immutable expression of type %0", (Type))
ERROR(assignment_lhs_is_apply_expression,none,
      "expression is not assignable: %0", (StringRef))
ERROR(assignment_lhs_is_immutable_variable,none,
      "cannot assign to value: %0", (StringRef))
ERROR(assignment_lhs_is_immutable_property,none,
      "cannot assign to property: %0", (StringRef))
ERROR(assignment_subscript_has_immutable_base,none,
      "cannot assign through subscript: %0", (StringRef))
ERROR(assignment_dynamic_property_has_immutable_base,none,
      "cannot assign through dynamic lookup property: %0", (StringRef))
ERROR(assignment_bang_has_immutable_subcomponent,none,
      "cannot assign through '!': %0", (StringRef))

NOTE(candidate_is_not_assignable,none,
     "candidate is not assignable: %0 %1",
     (DescriptiveDeclKind, DeclName))

NOTE(change_to_mutating,none,
     "mark %select{method|accessor}0 'mutating' to make 'self' mutable",
     (bool))
NOTE(masked_mutable_property,none,
     "add explicit '%0' to refer to mutable %1 of %2",
     (StringRef, DescriptiveDeclKind, Type))

ERROR(assignment_let_property_delegating_init,none,
      "'let' property %0 may not be initialized directly; use "
      "\"self.init(...)\" or \"self = ...\" instead", (DeclNameRef))

ERROR(label_shadowed, none,
      "label %0 cannot be reused on an inner statement", (Identifier))
ERROR(break_outside_loop,none,
      "'break' is only allowed inside a loop, if, do, or switch", ())
ERROR(unlabeled_break_outside_loop,none,
      "unlabeled 'break' is only allowed inside a loop or switch, a"
      " labeled break is required to exit an if or do", ())

ERROR(continue_outside_loop,none,
      "'continue' is only allowed inside a loop", ())
ERROR(continue_not_in_this_stmt,none,
      "'continue' cannot be used with %0 statements", (StringRef))

ERROR(unresolved_label,none,
      "cannot find label %0 in scope", (Identifier))
ERROR(unresolved_label_corrected,none,
      "cannot find label %0 in scope; did you mean %1?",
      (Identifier, Identifier))

ERROR(foreach_sequence_does_not_conform_to_expected_protocol,none,
      "for-in loop requires %0 to conform to %1"
      "%select{|; did you mean to unwrap optional?}2",
      (Type, Type, bool))

// Switch Stmt
ERROR(no_match_operator,none,
      "no binary '~=' operator available for 'switch' statement", ())
ERROR(fallthrough_outside_switch,none,
      "'fallthrough' is only allowed inside a switch", ())
ERROR(fallthrough_from_last_case,none,
      "'fallthrough' without a following 'case' or 'default' block", ())
ERROR(fallthrough_into_case_with_var_binding,none,
      "'fallthrough' from a case which doesn't bind variable %0",
      (Identifier))

ERROR(unnecessary_cast_over_optionset,none,
      "unnecessary cast over raw value of %0", (Type))

ERROR(mutability_mismatch_multiple_pattern_list,none,
      "'%select{var|let}0' pattern binding must match previous "
      "'%select{var|let}1' pattern binding", (bool, bool))
ERROR(type_mismatch_multiple_pattern_list,none,
      "pattern variable bound to type %0, expected type %1", (Type, Type))
ERROR(type_mismatch_fallthrough_pattern_list,none,
      "pattern variable bound to type %0, fallthrough case bound to type %1", (Type, Type))

ERROR(unknown_case_must_be_catchall,none,
      "'@unknown' is only supported for catch-all cases (\"case _\")", ())
ERROR(unknown_case_where_clause,none,
      "'where' cannot be used with '@unknown'", ())
ERROR(unknown_case_multiple_patterns,none,
      "'@unknown' cannot be applied to multiple patterns", ())
ERROR(unknown_case_must_be_last,none,
      "'@unknown' can only be applied to the last case in a switch", ())

WARNING(where_on_one_item, none,
        "'where' only applies to the second pattern match in this case", ())

NOTE(add_where_newline, none,
     "disambiguate by adding a line break between them if this is desired", ())

NOTE(duplicate_where, none,
     "duplicate the 'where' on both patterns to check both patterns",())

WARNING(trailing_closure_requires_parens,none,
        "trailing closure in this context is confusable with the body of the"
        " statement; pass as a parenthesized argument to silence this warning",
        ())

ERROR(opaque_type_var_no_init,none,
      "property declares an opaque return type, but has no initializer "
      "expression from which to infer an underlying type", ())
ERROR(opaque_type_no_underlying_type_candidates,none,
      "function declares an opaque return type, but has no return statements "
      "in its body from which to infer an underlying type", ())
ERROR(opaque_type_mismatched_underlying_type_candidates,none,
      "function declares an opaque return type, but the return statements "
      "in its body do not have matching underlying types", ())
NOTE(opaque_type_underlying_type_candidate_here,none,
     "return statement has underlying type %0", (Type))
ERROR(opaque_type_self_referential_underlying_type,none,
      "function opaque return type was inferred as %0, which defines the "
      "opaque type in terms of itself", (Type))
ERROR(opaque_type_var_no_underlying_type,none,
      "property declares an opaque return type, but cannot infer the "
      "underlying type from its initializer expression", ())

//------------------------------------------------------------------------------
// MARK: Type Check Patterns
//------------------------------------------------------------------------------

ERROR(cannot_infer_type_for_pattern,none,
      "type annotation missing in pattern", ())
ERROR(refutable_pattern_requires_initializer,none,
      "pattern matching requires an initializer value to match against", ())
WARNING(var_pattern_didnt_bind_variables,none,
        "'%0' pattern has no effect; sub-pattern didn't bind any variables",
        (StringRef))
ERROR(iflet_pattern_matching,none,
      "pattern matching in a condition requires the 'case' keyword", ())
ERROR(iflet_implicitly_unwraps,none,
      "pattern matching in a condition implicitly unwraps optionals", ())
ERROR(type_pattern_missing_is,none,
      "'is' keyword required to pattern match against type name", ())


ERROR(pattern_type_mismatch_context,none,
      "type annotation does not match contextual type %0", (Type))

ERROR(tuple_pattern_in_non_tuple_context,none,
      "tuple pattern cannot match values of the non-tuple type %0", (Type))
WARNING(found_one_pattern_for_several_associated_values,none,
        "enum case '%0' has %1 associated values; matching them as a tuple "
        "is deprecated", (StringRef, unsigned))
WARNING(converting_tuple_into_several_associated_values,none,
        "enum case '%0' has %1 associated values", (StringRef, unsigned))
WARNING(converting_several_associated_values_into_tuple,none,
        "enum case '%0' has one associated value that is a tuple of %1 "
        "elements",(StringRef, unsigned))
ERROR(closure_argument_list_tuple,none,
      "contextual closure type %0 expects %1 argument%s1, "
      "but %2 %select{were|was}3 used in closure body", (Type, unsigned, unsigned, bool))
ERROR(closure_argument_list_missing,none,
      "contextual type for closure argument list expects %0 argument%s0, "
      "which cannot be implicitly ignored", (unsigned))
ERROR(closure_tuple_parameter_destructuring,none,
      "closure tuple parameter %0 does not support destructuring", (Type))
ERROR(closure_tuple_parameter_destructuring_implicit,none,
      "closure tuple parameter %0 does not support destructuring "
      "with implicit parameters", (Type))
ERROR(single_tuple_parameter_mismatch_special,none,
      "%0 expects a single parameter of type %1%2",
      (DescriptiveDeclKind, Type, StringRef))
ERROR(single_tuple_parameter_mismatch_normal,none,
      "%0 %1 expects a single parameter of type %2%3",
      (DescriptiveDeclKind, DeclBaseName, Type, StringRef))
ERROR(cannot_convert_single_tuple_into_multiple_arguments,none,
      "%0 %select{%1 |}2expects %3 separate arguments"
      "%select{|; remove extra parentheses to change tuple into separate arguments}4",
      (DescriptiveDeclKind, DeclName, bool, unsigned, bool))

ERROR(enum_element_pattern_assoc_values_mismatch,none,
      "pattern with associated values does not match enum case %0",
      (DeclNameRef))
NOTE(enum_element_pattern_assoc_values_remove,none,
     "remove associated values to make the pattern match", ())
ERROR(tuple_pattern_length_mismatch,none,
      "tuple pattern has the wrong length for tuple type %0", (Type))
ERROR(tuple_pattern_label_mismatch,none,
      "tuple pattern element label %0 must be %1", (Identifier, Identifier))
ERROR(enum_element_pattern_member_not_found,none,
      "enum case %0 not found in type %1", (DeclNameRef, Type))
ERROR(optional_element_pattern_not_valid_type,none,
      "'?' pattern cannot match values of type %0", (Type))
ERROR(condition_optional_element_pattern_not_valid_type,none,
      "initializer for conditional binding must have Optional type, not %0",
      (Type))
ERROR(enum_element_pattern_not_member_of_enum,none,
      "enum case %0 is not a member of type %1", (DeclNameRef, Type))
ERROR(ambiguous_enum_pattern_type,none,
      "generic enum type %0 is ambiguous without explicit generic parameters "
      "when matching value of type %1", (Type, Type))
WARNING(type_inferred_to_undesirable_type,none,
        "%select{variable|constant}2 %0 inferred to have type %1, "
        "which may be unexpected", (Identifier, Type, bool))
WARNING(type_inferred_to_uninhabited_type,none,
        "%select{variable|constant}2 %0 inferred to have type %1, "
        "which is an enum with no cases", (Identifier, Type, bool))
WARNING(type_inferred_to_uninhabited_tuple_type,none,
        "%select{variable|constant}2 %0 inferred to have type %1, "
        "which contains an enum with no cases", (Identifier, Type, bool))
NOTE(add_explicit_type_annotation_to_silence,none,
     "add an explicit type annotation to silence this warning", ())

WARNING(unowned_assignment_immediate_deallocation,none,
        "instance will be immediately deallocated because "
        "%select{variable|property}2 %0 is %1",
        (Identifier, ReferenceOwnership, /*Is Property*/unsigned))
NOTE(unowned_assignment_requires_strong,none,
     "a strong reference is required to prevent the instance from being "
     "deallocated", ())

ERROR(isa_collection_downcast_pattern_value_unimplemented,none,
      "collection downcast in cast pattern is not implemented; use an explicit "
      "downcast to %0 instead", (Type))

//------------------------------------------------------------------------------
// MARK: Error-handling diagnostics
//------------------------------------------------------------------------------



ERROR(try_unhandled,none,
      "errors thrown from here are not handled", ())
ERROR(throwing_call_unhandled,none,
      "call can throw, but the error is not handled", ())
ERROR(tryless_throwing_call_unhandled,none,
      "call can throw, but it is not marked with 'try' and "
      "the error is not handled", ())
ERROR(throw_in_nonthrowing_function,none,
      "error is not handled because the enclosing function "
      "is not declared 'throws'", ())

ERROR(throwing_call_in_rethrows_function,none,
      "call can throw, but the error is not handled; a function declared "
      "'rethrows' may only throw if its parameter does", ())
ERROR(tryless_throwing_call_in_rethrows_function,none,
      "call can throw, but it is not marked with 'try' and "
      "the error is not handled; a function declared "
      "'rethrows' may only throw if its parameter does", ())
ERROR(throw_in_rethrows_function,none,
      "a function declared 'rethrows' may only throw if its parameter does", ())
NOTE(because_rethrows_argument_throws,none,
     "call is to 'rethrows' function, but argument function can throw", ())
NOTE(because_rethrows_default_argument_throws,none,
     "call is to 'rethrows' function, but a defaulted argument function"
     " can throw", ())

ERROR(throwing_call_in_nonthrowing_autoclosure,none,
      "call can throw, but it is executed in a non-throwing "
      "autoclosure",())
ERROR(tryless_throwing_call_in_nonthrowing_autoclosure,none,
      "call can throw, but it is not marked with 'try' and "
      "it is executed in a non-throwing autoclosure",())
ERROR(throw_in_nonthrowing_autoclosure,none,
      "error is not handled because it is thrown in a non-throwing "
      "autoclosure", ())

ERROR(try_unhandled_in_nonexhaustive_catch,none,
      "errors thrown from here are not handled because the "
      "enclosing catch is not exhaustive", ())
ERROR(throwing_call_in_nonexhaustive_catch,none,
      "call can throw, but the enclosing catch is not exhaustive", ())
ERROR(tryless_throwing_call_in_nonexhaustive_catch,none,
      "call can throw, but it is not marked with 'try' and "
      "the enclosing catch is not exhaustive", ())
ERROR(throw_in_nonexhaustive_catch,none,
      "error is not handled because the enclosing catch is not exhaustive", ())

ERROR(throwing_call_in_illegal_context,none,
      "call can throw, but errors cannot be thrown out of "
      "%select{<<ERROR>>|a default argument|a property initializer|a global variable initializer|an enum case raw value|a catch pattern|a catch guard expression|a defer body}0",
      (unsigned))
ERROR(throw_in_illegal_context,none,
      "errors cannot be thrown out of "
      "%select{<<ERROR>>|a default argument|a property initializer|a global variable initializer|an enum case raw value|a catch pattern|a catch guard expression|a defer body}0",
      (unsigned))

ERROR(throwing_operator_without_try,none,
      "operator can throw but expression is not marked with 'try'", ())
ERROR(throwing_interpolation_without_try,none,
      "interpolation can throw but is not marked with 'try'", ())
ERROR(throwing_call_without_try,none,
      "call can throw but is not marked with 'try'", ())
NOTE(note_forgot_try,none,
      "did you mean to use 'try'?", ())
NOTE(note_error_to_optional,none,
      "did you mean to handle error as optional value?", ())
NOTE(note_disable_error_propagation,none,
      "did you mean to disable error propagation?", ())

WARNING(no_throw_in_try,none,
        "no calls to throwing functions occur within 'try' expression", ())

WARNING(no_throw_in_do_with_catch,none,
        "'catch' block is unreachable because no errors are thrown in 'do' block", ())

//------------------------------------------------------------------------------
// MARK: Concurrency
//------------------------------------------------------------------------------
ERROR(async_call_without_await,none,
      "call is 'async' but is not marked with 'await'", ())
ERROR(async_call_without_await_in_autoclosure,none,
      "call is 'async' in an autoclosure argument that is not marked with 'await'", ())
WARNING(no_async_in_await,none,
        "no calls to 'async' functions occur within 'await' expression", ())
ERROR(async_call_in_illegal_context,none,
      "'async' call cannot occur in "
      "%select{<<ERROR>>|a default argument|a property initializer|a global variable initializer|an enum case raw value|a catch pattern|a catch guard expression|a defer body}0",
      (unsigned))
ERROR(await_in_illegal_context,none,
      "'await' operation cannot occur in "
      "%select{<<ERROR>>|a default argument|a property initializer|a global variable initializer|an enum case raw value|a catch pattern|a catch guard expression|a defer body}0",
      (unsigned))
ERROR(async_in_nonasync_function,none,
      "%select{'async'|'await'}0 in %select{a function|an autoclosure}1 that "
      "does not support concurrency",
      (bool, bool))
NOTE(note_add_async_to_function,none,
     "add 'async' to function %0 to make it asynchronous", (DeclName))
NOTE(note_add_asynchandler_to_function,none,
     "add '@asyncHandler' to function %0 to create an implicit asynchronous context", (DeclName))
ERROR(not_objc_function_async,none,
      "'async' function cannot be represented in Objective-C", ())
NOTE(not_objc_function_type_async,none,
      "'async' function types cannot be represented in Objective-C", ())
ERROR(actor_isolated_objc,none,
      "actor-isolated %0 %1 cannot be @objc",
       (DescriptiveDeclKind, DeclName))
NOTE(protocol_witness_async_conflict,none,
     "candidate is %select{not |}0'async', but protocol requirement is%select{| not}0",
     (bool))
ERROR(async_autoclosure_nonasync_function,none,
      "'async' autoclosure parameter in a non-'async' function", ())

ERROR(asynchandler_non_func,none,
      "'@asyncHandler' can only be applied to functions",
      ())
ERROR(asynchandler_returns_value,none,
      "'@asyncHandler' function can only return 'Void'",
      ())
ERROR(asynchandler_throws,none,
      "'@asyncHandler' function cannot throw",
      ())
ERROR(asynchandler_async,none,
      "'@asyncHandler' function cannot be 'async' itself",
      ())
ERROR(asynchandler_inout_parameter,none,
      "'inout' parameter is not allowed in '@asyncHandler' function",
      ())
ERROR(asynchandler_mutating,none,
      "'@asyncHandler' function cannot be 'mutating'",
      ())

ERROR(objc_ambiguous_async_convention,none,
      "%0 overrides or implements protocol requirements for Objective-C "
      "declarations with incompatible async conventions",
      (DeclName))
NOTE(objc_ambiguous_async_convention_candidate,none,
     "%0 provides async here", (DeclName))

ERROR(satisfy_async_objc,none,
      "satisfying an asychronous @objc %select{method|initializer}0 with "
      "a synchronous %select{method|initializer}0 is not supported", (bool))
ERROR(async_objc_dynamic_self,none,
      "asynchronous method returning 'Self' cannot be '@objc'", ())

ERROR(actor_with_nonactor_superclass,none,
      "actor class cannot inherit from non-actor class %0", (DeclName))

ERROR(actor_isolated_non_self_reference,none,
        "actor-isolated %0 %1 can only be referenced "
        "%select{inside the actor|on 'self'}2",
        (DescriptiveDeclKind, DeclName, bool))
ERROR(actor_isolated_self_independent_context,none,
        "actor-isolated %0 %1 can not be referenced from an "
        "'@actorIndependent' context",
        (DescriptiveDeclKind, DeclName))
ERROR(actor_isolated_partial_apply,none,
        "actor-isolated %0 %1 can not be partially applied",
        (DescriptiveDeclKind, DeclName))
WARNING(concurrent_access_local,none,
        "local %0 %1 is unsafe to reference in code that may execute "
        "concurrently",
        (DescriptiveDeclKind, DeclName))
ERROR(actor_isolated_concurrent_access,none,
        "actor-isolated %0 %1 is unsafe to reference in code "
        "that may execute concurrently",
        (DescriptiveDeclKind, DeclName))
NOTE(actor_isolated_method,none,
     "only asynchronous methods can be used outside the actor instance; "
     "do you want to add 'async'?", ())
NOTE(actor_mutable_state,none,
     "mutable state is only available within the actor instance", ())
WARNING(shared_mutable_state_access,none,
        "reference to %0 %1 is not concurrency-safe because it involves "
        "shared mutable state", (DescriptiveDeclKind, DeclName))
ERROR(actor_isolated_witness,none,
     "actor-isolated %0 %1 cannot be used to satisfy a protocol requirement",
     (DescriptiveDeclKind, DeclName))
ERROR(actor_isolated_witness_could_be_async_handler,none,
     "actor-isolated %0 %1 cannot be used to satisfy a protocol requirement; "
     "did you mean to make it an asychronous handler?",
     (DescriptiveDeclKind, DeclName))

ERROR(actorisolated_let,none,
      "'@actorIsolated' is meaningless on 'let' declarations because "
      "they are immutable",
      ())
ERROR(actorisolated_mutable_storage,none,
      "'@actorIsolated' can not be applied to stored properties",
      ())
ERROR(actorisolated_local_var,none,
      "'@actorIsolated' can not be applied to local variables",
      ())
ERROR(actorisolated_not_actor_member,none,
      "'@actorIsolated' can only be applied to actor members and "
      "global/static variables",
      ())
ERROR(actorisolated_not_actor_instance_member,none,
      "'@actorIsolated' can only be applied to instance members of actors",
      ())

ERROR(concurrency_lib_missing,none,
      "missing '%0' declaration, probably because the '_Concurrency' "
      "module was not imported", (StringRef))
ERROR(enqueue_partial_task_not_in_context,none,
      "'enqueue(partialTask:)' can only be implemented in the definition of "
      "actor class %0", (Type))

//------------------------------------------------------------------------------
// MARK: Type Check Types
//------------------------------------------------------------------------------

ERROR(unsupported_recursive_struct,none,
      "value type %0 cannot have a stored property that recursively "
      "contains it",
      (Type))

WARNING(enum_non_well_founded,none,
        "enum containing only recursive cases is impossible to instantiate", ())
ERROR(recursive_enum_not_indirect,none,
      "recursive enum %0 is not marked 'indirect'", (Type))
ERROR(unsupported_infinitely_sized_type,none,
      "value type %0 has infinite size", (Type))
NOTE(note_type_cycle_starts_here,none,
     "cycle beginning here: %0", (StringRef))
NOTE(note_recursive_enum_case_here,none,
     "recursive case here", ())

ERROR(sugar_type_not_found,none,
      "broken standard library: cannot find "
      "%select{Array|Optional|ImplicitlyUnwrappedOptional|Dictionary|"
      "Error}0 type", (unsigned))
ERROR(optional_intrinsics_not_found,none,
      "broken standard library: cannot find intrinsic operations on "
      "Optional<T>", ())
ERROR(pointer_argument_intrinsics_not_found,none,
      "broken standard library: cannot find intrinsic operations on "
      "UnsafeMutablePointer<T>", ())
ERROR(array_literal_intrinsics_not_found,none,
      "broken standard library: cannot find intrinsic operations on "
      "Array<T>", ())
ERROR(class_super_access,none,
      "class %select{must be declared %select{"
      "%select{private|fileprivate|internal|%error|%error}1|private or fileprivate}3"
      "|cannot be declared %select{in this context|fileprivate|internal|public|open}1}0 "
      "because its superclass "
      "%select{is %select{private|fileprivate|internal|'@_spi'|'@_spi'}2"
      "|uses %select{a private|a fileprivate|an internal|an '@_spi'|an '@_spi'}2 "
      "type as a generic parameter}4",
      (bool, AccessLevel, AccessLevel, bool, bool))
WARNING(class_super_access_warn,none,
      "class %select{should be declared "
      "%select{private|fileprivate|internal|%error|%error}1"
      "|should not be declared %select{in this context|fileprivate|internal|public|open}1}0 "
      "because its superclass "
      "%select{is %select{private|fileprivate|internal|'@_spi'|'@_spi'}2"
      "|uses %select{a private|a fileprivate|an internal|an '@_spi'|an '@_spi'}2 "
      "type as a generic parameter}4",
      (bool, AccessLevel, AccessLevel, bool, bool))
ERROR(class_super_not_usable_from_inline,none,
      "%select{type referenced from |}0the superclass of "
      "a '@usableFromInline' class "
      "must be '@usableFromInline' or public",
      (bool))
WARNING(class_super_not_usable_from_inline_warn,none,
        "%select{type referenced from |}0the superclass of "
        "a '@usableFromInline' class "
        "should be '@usableFromInline' or public",
        (bool))

ERROR(dot_protocol_on_non_existential,none,
      "cannot use 'Protocol' with non-protocol type %0", (Type))
ERROR(tuple_single_element,none,
      "cannot create a single-element tuple with an element label", ())
ERROR(tuple_ellipsis,none,
      "cannot create a variadic tuple", ())
ERROR(tuple_duplicate_label,none,
      "cannot create a tuple with a duplicate element label", ())
ERROR(enum_element_ellipsis,none,
      "variadic enum cases are not supported", ())

WARNING(implicitly_unwrapped_optional_in_illegal_position_interpreted_as_optional,none,
        "using '!' is not allowed here; treating this as '?' instead", ())

WARNING(implicitly_unwrapped_optional_deprecated_in_this_position,none,
        "using '!' here is deprecated and will be removed in a future release", ())

ERROR(implicitly_unwrapped_optional_in_illegal_position,none,
        "using '!' is not allowed here; perhaps '?' was intended?", ())

// Ownership
ERROR(invalid_ownership_type,none,
      "%0 may only be applied to class and class-bound protocol types, not %1",
      (ReferenceOwnership, Type))
ERROR(invalid_ownership_protocol_type,none,
      "%0 must not be applied to non-class-bound %1; "
      "consider adding a protocol conformance that has a class bound",
      (ReferenceOwnership, Type))
ERROR(invalid_ownership_incompatible_class,none,
      "%0 is incompatible with %1 references",
      (Type, ReferenceOwnership))
ERROR(invalid_ownership_with_optional,none,
      "%0 variable cannot have optional type", (ReferenceOwnership))
ERROR(invalid_ownership_not_optional,none,
      "%0 variable should have optional type %1",
      (ReferenceOwnership, Type))
ERROR(invalid_ownership_is_let,none,
      "%0 must be a mutable variable, because it may change at runtime",
      (ReferenceOwnership))
ERROR(ownership_invalid_in_protocols,none,
      "%0 cannot be applied to a property declaration in a protocol",
      (ReferenceOwnership))
WARNING(ownership_invalid_in_protocols_compat_warning,none,
      "%0 should not be applied to a property declaration "
      "in a protocol and will be disallowed in future versions",
      (ReferenceOwnership))

// required
ERROR(required_initializer_nonclass,none,
      "'required' initializer in non-class type %0", (Type))
ERROR(required_initializer_in_extension,none,
      "'required' initializer must be declared directly in class %0"
      " (not in an extension)", (Type))
ERROR(required_initializer_missing,none,
      "'required' initializer %0 must be provided by subclass of %1",
      (DeclName, Type))
NOTE(required_initializer_here,none,
      "'required' initializer is declared in superclass here", ())

ERROR(required_initializer_not_accessible,none,
      "'required' initializer must be accessible wherever class %0 can be "
      "subclassed",
      (Identifier))
ERROR(required_initializer_missing_keyword,none,
      "'required' modifier must be present on all overrides of a required "
      "initializer", ())
ERROR(required_initializer_override_wrong_keyword,none,
      "use the 'required' modifier to override a required initializer", ())
WARNING(required_initializer_override_keyword,none,
      "'override' is implied when overriding a required initializer", ())
NOTE(overridden_required_initializer_here,none,
     "overridden required initializer is here", ())

// Functions
ERROR(attribute_requires_function_type,none,
      "@%0 attribute only applies to function types", (StringRef))
ERROR(unsupported_convention,none,
      "convention '%0' not supported", (StringRef))
ERROR(unreferenced_generic_parameter,none,
      "generic parameter '%0' is not used in function signature", (StringRef))
ERROR(unexpected_ctype_for_non_c_convention,none,
      "convention '%0' does not support the 'cType' argument label, did you "
      "mean @convention(c, cType: \"%1\") or @convention(block, cType: \"%1\") "
      "instead?", (StringRef, StringRef))
ERROR(unable_to_parse_c_function_type,none,
      "unable to parse '%0'; it should be a C function pointer type or a "
      "block pointer type", (StringRef))

// Opaque types
ERROR(unsupported_opaque_type,none,
      "'some' types are only implemented for the declared type of properties and subscripts and the return type of functions", ())

ERROR(opaque_type_unsupported_pattern,none,
      "'some' type can only be declared on a single property declaration", ())

ERROR(opaque_type_in_protocol_requirement,none,
      "'some' type cannot be the return type of a protocol requirement; did you mean to add an associated type?",
      ())

// Function differentiability
ERROR(attr_only_on_parameters_of_differentiable,none,
      "'%0' may only be used on parameters of '@differentiable' function "
      "types", (StringRef))
ERROR(differentiable_function_type_invalid_parameter,none,
      "parameter type '%0' does not conform to 'Differentiable'"
      "%select{| and satisfy '%0 == %0.TangentVector'}1, but the enclosing "
      "function type is '@differentiable%select{|(linear)}1'"
      "%select{|; did you want to add '@noDerivative' to this parameter?}2",
      (StringRef, /*tangentVectorEqualsSelf*/ bool,
       /*hasValidDifferentiabilityParameter*/ bool))
ERROR(differentiable_function_type_invalid_result,none,
      "result type '%0' does not conform to 'Differentiable'"
      "%select{| and satisfy '%0 == %0.TangentVector'}1, but the enclosing "
      "function type is '@differentiable%select{|(linear)}1'",
      (StringRef, bool))

// SIL
ERROR(opened_non_protocol,none,
      "@opened cannot be applied to non-protocol type %0", (Type))
ERROR(sil_function_ellipsis,PointsToFirstBadToken,
      "SIL function types cannot be variadic", ())
ERROR(sil_function_input_label,PointsToFirstBadToken,
      "SIL function types cannot have labeled inputs", ())
ERROR(sil_function_output_label,PointsToFirstBadToken,
      "SIL function types cannot have labeled results", ())
ERROR(sil_non_coro_yields,PointsToFirstBadToken,
      "non-coroutine SIL function types cannot have @yield results", ())
ERROR(sil_function_repeat_convention,PointsToFirstBadToken,
      "repeated %select{parameter|result|callee}0 convention attribute",
      (unsigned))
ERROR(ast_subst_function_type,none,
      "substitutions cannot be provided on a formal function type", ())
ERROR(sil_function_multiple_error_results,PointsToFirstBadToken,
      "SIL function types cannot have multiple @error results", ())
ERROR(unsupported_sil_convention,none,
      "convention '%0' not supported in SIL", (StringRef))
ERROR(illegal_sil_type,none,
      "type %0 is not a legal SIL value type", (Type))
ERROR(sil_box_arg_mismatch,none,
      "SIL box type has wrong number of generic arguments for layout", ())
// SIL Metatypes
ERROR(sil_metatype_without_repr,none,
      "metatypes in SIL must have @thin, @thick, or @objc_metatype attribute",
      ())
ERROR(sil_metatype_multiple_reprs,none,
      "metatypes in SIL can only be one of @thin, @thick, or @objc_metatype",
      ())

//------------------------------------------------------------------------------
// MARK: @objc and @nonobjc
//------------------------------------------------------------------------------

ERROR(objc_interop_disabled,none,
      "Objective-C interoperability is disabled", ())

ERROR(attr_used_without_required_module, none,
      "%0 attribute used without importing module %1",
      (DeclAttribute, Identifier))

ERROR(invalid_objc_decl_context,none,
      "@objc can only be used with members of classes, @objc protocols, and "
      "concrete extensions of classes", ())
ERROR(invalid_objc_decl,none,
      "only classes (and their extensions), protocols, methods, initializers, "
      "properties, and subscript declarations can be declared @objc", ())
ERROR(invalid_objc_swift_rooted_class,none,
      "only classes that inherit from NSObject can be declared @objc", ())
ERROR(invalid_nonobjc_decl,none,
      "only class members and extensions of classes can be declared @nonobjc", ())
ERROR(invalid_nonobjc_extension,none,
      "only extensions of classes can be declared @nonobjc", ())

ERROR(objc_in_extension_context,none,
      "members of constrained extensions cannot be declared @objc", ())
ERROR(objc_in_generic_extension,none,
      "extensions of %select{classes from generic context|generic classes}0 "
      "cannot contain '@objc' members", (bool))
ERROR(objc_in_resilient_extension,none,
      "'@objc' %0 in extension of subclass of %1 requires %2 %3",
      (DescriptiveDeclKind, Identifier, StringRef, llvm::VersionTuple))
ERROR(objc_operator, none,
      "operator methods cannot be declared @objc", ())
ERROR(objc_operator_proto, none,
      "@objc protocols must not have operator requirements", ())
WARNING(objc_inference_swift3_dynamic,none,
        "inference of '@objc' for 'dynamic' members is deprecated", ())
WARNING(objc_inference_swift3_objc_derived,none,
        "inference of '@objc' for members of Objective-C-derived classes is "
        "deprecated", ())

NOTE(objc_inference_swift3_addobjc,none,
     "add '@objc' to continue exposing an Objective-C entry point (Swift 3 "
     "behavior)", ())
NOTE(objc_inference_swift3_addnonobjc,none,
     "add '@nonobjc' to suppress the Objective-C entry point (Swift 4 "
     "behavior)", ())

ERROR(objc_for_generic_class,none,
      "generic subclasses of '@objc' classes cannot have an explicit '@objc' "
      "because they are not directly visible from Objective-C", ())
ERROR(objc_for_resilient_class,none,
      "explicit '@objc' on subclass of %0 requires %1 %2",
      (Identifier, StringRef, llvm::VersionTuple))
ERROR(objc_getter_for_nonobjc_property,none,
      "'@objc' getter for non-'@objc' property", ())
ERROR(objc_getter_for_nonobjc_subscript,none,
      "'@objc' getter for non-'@objc' subscript", ())
ERROR(objc_setter_for_nonobjc_property,none,
      "'@objc' setter for non-'@objc' property", ())
ERROR(objc_setter_for_nonobjc_subscript,none,
      "'@objc' setter for non-'@objc' subscript", ())
WARNING(accessor_swift3_objc_inference,none,
        "%select{%0 %1|%1}2 with '@objc' %select{getter|setter}3 depends on "
        "deprecated inference of '@objc'",
        (DescriptiveDeclKind, DeclName, bool, bool))

ERROR(objc_enum_generic,none,
      "'@objc' enum cannot be generic", ())
ERROR(objc_name_req_nullary,none,
      "'@objc' %0 must have a simple name", (DescriptiveDeclKind))
ERROR(objc_name_subscript,none,
      "'@objc' subscript cannot have a name; did you mean to put "
      "the name on the getter or setter?", ())
ERROR(objc_name_deinit,none,
      "'@objc' deinitializer cannot have a name", ())
ERROR(objc_name_func_mismatch,none,
      "'@objc' %select{initializer|method}0 name provides "
      "%select{one argument name|names for %1 arguments}2, but "
      "%select{initializer|method}0 has %select{one parameter|%3 parameters}4"
      "%select{| (%select{|including }4the error parameter)}5",
      (bool, unsigned, bool, unsigned, bool, bool))
ERROR(objc_enum_case_req_name,none,
      "attribute has no effect; cases within an '@objc' enum are already "
      "exposed to Objective-C", ())
ERROR(objc_enum_case_req_objc_enum,none,
      "'@objc' enum case is not allowed outside of an '@objc' enum", ())
ERROR(objc_enum_case_multi,none,
      "'@objc' enum case declaration defines multiple enum cases with the same Objective-C name", ())

ERROR(objc_extension_not_class,none,
      "'@objc' can only be applied to an extension of a class", ())

// If you change this, also change enum ObjCReason
#define OBJC_ATTR_SELECT "select{marked @_cdecl|marked dynamic|marked @objc|marked @IBOutlet|marked @IBAction|marked @IBSegueAction|marked @NSManaged|a member of an @objc protocol|implicitly @objc|an @objc override|an implementation of an @objc requirement|marked @IBInspectable|marked @GKInspectable|in an @objc extension of a class (without @nonobjc)}"

WARNING(attribute_meaningless_when_nonobjc,none,
        "'@%0' attribute is meaningless on a property that cannot be "
        "represented in Objective-C", (StringRef))

ERROR(objc_invalid_on_var,none,
      "property cannot be %" OBJC_ATTR_SELECT "0 "
      "because its type cannot be represented in Objective-C", (unsigned))
ERROR(objc_invalid_on_subscript,none,
      "subscript cannot be %" OBJC_ATTR_SELECT "0 because its type "
      "cannot be represented in Objective-C", (unsigned))
ERROR(objc_invalid_on_static_subscript,none,
      "%0 cannot be %" OBJC_ATTR_SELECT "1", (DescriptiveDeclKind, unsigned))
ERROR(objc_invalid_with_generic_params,none,
      "%0 cannot be %" OBJC_ATTR_SELECT "1 because it has generic parameters",
      (DescriptiveDeclKind, unsigned))
ERROR(objc_convention_invalid,none,
      "%0 is not representable in Objective-C, so it cannot be used"
      " with '@convention(%1)'", (Type, StringRef))
WARNING(paren_void_probably_void,none,
      "when calling this function in Swift 4 or later, you must pass a '()' tuple; did you mean for the input type to be '()'?", ())
NOTE(not_objc_empty_protocol_composition,none,
     "'Any' is not considered '@objc'; use 'AnyObject' instead", ())
NOTE(not_objc_protocol,none,
     "protocol-constrained type containing protocol %0 cannot be represented "
     "in Objective-C", (Type))
NOTE(not_objc_class_constraint,none,
     "protocol-constrained type containing class %0 cannot be represented "
     "in Objective-C", (Type))
NOTE(not_objc_error_protocol_composition,none,
     "protocol-constrained type containing 'Error' cannot be represented "
     "in Objective-C", ())
NOTE(not_objc_empty_tuple,none,
      "empty tuple type cannot be represented in Objective-C", ())
NOTE(not_objc_tuple,none,
      "tuples cannot be represented in Objective-C", ())
NOTE(not_objc_swift_class,none,
     "classes not annotated with @objc cannot be represented "
     "in Objective-C", ())
NOTE(not_objc_swift_struct,none,
      "Swift structs cannot be represented in Objective-C", ())
NOTE(not_objc_swift_enum,none,
      "non-'@objc' enums cannot be represented in Objective-C", ())
NOTE(not_objc_generic_type_param,none,
     "generic type parameters cannot be represented in Objective-C", ())
NOTE(not_objc_function_type_param,none,
     "function types cannot be represented in Objective-C unless their "
     "parameters and returns can be", ())
NOTE(not_objc_function_type_throwing,none,
      "throwing function types cannot be represented in Objective-C", ())
NOTE(objc_inferring_on_objc_protocol_member,none,
     "inferring '@objc' because the declaration is a member of "
     "an '@objc' protocol", ())
NOTE(objc_overriding_objc_decl,none,
     "overriding '@objc' %select{property|subscript|initializer|method}0 %1 "
     "here", (unsigned, DeclName))
NOTE(objc_witness_objc_requirement,none,
     "satisfying requirement for %0 %1 in protocol %2",
     (DescriptiveDeclKind, DeclName, Identifier))
WARNING(witness_swift3_objc_inference,none,
        "use of %0 %1 to satisfy a requirement of protocol %2 depends on "
        "'@objc' inference deprecated in Swift 4",
        (DescriptiveDeclKind, DeclName, Type))

ERROR(no_opaque_return_type_of,none,
      "unable to resolve type for _opaqueReturnTypeOf attribute", ())


ERROR(objc_observing_accessor, none,
      "observing accessors are not allowed to be marked @objc", ())
ERROR(objc_addressor, none,
      "addressors are not allowed to be marked @objc", ())
ERROR(objc_coroutine_accessor, none,
      "'read' and 'modify' accessors are not allowed to be marked @objc", ())
ERROR(objc_invalid_on_func_variadic,none,
      "method cannot be %" OBJC_ATTR_SELECT "0 because it has a variadic "
      "parameter", (unsigned))
ERROR(objc_invalid_on_func_inout,none,
      "method cannot be %" OBJC_ATTR_SELECT "0 because inout "
      "parameters cannot be represented in Objective-C", (unsigned))
ERROR(objc_invalid_on_func_param_type,none,
      "method cannot be %" OBJC_ATTR_SELECT "1 because the type of the "
      "parameter %0 cannot be represented in Objective-C", (unsigned, unsigned))
ERROR(objc_invalid_on_func_single_param_type,none,
      "method cannot be %" OBJC_ATTR_SELECT "0 because the type of the "
      "parameter cannot be represented in Objective-C", (unsigned))
ERROR(objc_invalid_on_func_result_type,none,
      "method cannot be %" OBJC_ATTR_SELECT "0 because its result type "
      "cannot be represented in Objective-C", (unsigned))
ERROR(objc_invalid_on_foreign_class,none,
      "method cannot be %" OBJC_ATTR_SELECT "0 because Core Foundation "
      "types are not classes in Objective-C", (unsigned))
ERROR(objc_invalid_on_throwing_optional_result,none,
      "throwing method cannot be %" OBJC_ATTR_SELECT "0 because "
      "it returns a value of optional type %1; 'nil' indicates failure to "
      "Objective-C",
      (unsigned, Type))
ERROR(objc_invalid_on_throwing_result,none,
      "throwing method cannot be %" OBJC_ATTR_SELECT "0 because "
      "it returns a value of type %1; return 'Void' or a type that bridges "
      "to an Objective-C class",
      (unsigned, Type))
ERROR(objc_invalid_on_failing_init,none,
      "a failable and throwing initializer cannot be "
      "%" OBJC_ATTR_SELECT "0 because 'nil' indicates failure to Objective-C",
      (unsigned))

ERROR(objc_in_objc_runtime_visible,none,
      "%0 cannot be %" OBJC_ATTR_SELECT "1 because class %2 is only visible "
      "via the Objective-C runtime",
      (DescriptiveDeclKind, unsigned, Identifier))

ERROR(objc_override_method_selector_mismatch,none,
      "Objective-C method has a different selector from the "
      "method it overrides (%0 vs. %1)", (ObjCSelector, ObjCSelector))

ERROR(objc_override_property_name_mismatch,none,
      "Objective-C property has a different name from the "
      "property it overrides (%0 vs. %1)", (Identifier, Identifier))

ERROR(objc_ambiguous_inference,none,
      "ambiguous inference of Objective-C name for %0 %1 (%2 vs %3)",
      (DescriptiveDeclKind, DeclName, ObjCSelector, ObjCSelector))
NOTE(objc_ambiguous_inference_candidate,none,
     "%0 (in protocol %1) provides Objective-C name %2",
     (DeclName, Identifier, ObjCSelector))

ERROR(objc_ambiguous_error_convention,none,
      "%0 overrides or implements protocol requirements for Objective-C "
      "declarations with incompatible error argument conventions",
      (DeclName))
NOTE(objc_ambiguous_error_convention_candidate,none,
     "%0 provides an error argument here", (DeclName))

ERROR(nonlocal_bridged_to_objc,none,
      "conformance of %0 to %1 can only be written in module %2",
      (Identifier, Identifier, Identifier))

ERROR(missing_bridging_function,Fatal,
      "missing '%select{_forceBridgeFromObjectiveC|"
      "_conditionallyBridgeFromObjectiveC}0'", (bool))

#define OBJC_DIAG_SELECT "%select{initializer %1|implicit initializer %1|deinitializer|implicit deinitializer|method %1|getter for %1|subscript getter|setter for %1|subscript setter}0"

#define OBJC_DIAG_SELECT_2 "%select{initializer %3|implicit initializer %3|deinitializer|implicit deinitializer|method %3|getter for %3|subscript getter|setter for %3|subscript setter}2"

ERROR(objc_redecl,none,
      OBJC_DIAG_SELECT " with Objective-C selector %4 conflicts with "
      OBJC_DIAG_SELECT_2 " with the same Objective-C selector",
      (unsigned, DeclName, unsigned, DeclName, ObjCSelector))
NOTE(objc_declared_here,none,
     OBJC_DIAG_SELECT " declared here",
     (unsigned, DeclName))

ERROR(objc_redecl_same,none,
      OBJC_DIAG_SELECT " with Objective-C selector %2 conflicts with "
      "previous declaration with the same Objective-C selector",
      (unsigned, DeclName, ObjCSelector))

ERROR(objc_override_other,none,
      OBJC_DIAG_SELECT " with Objective-C selector %4 conflicts with "
      OBJC_DIAG_SELECT_2 " from superclass %5 with the same Objective-C "
      "selector",
      (unsigned, DeclName, unsigned, DeclName, ObjCSelector, Type))

ERROR(objc_class_method_not_permitted,none,
      OBJC_DIAG_SELECT " defines Objective-C class method %2, which is "
      "not permitted by Swift", (unsigned, DeclName, ObjCSelector))

ERROR(objc_witness_selector_mismatch,none,
      "Objective-C method %2 provided by " OBJC_DIAG_SELECT
      " does not match the requirement's selector (%3)",
      (unsigned, DeclName, ObjCSelector, ObjCSelector))

ERROR(objc_optional_requirement_conflict,none,
      "Objective-C method %4 provided by " OBJC_DIAG_SELECT
      " conflicts with optional requirement " OBJC_DIAG_SELECT_2
      " in protocol %5",
      (unsigned, DeclName, unsigned, DeclName, ObjCSelector, Identifier))

NOTE(objc_optional_requirement_swift_rename,none,
     "rename %select{method|initializer|property|subscript}0 to match "
     "requirement %1", (bool, DeclName))

ERROR(witness_non_objc,none,
      "non-'@objc' " OBJC_DIAG_SELECT " does not satisfy requirement "
      "of '@objc' protocol %2",
      (unsigned, DeclName, Identifier))

WARNING(witness_non_objc_optional,none,
        "non-'@objc' " OBJC_DIAG_SELECT " does not satisfy optional "
        "requirement of '@objc' protocol %2",
        (unsigned, DeclName, Identifier))

ERROR(witness_non_objc_storage,none,
      "non-'@objc' %select{property %1|subscript}0 does not satisfy "
      "requirement of '@objc' protocol %2",
      (bool, DeclName, Identifier))

WARNING(witness_non_objc_storage_optional,none,
      "non-'@objc' %select{property %1|subscript}0 does not satisfy "
      "optional requirement of '@objc' protocol %2",
      (bool, DeclName, Identifier))

ERROR(nonobjc_not_allowed,none,
      "declaration is %" OBJC_ATTR_SELECT "0, and cannot be marked @nonobjc",
      (unsigned))

#undef OBJC_DIAG_SELECT_2
#undef OBJC_DIAG_SELECT
#undef OBJC_ATTR_SELECT

//------------------------------------------------------------------------------
// MARK: @_borrowed
//------------------------------------------------------------------------------
ERROR(borrowed_with_objc_dynamic,none,
      "%0 cannot be '@_borrowed' if it is '@objc dynamic'",
      (DescriptiveDeclKind))
ERROR(borrowed_on_objc_protocol_requirement,none,
      "%0 cannot be '@_borrowed' if it is an @objc protocol requirement",
      (DescriptiveDeclKind))

//------------------------------------------------------------------------------
// MARK: dynamic
//------------------------------------------------------------------------------

ERROR(dynamic_with_transparent,none,
      "a declaration cannot be both '@_tranparent' and 'dynamic'",
      ())

//------------------------------------------------------------------------------
// MARK: @_dynamicReplacement(for:)
//------------------------------------------------------------------------------

ERROR(dynamic_replacement_accessor_type_mismatch, none,
      "replaced accessor %0's type does not match", (DeclName))
ERROR(dynamic_replacement_accessor_not_dynamic, none,
      "replaced accessor for %0 is not marked dynamic", (DeclName))
ERROR(dynamic_replacement_accessor_not_explicit, none,
      "replaced accessor %select{get|set|_read|_modify|willSet|didSet|unsafeAddress|addressWithOwner|addressWithNativeOwner|unsafeMutableAddress|mutableAddressWithOwner|}0 for %1 is not explicitly defined",
      (unsigned, DeclName))
ERROR(dynamic_replacement_function_not_dynamic, none,
      "replaced function %0 is not marked dynamic", (DeclName))
ERROR(dynamic_replacement_function_not_found, none,
     "replaced function %0 could not be found", (DeclNameRef))
ERROR(dynamic_replacement_accessor_not_found, none,
      "replaced accessor for %0 could not be found", (DeclNameRef))
ERROR(dynamic_replacement_accessor_ambiguous, none,
      "replaced accessor for %0 occurs in multiple places", (DeclNameRef))
NOTE(dynamic_replacement_accessor_ambiguous_candidate, none,
      "candidate accessor found in module %0", (Identifier))
ERROR(dynamic_replacement_function_of_type_not_found, none,
      "replaced function %0 of type %1 could not be found", (DeclNameRef, Type))
NOTE(dynamic_replacement_found_function_of_type, none,
      "found function %0 of type %1", (DeclName, Type))
ERROR(dynamic_replacement_not_in_extension, none,
      "dynamicReplacement(for:) of %0 is not defined in an extension or at the "
      "file level", (DeclName))
ERROR(dynamic_replacement_must_not_be_dynamic, none,
      "dynamicReplacement(for:) of %0 must not be dynamic itself", (DeclName))
ERROR(dynamic_replacement_replaced_not_objc_dynamic, none,
      "%0 is not marked @objc dynamic", (DeclName))
ERROR(dynamic_replacement_replacement_not_objc_dynamic, none,
      "%0 is marked @objc dynamic", (DeclName))
ERROR(dynamic_replacement_replaced_constructor_is_convenience, none,
      "replaced constructor %0 is marked as convenience", (DeclNameRef))
ERROR(dynamic_replacement_replaced_constructor_is_not_convenience, none,
      "replaced constructor %0 is not marked as convenience", (DeclNameRef))

//------------------------------------------------------------------------------
// MARK: @_typeEraser()
//------------------------------------------------------------------------------

ERROR(non_nominal_type_eraser,none,
      "type eraser must be a class, struct, or enum", ())
ERROR(type_eraser_does_not_conform,none,
      "type eraser %0 must conform to protocol %1", (Type, Type))
ERROR(type_eraser_not_accessible,none,
      "%select{private|fileprivate|internal|public|open}0 type eraser %1 "
      "cannot have more restrictive access than protocol %2 "
      "(which is %select{private|fileprivate|internal|public|open}3)",
      (AccessLevel, Identifier, Type, AccessLevel))
ERROR(type_eraser_missing_init,none,
      "type eraser %0 must have an initializer of the form "
      "'init<T: %1>(erasing: T)'", (Type, StringRef))
ERROR(type_eraser_unviable_init,none,
      "type eraser %0 has no viable initializer of the form "
      "'init<T: %1>(erasing: T)'", (Type, StringRef))

NOTE(type_eraser_declared_here,none,
     "type eraser declared here",())
NOTE(type_eraser_failable_init,none,
     "'init(erasing:)' cannot be failable",())
NOTE(type_eraser_init_unsatisfied_requirements,none,
     "'init(erasing:)' cannot have unsatisfied requirements "
     "when %0 = 'some %1'", (Type, StringRef))
NOTE(type_eraser_init_not_accessible,none,
     "%select{private|fileprivate|internal|public|open}0 'init(erasing:)' "
     "cannot have more restrictive access than protocol %1 "
     "(which is %select{private|fileprivate|internal|public|open}2)",
     (AccessLevel, Type, AccessLevel))

//------------------------------------------------------------------------------
// MARK: @available
//------------------------------------------------------------------------------

ERROR(availability_decl_unavailable, none,
      "%select{getter for |setter for |}0%1 is unavailable"
      "%select{ in %3|}2%select{|: %4}4",
      (unsigned, DeclName, bool, StringRef, StringRef))

WARNING(availability_decl_unavailable_warn, none,
        "%select{getter for |setter for |}0%1 is unavailable"
        "%select{ in %3|}2%select{|: %4}4",
        (unsigned, DeclName, bool, StringRef, StringRef))

#define REPLACEMENT_DECL_KIND_SELECT "select{| instance method| property}"
ERROR(availability_decl_unavailable_rename, none,
      "%select{getter for |setter for |}0%1 has been "
      "%select{renamed to|replaced by}2%" REPLACEMENT_DECL_KIND_SELECT "3 "
      "'%4'%select{|: %5}5",
      (unsigned, DeclName, bool, unsigned, StringRef, StringRef))

WARNING(availability_decl_unavailable_rename_warn, none,
        "%select{getter for |setter for |}0%1 has been "
        "%select{renamed to|replaced by}2%" REPLACEMENT_DECL_KIND_SELECT "3 "
        "'%4'%select{|: %5}5",
        (unsigned, DeclName, bool, unsigned, StringRef, StringRef))

NOTE(availability_marked_unavailable, none,
     "%select{getter for |setter for |}0%1 has been explicitly marked "
     "unavailable here", (unsigned, DeclName))

NOTE(availability_introduced_in_version, none,
     "%select{getter for |setter for |}0%1 was introduced in %2 %3",
     (unsigned, DeclName, StringRef, llvm::VersionTuple))

NOTE(availability_obsoleted, none,
     "%select{getter for |setter for |}0%1 was obsoleted in %2 %3",
     (unsigned, DeclName, StringRef, llvm::VersionTuple))

WARNING(availability_deprecated, none,
        "%select{getter for |setter for |}0%1 %select{is|%select{is|was}4}2 "
        "deprecated%select{| in %3%select{| %5}4}2%select{|: %6}6",
        (unsigned, DeclName, bool, StringRef, bool, llvm::VersionTuple,
         StringRef))

WARNING(availability_deprecated_rename, none,
        "%select{getter for |setter for |}0%1 %select{is|%select{is|was}4}2 "
        "deprecated%select{| in %3%select{| %5}4}2: "
        "%select{renamed to|replaced by}6%" REPLACEMENT_DECL_KIND_SELECT "7 "
        "'%8'",
        (unsigned, DeclName, bool, StringRef, bool, llvm::VersionTuple, bool,
         unsigned, StringRef))
#undef REPLACEMENT_DECL_KIND_SELECT

NOTE(note_deprecated_rename, none,
     "use '%0' instead", (StringRef))

ERROR(availability_decl_more_than_enclosing, none,
      "declaration cannot be more available than enclosing scope", ())

NOTE(availability_decl_more_than_enclosing_enclosing_here, none,
     "enclosing scope here", ())

ERROR(availability_decl_only_version_newer, none,
      "%0 is only available in %1 %2 or newer",
      (DeclName, StringRef, llvm::VersionTuple))

ERROR(availability_opaque_types_only_version_newer, none,
      "'some' return types are only available in %0 %1 or newer",
      (StringRef, llvm::VersionTuple))

NOTE(availability_guard_with_version_check, none,
     "add 'if #available' version check", ())

NOTE(availability_add_attribute, none,
     "add @available attribute to enclosing %0", (DescriptiveDeclKind))
FIXIT(insert_available_attr,
      "@available(%0 %1, *)\n%2",
      (StringRef, StringRef, StringRef))

ERROR(availability_accessor_only_version_newer, none,
      "%select{getter|setter}0 for %1 is only available in %2 %3"
      " or newer",
      (/*AccessorKind*/unsigned, DeclName, StringRef, llvm::VersionTuple))

ERROR(availability_inout_accessor_only_version_newer, none,
      "cannot pass as inout because %select{getter|setter}0 for %1 is only "
      "available in %2 %3 or newer",
      (/*AccessorKind*/unsigned, DeclName, StringRef, llvm::VersionTuple))

ERROR(availability_query_required_for_platform, none,
      "condition required for target platform '%0'", (StringRef))

WARNING(availability_query_useless_enclosing_scope, none,
        "unnecessary check for '%0'; enclosing scope ensures guard "
        "will always be true", (StringRef))

NOTE(availability_query_useless_enclosing_scope_here, none,
     "enclosing scope here", ())

ERROR(availability_global_script_no_potential,
      none, "global variable cannot be marked potentially "
      "unavailable with '@available' in script mode", ())

ERROR(availability_stored_property_no_potential,
      none, "stored properties cannot be marked potentially unavailable with "
      "'@available'", ())

ERROR(availability_protocol_requires_version,
      none, "protocol %0 requires %1 to be available in %2 %3 and newer",
      (Identifier, DeclName, StringRef, llvm::VersionTuple))

NOTE(availability_protocol_requirement_here, none,
     "protocol requirement here", ())

WARNING(public_decl_needs_availability, none,
        "public declarations should have an availability attribute when building "
        "with -require-explicit-availability", ())

// This doesn't display as an availability diagnostic, but it's
// implemented there and fires when these subscripts are marked
// unavailable, so it seems appropriate to put it here.
ERROR(availabilty_string_subscript_migration, none,
      "subscripts returning String were obsoleted in Swift 4; explicitly "
      "construct a String from subscripted result", ())

//------------------------------------------------------------------------------
// MARK: @discardableResult
//------------------------------------------------------------------------------

WARNING(discardable_result_on_void_never_function, none,
        "@discardableResult declared on a function returning %select{Never|Void}0 "
        "is unnecessary", (bool))

//------------------------------------------------------------------------------
// MARK: Resilience diagnostics
//------------------------------------------------------------------------------

ERROR(fixed_layout_attr_on_internal_type,
      none, "'@_fixed_layout' attribute can only be applied to '@usableFromInline' "
      "or public declarations, but %0 is "
      "%select{private|fileprivate|internal|%error|%error}1",
      (DeclName, AccessLevel))

WARNING(fixed_layout_struct,
      none, "'@frozen' attribute is now used for fixed-layout structs", ())

ERROR(frozen_attr_on_internal_type,
      none, "'@frozen' attribute can only be applied to '@usableFromInline' "
      "or public declarations, but %0 is "
      "%select{private|fileprivate|internal|%error|%error}1",
      (DeclName, AccessLevel))

ERROR(usable_from_inline_attr_with_explicit_access,
      none, "'@usableFromInline' attribute can only be applied to internal "
      "declarations, but %0 is %select{private|fileprivate|%error|public|open}1",
      (DeclName, AccessLevel))

WARNING(inlinable_implies_usable_from_inline,none,
        "'@inlinable' declaration is already '@usableFromInline'",())

ERROR(usable_from_inline_attr_in_protocol,none,
      "'@usableFromInline' attribute cannot be used in protocols", ())

#define FRAGILE_FUNC_KIND \
  "%select{a '@_transparent' function|" \
  "an '@inlinable' function|" \
  "an '@_alwaysEmitIntoClient' function|" \
  "a default argument value|" \
  "a property initializer in a '@frozen' type}"

#define DECL_OR_ACCESSOR "%select{%0|%0 for}"

ERROR(local_type_in_inlinable_function,
      none, "type %0 cannot be nested inside " FRAGILE_FUNC_KIND "1",
      (Identifier, unsigned))

ERROR(resilience_decl_unavailable,
      none, DECL_OR_ACCESSOR "4 %1 is %select{private|fileprivate|internal|'@_spi'|'@_spi'}2 and "
      "cannot be referenced from " FRAGILE_FUNC_KIND "3",
      (DescriptiveDeclKind, DeclName, AccessLevel, unsigned, bool))

WARNING(resilience_decl_unavailable_warn,
        none, DECL_OR_ACCESSOR "4 %1 is %select{private|fileprivate|internal|'@_spi'|'@_spi'}2 and "
        "should not be referenced from " FRAGILE_FUNC_KIND "3",
        (DescriptiveDeclKind, DeclName, AccessLevel, unsigned, bool))

ERROR(inlinable_decl_ref_from_hidden_module,
      none, "%0 %1 cannot be used in " FRAGILE_FUNC_KIND "2 "
      "because %select{%3 was imported implementation-only|"
      "it is an SPI imported from %3|"
      "it is SPI}4",
      (DescriptiveDeclKind, DeclName, unsigned, Identifier, unsigned))

#undef FRAGILE_FUNC_KIND

NOTE(resilience_decl_declared_here_public,
     none, DECL_OR_ACCESSOR "2 %1 is not public",
     (DescriptiveDeclKind, DeclName, bool))

NOTE(resilience_decl_declared_here,
     none, DECL_OR_ACCESSOR "2 %1 is not '@usableFromInline' or public",
     (DescriptiveDeclKind, DeclName, bool))

#undef DECL_OR_ACCESSOR

ERROR(class_designated_init_inlinable_resilient,none,
      "initializer for class %0 is "
      "'%select{@_transparent|@inlinable|@_alwaysEmitIntoClient|%error}1' and must "
      "delegate to another initializer", (Type, unsigned))

ERROR(attribute_invalid_on_stored_property,
      none, "'%0' attribute cannot be applied to stored properties", (DeclAttribute))

ERROR(inlinable_dynamic_not_supported,
      none, "'@inlinable' attribute cannot be applied to 'dynamic' declarations", ())

ERROR(inlinable_decl_not_public,
      none, "'@inlinable' attribute can only be applied to public declarations, "
      "but %0 is %select{private|fileprivate|internal|%error|%error}1",
      (DeclBaseName, AccessLevel))

ERROR(inlinable_resilient_deinit,
      none, "deinitializer can only be '@inlinable' if the class is '@_fixed_layout'", ())

//------------------------------------------------------------------------------
// MARK: @_specialize diagnostics
//------------------------------------------------------------------------------

ERROR(specialize_attr_nongeneric_trailing_where,none,
      "trailing 'where' clause in '_specialize' attribute of non-generic function %0", (DeclName))
ERROR(specialize_missing_where_clause,none,
      "missing 'where' clause in '_specialize' attribute", ())
ERROR(specialize_empty_where_clause,none,
      "empty 'where' clause in '_specialize' attribute", ())
ERROR(specialize_attr_non_concrete_same_type_req,none,
      "Only concrete type same-type requirements are supported by '_specialize' attribute", ())
ERROR(specialize_attr_only_generic_param_req,none,
      "Only requirements on generic parameters are supported by '_specialize' attribute", ())
ERROR(specialize_attr_only_one_concrete_same_type_req,none,
      "Only one concrete type should be used in the same-type requirement in '_specialize' attribute", ())
ERROR(specialize_attr_non_protocol_type_constraint_req,none,
      "Only conformances to protocol types are supported by '_specialize' attribute", ())
ERROR(specialize_attr_type_parameter_count_mismatch,none,
      "%select{too many|too few}2 type parameters are specified "
      "in '_specialize' attribute (got %1, but expected %0)",
      (unsigned, unsigned, bool))
ERROR(specialize_attr_missing_constraint,none,
      "Missing constraint for %0 in '_specialize' attribute", (DeclName))
ERROR(specialize_attr_unsupported_kind_of_req,none,
      "Only same-type and layout requirements are supported by '_specialize' attribute", ())

//------------------------------------------------------------------------------
// MARK: Variable usage diagnostics
//------------------------------------------------------------------------------

WARNING(pbd_never_used_stmtcond, none,
        "value %0 was defined but never used; consider replacing "
        "with boolean test",
        (Identifier))
WARNING(unused_setter_parameter, none,
        "setter argument %0 was never used, but the property was accessed",
        (Identifier))
NOTE(fixit_for_unused_setter_parameter, none,
     "did you mean to use %0 instead of accessing the property's current value?", (Identifier))

WARNING(pbd_never_used, none,
        "initialization of %select{variable|immutable value}1 %0 was never used"
        "; consider replacing with assignment to '_' or removing it",
        (Identifier, unsigned))


WARNING(capture_never_used, none,
        "capture %0 was never used",
        (Identifier))

WARNING(variable_never_used, none,
        "%select{variable|immutable value}1 %0 was never used; "
        "consider replacing with '_' or removing it",
        (Identifier, unsigned))
WARNING(immutable_value_never_used_but_assigned, none,
        "immutable value %0 was never used; consider removing it",
        (Identifier))
WARNING(variable_never_mutated, none,
        "variable %0 was never mutated; "
        "consider %select{removing 'var' to make it|changing to 'let'}1 constant",
        (Identifier, bool))
WARNING(variable_never_read, none,
        "variable %0 was written to, but never read",
        (Identifier))
WARNING(observe_keypath_property_not_objc_dynamic, none,
        "passing reference to non-'@objc dynamic' property %0 to KVO method %1 "
        "may lead to unexpected behavior or runtime trap", (DeclName, DeclName))

WARNING(default_magic_identifier_mismatch, none,
        "parameter %0 with default argument '%1' passed to parameter %2, whose "
        "default argument is '%3'",
        (Identifier, StringRef, Identifier, StringRef))
NOTE(change_caller_default_to_match_callee, none,
     "did you mean for parameter %0 to default to '%1'?",
     (Identifier, StringRef))
NOTE(silence_default_magic_identifier_mismatch, none,
     "add parentheses to silence this warning", ())


//------------------------------------------------------------------------------
// MARK: Debug diagnostics
//------------------------------------------------------------------------------

WARNING(debug_long_function_body, none,
        "%0 %1 took %2ms to type-check (limit: %3ms)",
        (DescriptiveDeclKind, DeclName, unsigned, unsigned))
WARNING(debug_long_closure_body, none,
        "closure took %0ms to type-check (limit: %1ms)",
        (unsigned, unsigned))
WARNING(debug_long_expression, none,
        "expression took %0ms to type-check (limit: %1ms)",
        (unsigned, unsigned))

//------------------------------------------------------------------------------
// MARK: Pattern match diagnostics
//------------------------------------------------------------------------------


ERROR(empty_switch_stmt,none,
      "'switch' statement body must have at least one 'case' or 'default' "
      "block; do you want to add a default case?",())
ERROR(non_exhaustive_switch,none, "switch must be exhaustive", ())
ERROR(possibly_non_exhaustive_switch,none,
      "the compiler is unable to check that this switch is exhaustive in reasonable time",
      ())

NOTE(missing_several_cases,none,
     "do you want to add "
     "%select{missing cases|a default clause}0"
     "?", (bool))
NOTE(missing_unknown_case,none,
     "handle unknown values using \"@unknown default\"", ())

NOTE(non_exhaustive_switch_drop_unknown,none,
     "remove '@unknown' to handle remaining values", ())

NOTE(missing_particular_case,none,
     "add missing case: '%0'", (StringRef))
WARNING(redundant_particular_case,none,
        "case is already handled by previous patterns; consider removing it",())
WARNING(redundant_particular_literal_case,none,
        "literal value is already handled by previous pattern; "
        "consider removing it",())
NOTE(redundant_particular_literal_case_here,none,
     "first occurrence of identical literal pattern is here", ())

WARNING(non_exhaustive_switch_warn,none, "switch must be exhaustive", ())
WARNING(non_exhaustive_switch_unknown_only,none,
        "switch covers known cases, but %0 may have additional unknown values"
        "%select{|, possibly added in future versions}1", (Type, bool))

ERROR(override_nsobject_hashvalue_error,none,
      "'NSObject.hashValue' is not overridable; "
      "did you mean to override 'NSObject.hash'?", ())

WARNING(hashvalue_implementation,none,
        "'Hashable.hashValue' is deprecated as a protocol requirement; "
        "conform type %0 to 'Hashable' by implementing 'hash(into:)' instead",
        (Type))

//------------------------------------------------------------------------------
// MARK: property wrapper diagnostics
//------------------------------------------------------------------------------
ERROR(property_wrapper_no_value_property, none,
  "property wrapper type %0 does not contain a non-static property "
  "named %1", (Type, Identifier))
ERROR(property_wrapper_ambiguous_value_property, none,
  "property wrapper type %0 has multiple non-static properties "
  "named %1", (Type, Identifier))
ERROR(property_wrapper_wrong_initial_value_init, none,
      "%0 parameter type (%1) must be the same as its "
      "'wrappedValue' property type (%2) or an @autoclosure thereof",
      (DeclName, Type, Type))
ERROR(property_wrapper_failable_init, none,
      "property wrapper initializer %0 cannot be failable", (DeclName))
ERROR(property_wrapper_type_requirement_not_accessible,none,
      "%select{private|fileprivate|internal|public|open}0 %1 %2 cannot have "
      "more restrictive access than its enclosing property wrapper type %3 "
      "(which is %select{private|fileprivate|internal|public|open}4)",
      (AccessLevel, DescriptiveDeclKind, DeclName, Type, AccessLevel))
ERROR(property_wrapper_ambiguous_enclosing_self_subscript, none,
      "property wrapper type %0 has multiple enclosing-self subscripts %1",
      (Type, DeclName))
ERROR(property_wrapper_dynamic_self_type, none,
      "property wrapper %select{wrapped value|projected value}0 cannot have "
      "dynamic Self type", (bool))

ERROR(property_wrapper_attribute_not_on_property, none,
      "property wrapper attribute %0 can only be applied to a property",
      (Identifier))
NOTE(property_wrapper_declared_here,none,
     "property wrapper type %0 declared here", (Identifier))

ERROR(property_wrapper_mutating_get_composed_to_get_only,none,
      "property wrapper %0 with a mutating getter cannot be composed inside "
      "get-only property wrapper %1", (TypeLoc, TypeLoc))

ERROR(property_wrapper_top_level,none,
      "property wrappers are not yet supported in top-level code", ())
ERROR(property_wrapper_let, none,
      "property wrapper can only be applied to a 'var'",
      ())
ERROR(property_wrapper_computed, none,
      "property wrapper cannot be applied to a computed property",
      ())

ERROR(property_with_wrapper_conflict_attribute,none,
      "property %0 with a wrapper cannot also be "
      "%select{lazy|@NSCopying|@NSManaged|weak|unowned|unmanaged}1",
      (Identifier, int))
ERROR(property_wrapper_not_single_var, none,
      "property wrapper can only apply to a single variable", ())
ERROR(property_with_wrapper_in_bad_context,none,
      "%select{|non-static |non-static }1property %0 declared inside "
      "%select{a protocol|an extension|an enum}1 cannot have a wrapper",
      (Identifier, int))
ERROR(property_with_wrapper_overrides,none,
      "property %0 with attached wrapper cannot override another property",
      (Identifier))

NOTE(property_wrapper_direct_init,none,
     "initialize the property wrapper type directly with "
     "'(...') on the attribute", ())

ERROR(property_wrapper_incompatible_property, none,
      "property type %0 does not match that of the 'wrappedValue' property of "
      "its wrapper type %1", (Type, Type))
ERROR(wrapped_value_mismatch, none,
      "property type %0 does not match 'wrappedValue' type %1",
      (Type, Type))
ERROR(composed_property_wrapper_mismatch, none,
      "composed wrapper type %0 does not match former 'wrappedValue' type %1",
      (Type, Type))

ERROR(property_wrapper_type_access,none,
      "%select{%select{variable|constant}0|property}1 "
      "%select{must be declared %select{"
      "%select{private|fileprivate|internal|%error|%error}3|private or fileprivate}4"
      "|cannot be declared "
      "%select{in this context|fileprivate|internal|public|open}3}2 "
      "because its property wrapper type uses "
      "%select{a private|a fileprivate|an internal|%error|%error}5 type",
      (bool, bool, bool, AccessLevel, bool, AccessLevel))
ERROR(property_wrapper_type_not_usable_from_inline,none,
      "property wrapper type referenced from a '@usableFromInline' "
      "%select{%select{variable|constant}0|property}1 "
      "must be '@usableFromInline' or public",
      (bool, bool))
WARNING(property_wrapper_wrapperValue,none,
        "property wrapper's 'wrapperValue' property should be renamed to "
        "'projectedValue'; use of 'wrapperValue' is deprecated", ())
WARNING(property_wrapper_init_initialValue,none,
        "property wrapper's 'init(initialValue:)' should be renamed "
        "to 'init(wrappedValue:)'; use of 'init(initialValue:)' is deprecated",
        ())
ERROR(property_wrapper_projection_value_missing,none,
      "could not find projection value property %0", (DeclNameRef))
ERROR(property_wrapper_missing_arg_init, none, "missing argument for parameter "
      "%0 in property wrapper initializer; add 'wrappedValue' and %0 "
      "arguments in '@%1(...)'", (Identifier, StringRef))

//------------------------------------------------------------------------------
// MARK: function builder diagnostics
//------------------------------------------------------------------------------
ERROR(function_builder_decl, none,
      "closure containing a declaration cannot be used with function "
      "builder %0", (DeclName))
NOTE(note_function_builder_decl, none,
      "closure containing a declaration cannot be used with function "
      "builder %0", (DeclName))
ERROR(function_builder_control_flow, none,
      "closure containing control flow statement cannot be used with function "
      "builder %0", (DeclName))
NOTE(note_function_builder_control_flow, none,
      "closure containing control flow statement cannot be used with function "
      "builder %0", (DeclName))
ERROR(function_builder_attribute_not_allowed_here, none,
      "function builder attribute %0 can only be applied to a parameter, "
      "function, or computed property", (Identifier))
ERROR(function_builder_attribute_on_storage_without_getter, none,
      "function builder attribute %0 can only be applied to a "
      "%select{subscript|property|constant|variable}1 if it defines a getter",
      (DeclName, unsigned))
ERROR(function_builder_parameter_not_of_function_type, none,
      "function builder attribute %0 can only be applied to a parameter of "
      "function type",
      (Identifier))
ERROR(function_builder_parameter_autoclosure, none,
      "function builder attribute %0 cannot be applied to an autoclosure "
      "parameter",
      (Identifier))
ERROR(function_builder_multiple, none,
      "only one function builder attribute can be attached to a "
      "%select{declaration|parameter}0", (bool))
NOTE(previous_function_builder_here, none,
     "previous function builder specified here", ())
ERROR(function_builder_arguments, none,
      "function builder attributes cannot have arguments", ())
WARNING(function_builder_disabled_by_return, none,
        "application of function builder %0 disabled by explicit 'return' "
        "statement", (Type))
NOTE(function_builder_remove_attr, none,
     "remove the attribute to explicitly disable the function builder", ())
NOTE(function_builder_remove_returns, none,
     "remove 'return' statements to apply the function builder", ())
ERROR(function_builder_infer_ambig, none,
      "ambiguous function builder inferred for %0: %1 or %2",
      (DeclName, Type, Type))
NOTE(function_builder_infer_add_return, none,
     "add an explicit 'return' statement to not use a function builder", ())
NOTE(function_builder_infer_pick_specific, none,
     "apply function builder %0 (inferred from %select{protocol|dynamic replacement of}1 %2)",
     (Type, unsigned, DeclName))
WARNING(function_builder_missing_limited_availability, none,
        "function builder %0 does not implement 'buildLimitedAvailability'; "
        "this code may crash on earlier versions of the OS",
        (Type))
ERROR(function_builder_static_buildblock, none,
      "function builder must provide at least one static 'buildBlock' "
      "method", ())
NOTE(function_builder_non_static_buildblock, none,
     "did you mean to make instance method 'buildBlock' static?", ())
NOTE(function_builder_buildblock_enum_case, none,
     "enum case 'buildBlock' cannot be used to satisfy the function builder "
     "requirement", ())
NOTE(function_builder_buildblock_not_static_method, none,
     "potential match 'buildBlock' is not a static method", ())

NOTE(function_builder_missing_build_optional, none,
     "add 'buildOptional(_:)' to the function builder %0 to add support for "
     "'if' statements without an 'else'", (Type))
NOTE(function_builder_missing_build_either, none,
     "add 'buildEither(first:)' and 'buildEither(second:)' to the function "
     "builder %0 to add support for 'if'-'else' and 'switch'", (Type))
NOTE(function_builder_missing_build_array, none,
     "add 'buildArray(_:)' to the function builder %0 to add support for "
     "'for'..'in' loops", (Type))
NOTE(function_builder_missing_build_limited_availability, none,
     "add 'buildLimitedAvailability(_:)' to the function "
     "builder %0 to erase type information for less-available types", (Type))

//------------------------------------------------------------------------------
// MARK: Tuple Shuffle Diagnostics
//------------------------------------------------------------------------------

 WARNING(warn_reordering_tuple_shuffle_deprecated,none,
        "expression shuffles the elements of this tuple; "
        "this behavior is deprecated", ())

//------------------------------------------------------------------------------
// MARK: differentiable programming diagnostics
//------------------------------------------------------------------------------

ERROR(differentiable_programming_attr_used_without_required_module, none,
      "'@%0' attribute used without importing module %1",
      (StringRef, Identifier))

ERROR(oslog_arg_must_be_bool_literal, none,
      "argument must be a bool literal", ())
ERROR(oslog_arg_must_be_integer_literal, none,
      "argument must be an integer literal", ())
ERROR(oslog_arg_must_be_string_literal, none,
      "argument must be a string literal", ())
ERROR(oslog_arg_must_be_float_literal, none,
      "argument must be a floating-point literal", ())
ERROR(oslog_arg_must_be_metatype_literal, none,
      "argument must be a <Type>.self", ())
ERROR(oslog_arg_must_be_closure, none, "argument must be a closure", ())
ERROR(argument_must_be_constant, none,
      "argument must be an expression with only literals", ())
ERROR(oslog_message_must_be_string_interpolation, none,
      "argument must be a string interpolation", ())
ERROR(oslog_arg_must_be_enum_case, none,
      "argument must be a case of enum %0", (Identifier))
ERROR(oslog_arg_must_be_type_member_access, none,
      "argument must be a static method or property of %0", (Identifier))
ERROR(atomics_ordering_must_be_constant, none,
      "ordering argument must be a static method or property of %0",
      (Identifier))

#define UNDEFINE_DIAGNOSTIC_MACROS
#include "DefineDiagnosticMacros.h"<|MERGE_RESOLUTION|>--- conflicted
+++ resolved
@@ -2761,12 +2761,6 @@
 ERROR(cxx_class_instantiation_failed,none,
       "clang couldn't instantiate class template",
       ())
-<<<<<<< HEAD
-ERROR(cxx_class_instantiation_non_tag_argument,none,
-      "only struct/class/enum/union type arguments supported",
-      ())
-=======
->>>>>>> 813348d3
 ERROR(cxx_class_instantiation_non_cxx_argument,none,
       "only C++ types supported",
       ())
