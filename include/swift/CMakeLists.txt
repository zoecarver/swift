if(SWIFT_BUILD_STDLIB OR SWIFT_BUILD_SDK_OVERLAY OR SWIFT_BUILD_STANDALONE_OVERLAY)
  add_subdirectory(Runtime)
endif()

<<<<<<< HEAD
add_subdirectory(Option)
add_subdirectory(Runtime)
add_subdirectory(SwiftRemoteMirror)
add_subdirectory(Syntax)
=======
if(SWIFT_BUILD_REMOTE_MIRROR)
  add_subdirectory(SwiftRemoteMirror)
endif()

if(SWIFT_INCLUDE_TOOLS)
  configure_file(Config.h.in ${CMAKE_CURRENT_BINARY_DIR}/Config.h
                ESCAPE_QUOTES @ONLY)
  add_subdirectory(Option)
  add_subdirectory(Syntax)
endif()
>>>>>>> 2911f7a6
<|MERGE_RESOLUTION|>--- conflicted
+++ resolved
@@ -2,12 +2,6 @@
   add_subdirectory(Runtime)
 endif()
 
-<<<<<<< HEAD
-add_subdirectory(Option)
-add_subdirectory(Runtime)
-add_subdirectory(SwiftRemoteMirror)
-add_subdirectory(Syntax)
-=======
 if(SWIFT_BUILD_REMOTE_MIRROR)
   add_subdirectory(SwiftRemoteMirror)
 endif()
@@ -17,5 +11,4 @@
                 ESCAPE_QUOTES @ONLY)
   add_subdirectory(Option)
   add_subdirectory(Syntax)
-endif()
->>>>>>> 2911f7a6
+endif()