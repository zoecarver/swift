//===--- LLVM.h - Import various common LLVM datatypes ----------*- C++ -*-===//
//
// This source file is part of the Swift.org open source project
//
// Copyright (c) 2014 - 2017 Apple Inc. and the Swift project authors
// Licensed under Apache License v2.0 with Runtime Library Exception
//
// See https://swift.org/LICENSE.txt for license information
// See https://swift.org/CONTRIBUTORS.txt for the list of Swift project authors
//
//===----------------------------------------------------------------------===//
//
// This file forward declares and imports various common LLVM datatypes that
// swift wants to use unqualified.
//
//===----------------------------------------------------------------------===//

#ifndef SWIFT_BASIC_LLVM_H
#define SWIFT_BASIC_LLVM_H

// Do not proliferate #includes here, require clients to #include their
// dependencies.
// Casting.h has complex templates that cannot be easily forward declared.
#include "llvm/Support/Casting.h"
// None.h includes an enumerator that is desired & cannot be forward declared
// without a definition of NoneType.
#include "llvm/ADT/None.h"

// Don't pre-declare certain LLVM types in the runtime, which must
// not put things in namespace llvm for ODR reasons.
#if !defined(swiftCore_EXPORTS)
#define SWIFT_LLVM_ODR_SAFE 1
#else
#define SWIFT_LLVM_ODR_SAFE 0
#endif

// Forward declarations.
namespace llvm {
  template<typename Fn> class function_ref;

  // Containers.
  class StringRef;
  class StringLiteral;
  class Twine;
  template <typename T> class SmallPtrSetImpl;
  template <typename T, unsigned N> class SmallPtrSet;
#if SWIFT_LLVM_ODR_SAFE
  template <typename T> class SmallVectorImpl;
  template <typename T, unsigned N> class SmallVector;
#endif
  template <unsigned N> class SmallString;
  template <typename T, unsigned N> class SmallSetVector;
#if SWIFT_LLVM_ODR_SAFE
  template<typename T> class ArrayRef;
  template<typename T> class MutableArrayRef;
#endif
  template<typename T> class TinyPtrVector;
#if SWIFT_LLVM_ODR_SAFE
  template<typename T> class Optional;
#endif
  template <typename ...PTs> class PointerUnion;
  template <typename IteratorT> class iterator_range;
  class SmallBitVector;

  // Other common classes.
  class raw_ostream;
  class APInt;
  class APFloat;
<<<<<<< HEAD
=======
#if SWIFT_LLVM_ODR_SAFE
  template <typename Fn> class function_ref;
#endif
>>>>>>> 789ada59
} // end namespace llvm


namespace swift {
  // Casting operators.
  using llvm::isa;
  using llvm::cast;
  using llvm::dyn_cast;
  using llvm::dyn_cast_or_null;
  using llvm::cast_or_null;

  // Containers.
#if SWIFT_LLVM_ODR_SAFE
  using llvm::ArrayRef;
  using llvm::MutableArrayRef;
#endif
  using llvm::iterator_range;
  using llvm::None;
#if SWIFT_LLVM_ODR_SAFE
  using llvm::Optional;
#endif
  using llvm::PointerUnion;
  using llvm::SmallBitVector;
  using llvm::SmallPtrSet;
  using llvm::SmallPtrSetImpl;
  using llvm::SmallSetVector;
  using llvm::SmallString;
#if SWIFT_LLVM_ODR_SAFE
  using llvm::SmallVector;
  using llvm::SmallVectorImpl;
#endif
  using llvm::StringLiteral;
  using llvm::StringRef;
  using llvm::TinyPtrVector;
  using llvm::Twine;

  // Other common classes.
  using llvm::APFloat;
  using llvm::APInt;
#if SWIFT_LLVM_ODR_SAFE
  using llvm::function_ref;
#endif
  using llvm::NoneType;
  using llvm::raw_ostream;
} // end namespace swift

#endif // SWIFT_BASIC_LLVM_H<|MERGE_RESOLUTION|>--- conflicted
+++ resolved
@@ -36,8 +36,6 @@
 
 // Forward declarations.
 namespace llvm {
-  template<typename Fn> class function_ref;
-
   // Containers.
   class StringRef;
   class StringLiteral;
@@ -66,12 +64,9 @@
   class raw_ostream;
   class APInt;
   class APFloat;
-<<<<<<< HEAD
-=======
 #if SWIFT_LLVM_ODR_SAFE
   template <typename Fn> class function_ref;
 #endif
->>>>>>> 789ada59
 } // end namespace llvm
 
 
